--- conflicted
+++ resolved
@@ -29,13 +29,8 @@
 	"strings"
 
 	jsonpatch "github.com/evanphx/json-patch"
-<<<<<<< HEAD
 	yamlpatch "github.com/krishicks/yaml-patch"
 
-=======
-
-	yamlpatch "github.com/krishicks/yaml-patch"
->>>>>>> 6aeb0718
 	"vitess.io/vitess/go/vt/log"
 )
 
