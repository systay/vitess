--- conflicted
+++ resolved
@@ -1837,11 +1837,6 @@
   {
     $$ = $2
   }
-<<<<<<< HEAD
-| ALTER algorithm_view definer_opt security_view_opt VIEW table_name column_list_opt AS select_statement check_option_opt
-  {
-    $$ = &AlterView{ViewName: $6.ToViewName(), Algorithm:$2, Definer: $3 ,Security:$4, Columns:$7, Select: $9, CheckOption: $10 }
-=======
 
 alter_commands_list:
   {
@@ -2046,11 +2041,10 @@
     $1.FullyParsed = true
     $1.PartitionSpec = $2
     $$ = $1
->>>>>>> 9aca4ab9
-  }
-| ALTER VIEW table_name ddl_skip_to_end
-  {
-    $$ = &DDL{Action: AlterDDLAction, Table: $3.ToViewName()}
+  }
+| ALTER algorithm_view definer_opt security_view_opt VIEW table_name column_list_opt AS select_statement check_option_opt
+  {
+    $$ = &AlterView{ViewName: $6.ToViewName(), Algorithm:$2, Definer: $3 ,Security:$4, Columns:$7, Select: $9, CheckOption: $10 }
   }
 | alter_database_prefix id_or_var_opt create_options
   {
