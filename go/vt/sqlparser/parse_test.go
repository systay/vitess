/*
Copyright 2019 The Vitess Authors.

Licensed under the Apache License, Version 2.0 (the "License");
you may not use this file except in compliance with the License.
You may obtain a copy of the License at

    http://www.apache.org/licenses/LICENSE-2.0

Unless required by applicable law or agreed to in writing, software
distributed under the License is distributed on an "AS IS" BASIS,
WITHOUT WARRANTIES OR CONDITIONS OF ANY KIND, either express or implied.
See the License for the specific language governing permissions and
limitations under the License.
*/

package sqlparser

import (
	"bufio"
	"bytes"
	"compress/gzip"
	"fmt"
	"io"
	"math/rand"
	"os"
	"path"
	"strings"
	"sync"
	"testing"

	"github.com/google/go-cmp/cmp"

	"github.com/stretchr/testify/assert"
	"github.com/stretchr/testify/require"
)

var (
	validSQL = []struct {
		input      string
		output     string
		partialDDL bool
	}{{
		input:  "create table x (e enum('red','yellow') null collate 'utf8_bin')",
		output: "create table x (\n\te enum('red', 'yellow') collate 'utf8_bin' null\n)",
	}, {
		input:  "create table x(location GEOMETRY DEFAULT (POINT(7.0, 3.0)))",
		output: "create table x (\n\tlocation GEOMETRY default (POINT(7.0, 3.0))\n)",
	}, {
		input:  "select 1",
		output: "select 1 from dual",
	}, {
<<<<<<< HEAD
		input: "select /* parenthesised value */ 1 from t where a = b",
=======
		input:  "SELECT EXTRACT(YEAR FROM '2019-07-02')",
		output: "select extract(year from '2019-07-02') from dual",
	}, {
		input:  "SELECT EXTRACT(YEAR_MONTH FROM '2019-07-02 01:02:03')",
		output: "select extract(year_month from '2019-07-02 01:02:03') from dual",
	}, {
		input:  "select extract(year from \"21-10-22 12:00:00\")",
		output: "select extract(year from '21-10-22 12:00:00') from dual",
	}, {
		input:  "SELECT EXTRACT(DAY_MINUTE FROM '2019-07-02 01:02:03')",
		output: "select extract(day_minute from '2019-07-02 01:02:03') from dual",
	}, {
		input:  "SELECT EXTRACT(MICROSECOND FROM '2003-01-02 10:30:00.000123')",
		output: "select extract(microsecond from '2003-01-02 10:30:00.000123') from dual",
	}, {
		input:  "CREATE TABLE t2 (b BLOB DEFAULT 'abc')",
		output: "create table t2 (\n\tb BLOB default ('abc')\n)",
>>>>>>> d0694afe
	}, {
		input:  "CREATE TABLE t2 (b blob DEFAULT 'abc')",
		output: "create table t2 (\n\tb blob default ('abc')\n)",
	}, {
		input:  "CREATE TABLE t2 (b BLOB DEFAULT ('abc'))",
		output: "create table t2 (\n\tb BLOB default ('abc')\n)",
	}, {
		input:  "CREATE TABLE t2 (b TINYBLOB DEFAULT 'abc')",
		output: "create table t2 (\n\tb TINYBLOB default ('abc')\n)",
	}, {
		input:  "CREATE TABLE t2 (b TINYBLOB DEFAULT ('abc'))",
		output: "create table t2 (\n\tb TINYBLOB default ('abc')\n)",
	}, {
		input:  "CREATE TABLE t2 (b MEDIUMBLOB DEFAULT 'abc')",
		output: "create table t2 (\n\tb MEDIUMBLOB default ('abc')\n)",
	}, {
		input:  "CREATE TABLE t2 (b MEDIUMBLOB DEFAULT ('abc'))",
		output: "create table t2 (\n\tb MEDIUMBLOB default ('abc')\n)",
	}, {
		input:  "CREATE TABLE t2 (b LONGBLOB DEFAULT 'abc')",
		output: "create table t2 (\n\tb LONGBLOB default ('abc')\n)",
	}, {
		input:  "CREATE TABLE t2 (b LONGBLOB DEFAULT ('abc'))",
		output: "create table t2 (\n\tb LONGBLOB default ('abc')\n)",
	}, {
		input:  "CREATE TABLE t2 (b TEXT DEFAULT 'abc')",
		output: "create table t2 (\n\tb TEXT default ('abc')\n)",
	}, {
		input:  "CREATE TABLE t2 (b TEXT DEFAULT ('abc'))",
		output: "create table t2 (\n\tb TEXT default ('abc')\n)",
	}, {
		input:  "CREATE TABLE t2 (b TINYTEXT DEFAULT 'abc')",
		output: "create table t2 (\n\tb TINYTEXT default ('abc')\n)",
	}, {
		input:  "CREATE TABLE t2 (b TINYTEXT DEFAULT ('abc'))",
		output: "create table t2 (\n\tb TINYTEXT default ('abc')\n)",
	}, {
		input:  "CREATE TABLE t2 (b MEDIUMTEXT DEFAULT 'abc')",
		output: "create table t2 (\n\tb MEDIUMTEXT default ('abc')\n)",
	}, {
		input:  "CREATE TABLE t2 (b MEDIUMTEXT DEFAULT ('abc'))",
		output: "create table t2 (\n\tb MEDIUMTEXT default ('abc')\n)",
	}, {
		input:  "CREATE TABLE t2 (b LONGTEXT DEFAULT 'abc')",
		output: "create table t2 (\n\tb LONGTEXT default ('abc')\n)",
	}, {
		input:  "CREATE TABLE t2 (b LONGTEXT DEFAULT ('abc'))",
		output: "create table t2 (\n\tb LONGTEXT default ('abc')\n)",
	}, {
		input:  "CREATE TABLE t2 (b JSON DEFAULT '{name:abc}')",
		output: "create table t2 (\n\tb JSON default ('{name:abc}')\n)",
	}, {
		input:  "CREATE TABLE t2 (b JSON DEFAULT ('{name:abc}'))",
		output: "create table t2 (\n\tb JSON default ('{name:abc}')\n)",
	}, {
		input:  "create table x(location POINT DEFAULT 7.0)",
		output: "create table x (\n\tlocation POINT default (7.0)\n)",
	}, {
		input:  "create table x(location POINT DEFAULT (7.0))",
		output: "create table x (\n\tlocation POINT default (7.0)\n)",
	}, {
		input:  "create table x(location LINESTRING DEFAULT (POINT(7.0, 3.0)))",
		output: "create table x (\n\tlocation LINESTRING default (POINT(7.0, 3.0))\n)",
	}, {
		input:  "create table x(location POLYGON DEFAULT (POINT(7.0, 3.0)))",
		output: "create table x (\n\tlocation POLYGON default (POINT(7.0, 3.0))\n)",
	}, {
		input:  "create table x(location MULTIPOINT DEFAULT (POINT(7.0, 3.0)))",
		output: "create table x (\n\tlocation MULTIPOINT default (POINT(7.0, 3.0))\n)",
	}, {
		input:  "create table x(location MULTILINESTRING DEFAULT (POINT(7.0, 3.0)))",
		output: "create table x (\n\tlocation MULTILINESTRING default (POINT(7.0, 3.0))\n)",
	}, {
		input:  "create table x(location MULTIPOLYGON DEFAULT (POINT(7.0, 3.0)))",
		output: "create table x (\n\tlocation MULTIPOLYGON default (POINT(7.0, 3.0))\n)",
	}, {
		input:  "create table x(location GEOMETRYCOLLECTION DEFAULT (POINT(7.0, 3.0)))",
		output: "create table x (\n\tlocation GEOMETRYCOLLECTION default (POINT(7.0, 3.0))\n)",
	}, {
		input:  "WITH RECURSIVE  odd_num_cte (id, n) AS (SELECT 1, 1 union all SELECT id+1, n+2 from odd_num_cte where id < 5) SELECT * FROM odd_num_cte",
		output: "with recursive odd_num_cte(id, n) as (select 1, 1 from dual union all select id + 1, n + 2 from odd_num_cte where id < 5) select * from odd_num_cte",
	}, {
		input:  "WITH topsales2003 AS (SELECT salesRepEmployeeNumber employeeNumber, SUM(quantityOrdered * priceEach) sales FROM orders INNER JOIN orderdetails USING (orderNumber) INNER JOIN customers USING (customerNumber) WHERE YEAR(shippedDate) = 2003 AND status = 'Shipped' GROUP BY salesRepEmployeeNumber ORDER BY sales DESC LIMIT 5)SELECT employeeNumber, firstName, lastName, sales FROM employees JOIN topsales2003 USING (employeeNumber)",
		output: "with topsales2003 as (select salesRepEmployeeNumber as employeeNumber, SUM(quantityOrdered * priceEach) as sales from orders join orderdetails using (orderNumber) join customers using (customerNumber) where YEAR(shippedDate) = 2003 and `status` = 'Shipped' group by salesRepEmployeeNumber order by sales desc limit 5) select employeeNumber, firstName, lastName, sales from employees join topsales2003 using (employeeNumber)",
	}, {
		input: "select 1 from t",
	}, {
		input:  "select * from (select 1) as x(user)",
		output: "select * from (select 1 from dual) as x(`user`)",
	}, {
		input:  "select user from (select id from users ) as x(user)",
		output: "select `user` from (select id from users) as x(`user`)",
	}, {
		input: "select n, d from something",
	}, {
		input: "insert into sys_message_assign(message_id, assign_user_id, read_state, id, is_delete, create_time, update_time, remark) values (N'3477028275831808', N'4104487936', N'1', N'0', N'0', '2021-09-22 14:24:17.922', '2021-09-22 14:24:17.922', null), (N'3477028275831808', N'3454139190608923', N'1', N'0', N'0', '2021-09-22 14:24:17.922', '2021-09-22 14:24:17.922', null)",
	}, {
		input:  "select name, numbers from (select * from users) as x(name, numbers)",
		output: "select `name`, numbers from (select * from users) as x(`name`, numbers)",
	}, {
		input:  "select * from information_schema.columns",
		output: "select * from information_schema.`columns`",
	}, {
		input:  "select * from information_schema.processlist",
		output: "select * from information_schema.`processlist`",
	}, {
		input: "select .1 from t",
	}, {
		input: "select 1.2e1 from t",
	}, {
		input: "select 1.2e+1 from t",
	}, {
		input: "select 1.2e-1 from t",
	}, {
		input: "select 08.3 from t",
	}, {
		input: "select -1 from t where b = -2",
	}, {
		input:  "select - -1 from t",
		output: "select 1 from t",
	}, {
		input: "select a from t",
	}, {
		input: "select $ from t",
	}, {
		// shift/reduce conflict on CHARSET, should throw an error on shifting which will be ignored as it is a DDL
		input:      "alter database charset = 'utf16';",
		output:     "alter database",
		partialDDL: true,
	}, {
		input:  "alter database charset charset = 'utf16'",
		output: "alter database `charset` character set 'utf16'",
	}, {
		input:  "create table t(id int unique)",
		output: "create table t (\n\tid int unique\n)",
	}, {
		input:  "create table t(id int key)",
		output: "create table t (\n\tid int key\n)",
	}, {
		input:  "create table t(id int unique key)",
		output: "create table t (\n\tid int unique key\n)",
	}, {
		input: "select a.b as a$b from $test$",
	}, {
		input:  "select 1 from t // aa\n",
		output: "select 1 from t",
	}, {
		input:  "select 1 from t -- aa\n",
		output: "select 1 from t",
	}, {
		input:  "select 1 from t # aa\n",
		output: "select 1 from t",
	}, {
		input:  "select 1 -- aa\nfrom t",
		output: "select 1 from t",
	}, {
		input:  "select 1 #aa\nfrom t",
		output: "select 1 from t",
	}, {
		input: "select /* simplest */ 1 from t",
	}, {
		input: "select /* double star **/ 1 from t",
	}, {
		input: "select /* double */ /* comment */ 1 from t",
	}, {
		input: "select /* back-quote keyword */ `By` from t",
	}, {
		input: "select /* back-quote num */ `2a` from t",
	}, {
		input: "select /* back-quote . */ `a.b` from t",
	}, {
		input: "select /* back-quote back-quote */ `a``b` from t",
	}, {
		input:  "select /* back-quote unnecessary */ 1 from `t`",
		output: "select /* back-quote unnecessary */ 1 from t",
	}, {
		input:  "select /* back-quote idnum */ 1 from `a1`",
		output: "select /* back-quote idnum */ 1 from a1",
	}, {
		input: "select /* @ */ @@a from b",
	}, {
		input: "select /* \\0 */ '\\0' from a",
	}, {
		input:  "select 1 /* drop this comment */ from t",
		output: "select 1 from t",
	}, {
		input: "select /* union */ 1 from t union select 1 from t",
	}, {
		input: "select /* double union */ 1 from t union select 1 from t union select 1 from t",
	}, {
		input: "select /* union all */ 1 from t union all select 1 from t",
	}, {
		input:  "select /* union distinct */ 1 from t union distinct select 1 from t",
		output: "select /* union distinct */ 1 from t union select 1 from t",
	}, {
		input:  "(select /* union parenthesized select */ 1 from t order by a) union select 1 from t",
		output: "(select /* union parenthesized select */ 1 from t order by a asc) union select 1 from t",
	}, {
		input:  "select /* union parenthesized select 2 */ 1 from t union (select 1 from t)",
		output: "select /* union parenthesized select 2 */ 1 from t union select 1 from t",
	}, {
		input:  "select /* union order by */ 1 from t union select 1 from t order by a",
		output: "select /* union order by */ 1 from t union select 1 from t order by a asc",
	}, {
		input:  "select /* union order by limit lock */ 1 from t union select 1 from t order by a limit 1 for update",
		output: "select /* union order by limit lock */ 1 from t union select 1 from t order by a asc limit 1 for update",
	}, {
		input:  "(select id, a from t order by id limit 1) union (select id, b as a from s order by id limit 1) order by a limit 1",
		output: "(select id, a from t order by id asc limit 1) union (select id, b as a from s order by id asc limit 1) order by a asc limit 1",
	}, {
		input:  "select a from (select 1 as a from tbl1 union select 2 from tbl2) as t",
		output: "select a from (select 1 as a from tbl1 union select 2 from tbl2) as t",
	}, {
		input: "select * from t1 join (select * from t2 union select * from t3) as t",
	}, {
		// Ensure this doesn't generate: ""select * from t1 join t2 on a = b join t3 on a = b".
		input: "select * from t1 join t2 on a = b join t3",
	}, {
		input:  "select * from t1 where col in (select 1 from dual union select 2 from dual)",
		output: "select * from t1 where col in (select 1 from dual union select 2 from dual)",
	}, {
		input: "select * from t1 where exists (select a from t2 union select b from t3)",
	}, {
		input:  "select 1 from dual union select 2 from dual union all select 3 from dual union select 4 from dual union all select 5 from dual",
		output: "select 1 from dual union select 2 from dual union all select 3 from dual union select 4 from dual union all select 5 from dual",
	}, {
		input:  "(select 1 from dual) order by 1 asc limit 2",
		output: "select 1 from dual order by 1 asc limit 2",
	}, {
		input:  "(select 1 from dual order by 1 desc) order by 1 asc limit 2",
		output: "select 1 from dual order by 1 asc limit 2",
	}, {
		input:  "(select 1 from dual)",
		output: "select 1 from dual",
	}, {
		input:  "((select 1 from dual))",
		output: "select 1 from dual",
	}, {
		input: "select 1 from (select 1 from dual) as t",
	}, {
		input:  "select 1 from (select 1 from dual union select 2 from dual) as t",
		output: "select 1 from (select 1 from dual union select 2 from dual) as t",
	}, {
		input:  "select 1 from ((select 1 from dual) union select 2 from dual) as t",
		output: "select 1 from (select 1 from dual union select 2 from dual) as t",
	}, {
		input: "select /* distinct */ distinct 1 from t",
	}, {
		input: "select /* straight_join */ straight_join 1 from t",
	}, {
		input: "select /* for update */ 1 from t for update",
	}, {
		input: "select /* lock in share mode */ 1 from t lock in share mode",
	}, {
		input: "select /* select list */ 1, 2 from t",
	}, {
		input: "select /* * */ * from t",
	}, {
		input: "select /* a.* */ a.* from t",
	}, {
		input: "select /* a.b.* */ a.b.* from t",
	}, {
		input:  "select /* column alias */ a b from t",
		output: "select /* column alias */ a as b from t",
	}, {
		input: "select /* column alias with as */ a as b from t",
	}, {
		input: "select /* keyword column alias */ a as `By` from t",
	}, {
		input:  "select /* column alias as string */ a as \"b\" from t",
		output: "select /* column alias as string */ a as b from t",
	}, {
		input:  "select /* column alias as string without as */ a \"b\" from t",
		output: "select /* column alias as string without as */ a as b from t",
	}, {
		input:  "select /* column alias with non_reserved keyword */ a as auto_increment from t",
		output: "select /* column alias with non_reserved keyword */ a as `auto_increment` from t",
	}, {
		input: "select /* a.* */ a.* from t",
	}, {
		input:  "select next value for t",
		output: "select next 1 values from t",
	}, {
		input:  "select next value from t",
		output: "select next 1 values from t",
	}, {
		input: "select next 10 values from t",
	}, {
		input: "select next :a values from t",
	}, {
		input: "select /* `By`.* */ `By`.* from t",
	}, {
		input: "select /* select with bool expr */ a = b from t",
	}, {
		input: "select /* case_when */ case when a = b then c end from t",
	}, {
		input: "select /* case_when_else */ case when a = b then c else d end from t",
	}, {
		input: "select /* case_when_when_else */ case when a = b then c when b = d then d else d end from t",
	}, {
		input: "select /* case */ case aa when a = b then c end from t",
	}, {
		input: "select /* parenthesis */ 1 from (t)",
	}, {
		input: "select /* parenthesis multi-table */ 1 from (t1, t2)",
	}, {
		input: "select /* table list */ 1 from t1, t2",
	}, {
		input: "select /* parenthessis in table list 1 */ 1 from (t1), t2",
	}, {
		input: "select /* parenthessis in table list 2 */ 1 from t1, (t2)",
	}, {
		input: "select /* use */ 1 from t1 use index (a) where b = 1",
	}, {
		input: "select /* use */ 1 from t1 use index () where b = 1",
	}, {
		input: "select /* keyword index */ 1 from t1 use index (`By`) where b = 1",
	}, {
		input: "select /* ignore */ 1 from t1 as t2 ignore index (a), t3 use index (b) where b = 1",
	}, {
		input: "select /* use */ 1 from t1 as t2 use index (a), t3 use index (b) where b = 1",
	}, {
		input: "select /* force */ 1 from t1 as t2 force index (a), t3 force index (b) where b = 1",
	}, {
		input:  "select /* table alias */ 1 from t t1",
		output: "select /* table alias */ 1 from t as t1",
	}, {
		input: "select /* table alias with as */ 1 from t as t1",
	}, {
		input:  "select /* string table alias */ 1 from t as 't1'",
		output: "select /* string table alias */ 1 from t as t1",
	}, {
		input:  "select /* string table alias without as */ 1 from t 't1'",
		output: "select /* string table alias without as */ 1 from t as t1",
	}, {
		input: "select /* keyword table alias */ 1 from t as `By`",
	}, {
		input: "select /* join */ 1 from t1 join t2",
	}, {
		input: "select /* join on */ 1 from t1 join t2 on a = b",
	}, {
		input: "select /* join on */ 1 from t1 join t2 using (a)",
	}, {
		input:  "select /* inner join */ 1 from t1 inner join t2",
		output: "select /* inner join */ 1 from t1 join t2",
	}, {
		input:  "select /* cross join */ 1 from t1 cross join t2",
		output: "select /* cross join */ 1 from t1 join t2",
	}, {
		input: "select /* straight_join */ 1 from t1 straight_join t2",
	}, {
		input: "select /* straight_join on */ 1 from t1 straight_join t2 on a = b",
	}, {
		input: "select /* left join */ 1 from t1 left join t2 on a = b",
	}, {
		input: "select /* left join */ 1 from t1 left join t2 using (a)",
	}, {
		input:  "select /* left outer join */ 1 from t1 left outer join t2 on a = b",
		output: "select /* left outer join */ 1 from t1 left join t2 on a = b",
	}, {
		input:  "select /* left outer join */ 1 from t1 left outer join t2 using (a)",
		output: "select /* left outer join */ 1 from t1 left join t2 using (a)",
	}, {
		input: "select /* right join */ 1 from t1 right join t2 on a = b",
	}, {
		input: "select /* right join */ 1 from t1 right join t2 using (a)",
	}, {
		input:  "select /* right outer join */ 1 from t1 right outer join t2 on a = b",
		output: "select /* right outer join */ 1 from t1 right join t2 on a = b",
	}, {
		input:  "select /* right outer join */ 1 from t1 right outer join t2 using (a)",
		output: "select /* right outer join */ 1 from t1 right join t2 using (a)",
	}, {
		input: "select /* natural join */ 1 from t1 natural join t2",
	}, {
		input: "select /* natural left join */ 1 from t1 natural left join t2",
	}, {
		input:  "select /* natural left outer join */ 1 from t1 natural left join t2",
		output: "select /* natural left outer join */ 1 from t1 natural left join t2",
	}, {
		input: "select /* natural right join */ 1 from t1 natural right join t2",
	}, {
		input:  "select /* natural right outer join */ 1 from t1 natural right join t2",
		output: "select /* natural right outer join */ 1 from t1 natural right join t2",
	}, {
		input: "select /* join on */ 1 from t1 join t2 on a = b",
	}, {
		input: "select /* join using */ 1 from t1 join t2 using (a)",
	}, {
		input: "select /* join using (a, b, c) */ 1 from t1 join t2 using (a, b, c)",
	}, {
		input: "select /* s.t */ 1 from s.t",
	}, {
		input: "select /* keyword schema & table name */ 1 from `By`.`bY`",
	}, {
		input: "select /* select in from */ 1 from (select 1 from t) as a",
	}, {
		input:  "select /* select in from with no as */ 1 from (select 1 from t) a",
		output: "select /* select in from with no as */ 1 from (select 1 from t) as a",
	}, {
		input: "select /* where */ 1 from t where a = b",
	}, {
		input: "select /* and */ 1 from t where a = b and a = c",
	}, {
		input:  "select /* && */ 1 from t where a = b && a = c",
		output: "select /* && */ 1 from t where a = b and a = c",
	}, {
		input: "select /* or */ 1 from t where a = b or a = c",
	}, {
		input:  "select /* || */ 1 from t where a = b || a = c",
		output: "select /* || */ 1 from t where a = b or a = c",
	}, {
		input: "select /* not */ 1 from t where not a = b",
	}, {
		input: "select /* ! */ 1 from t where a = !1",
	}, {
		input: "select /* bool is */ 1 from t where a = b is null",
	}, {
		input: "select /* bool is not */ 1 from t where a = b is not false",
	}, {
		input: "select /* true */ 1 from t where true",
	}, {
		input: "select /* false */ 1 from t where false",
	}, {
		input: "select /* false on left */ 1 from t where false = 0",
	}, {
		input: "select /* exists */ 1 from t where exists (select 1 from t)",
	}, {
		input:  "select /* (boolean) */ 1 from t where not (a = b)",
		output: "select /* (boolean) */ 1 from t where not a = b",
	}, {
		input: "select /* in value list */ 1 from t where a in (b, c)",
	}, {
		input: "select /* in select */ 1 from t where a in (select 1 from t)",
	}, {
		input: "select /* not in */ 1 from t where a not in (b, c)",
	}, {
		input: "select /* like */ 1 from t where a like b",
	}, {
		input: "select /* like escape */ 1 from t where a like b escape '!'",
	}, {
		input: "select /* not like */ 1 from t where a not like b",
	}, {
		input: "select /* not like escape */ 1 from t where a not like b escape '$'",
	}, {
		input: "select /* regexp */ 1 from t where a regexp b",
	}, {
		input: "select /* not regexp */ 1 from t where a not regexp b",
	}, {
		input:  "select /* rlike */ 1 from t where a rlike b",
		output: "select /* rlike */ 1 from t where a regexp b",
	}, {
		input:  "select /* not rlike */ 1 from t where a not rlike b",
		output: "select /* not rlike */ 1 from t where a not regexp b",
	}, {
		input: "select /* between */ 1 from t where a between b and c",
	}, {
		input: "select /* not between */ 1 from t where a not between b and c",
	}, {
		input: "select /* is null */ 1 from t where a is null",
	}, {
		input: "select /* is not null */ 1 from t where a is not null",
	}, {
		input: "select /* is true */ 1 from t where a is true",
	}, {
		input: "select /* is not true */ 1 from t where a is not true",
	}, {
		input: "select /* is false */ 1 from t where a is false",
	}, {
		input: "select /* is not false */ 1 from t where a is not false",
	}, {
		input: "select /* < */ 1 from t where a < b",
	}, {
		input: "select /* <= */ 1 from t where a <= b",
	}, {
		input: "select /* >= */ 1 from t where a >= b",
	}, {
		input: "select /* > */ 1 from t where a > b",
	}, {
		input: "select /* != */ 1 from t where a != b",
	}, {
		input:  "select /* <> */ 1 from t where a <> b",
		output: "select /* <> */ 1 from t where a != b",
	}, {
		input: "select /* <=> */ 1 from t where a <=> b",
	}, {
		input: "select /* != */ 1 from t where a != b",
	}, {
		input: "select /* single value expre list */ 1 from t where a in (b)",
	}, {
		input: "select /* select as a value expression */ 1 from t where a = (select a from t)",
	}, {
		input:  "select /* parenthesised value */ 1 from t where a = (b)",
		output: "select /* parenthesised value */ 1 from t where a = b",
	}, {
		input:  "select /* over-parenthesize */ ((1)) from t where ((a)) in (((1))) and ((a, b)) in ((((1, 1))), ((2, 2)))",
		output: "select /* over-parenthesize */ 1 from t where a in (1) and (a, b) in ((1, 1), (2, 2))",
	}, {
		input:  "select /* dot-parenthesize */ (a.b) from t where (b.c) = 2",
		output: "select /* dot-parenthesize */ a.b from t where b.c = 2",
	}, {
		input: "select /* & */ 1 from t where a = b & c",
	}, {
		input: "select /* & */ 1 from t where a = b & c",
	}, {
		input: "select /* | */ 1 from t where a = b | c",
	}, {
		input: "select /* ^ */ 1 from t where a = b ^ c",
	}, {
		input: "select /* + */ 1 from t where a = b + c",
	}, {
		input: "select /* - */ 1 from t where a = b - c",
	}, {
		input: "select /* * */ 1 from t where a = b * c",
	}, {
		input: "select /* / */ 1 from t where a = b / c",
	}, {
		input: "select /* % */ 1 from t where a = b % c",
	}, {
		input: "select /* div */ 1 from t where a = b div c",
	}, {
		input:  "select /* MOD */ 1 from t where a = b MOD c",
		output: "select /* MOD */ 1 from t where a = b % c",
	}, {
		input: "select /* << */ 1 from t where a = b << c",
	}, {
		input: "select /* >> */ 1 from t where a = b >> c",
	}, {
		input:  "select /* % no space */ 1 from t where a = b%c",
		output: "select /* % no space */ 1 from t where a = b % c",
	}, {
		input:  "select /* u+ */ 1 from t where a = +b",
		output: "select /* u+ */ 1 from t where a = b",
	}, {
		input: "select /* u- */ 1 from t where a = -b",
	}, {
		input: "select /* u~ */ 1 from t where a = ~b",
	}, {
		input: "select /* -> */ a.b -> 'ab' from t",
	}, {
		input: "select /* -> */ a.b ->> 'ab' from t",
	}, {
		input: "select /* empty function */ 1 from t where a = b()",
	}, {
		input: "select /* function with 1 param */ 1 from t where a = b(c)",
	}, {
		input: "select /* function with many params */ 1 from t where a = b(c, d)",
	}, {
		input: "select /* function with distinct */ count(distinct a) from t",
	}, {
		input:  "select count(distinctrow(1)) from (select (1) from dual union all select 1 from dual) a",
		output: "select count(distinct 1) from (select 1 from dual union all select 1 from dual) as a",
	}, {
		input: "select /* if as func */ 1 from t where a = if(b)",
	}, {
		input: "select /* current_timestamp */ current_timestamp() from t",
	}, {
		input: "select /* current_timestamp as func */ current_timestamp() from t",
	}, {
		input: "select /* current_timestamp with fsp */ current_timestamp(3) from t",
	}, {
		input: "select /* current_date */ current_date() from t",
	}, {
		input: "select /* current_date as func */ current_date() from t",
	}, {
		input: "select /* current_time */ current_time() from t",
	}, {
		input: "select /* current_time as func */ current_time() from t",
	}, {
		input: "select /* current_time with fsp */ current_time(1) from t",
	}, {
		input: "select /* utc_timestamp */ utc_timestamp() from t",
	}, {
		input: "select /* utc_timestamp as func */ utc_timestamp() from t",
	}, {
		input: "select /* utc_timestamp with fsp */ utc_timestamp(0) from t",
	}, {
		input: "select /* utc_time */ utc_time() from t",
	}, {
		input: "select /* utc_time as func */ utc_time() from t",
	}, {
		input: "select /* utc_time with fsp */ utc_time(4) from t",
	}, {
		input: "select /* utc_date */ utc_date() from t",
	}, {
		input: "select /* utc_date as func */ utc_date() from t",
	}, {
		input: "select /* localtime */ localtime() from t",
	}, {
		input: "select /* localtime as func */ localtime() from t",
	}, {
		input: "select /* localtime with fsp */ localtime(5) from t",
	}, {
		input: "select /* localtimestamp */ localtimestamp() from t",
	}, {
		input: "select /* localtimestamp as func */ localtimestamp() from t",
	}, {
		input: "select /* localtimestamp with fsp */ localtimestamp(7) from t",
	}, {
		input: "select /* mod as func */ a from tab where mod(b, 2) = 0",
	}, {
		input: "select /* database as func no param */ database() from t",
	}, {
		input: "select /* database as func 1 param */ database(1) from t",
	}, {
		input: "select /* a */ a from t",
	}, {
		input: "select /* a.b */ a.b from t",
	}, {
		input: "select /* a.b.c */ a.b.c from t",
	}, {
		input: "select /* keyword a.b */ `By`.`bY` from t",
	}, {
		input: "select /* string */ 'a' from t",
	}, {
		input:  "select /* double quoted string */ \"a\" from t",
		output: "select /* double quoted string */ 'a' from t",
	}, {
		input:  "select /* quote quote in string */ 'a''a' from t",
		output: "select /* quote quote in string */ 'a\\'a' from t",
	}, {
		input:  "select /* double quote quote in string */ \"a\"\"a\" from t",
		output: "select /* double quote quote in string */ 'a\\\"a' from t",
	}, {
		input:  "select /* quote in double quoted string */ \"a'a\" from t",
		output: "select /* quote in double quoted string */ 'a\\'a' from t",
	}, {
		input: "select /* backslash quote in string */ 'a\\'a' from t",
	}, {
		input: "select /* literal backslash in string */ 'a\\\\na' from t",
	}, {
		input: "select /* all escapes */ '\\0\\'\\\"\\b\\n\\r\\t\\Z\\\\' from t",
	}, {
		input:  "select /* non-escape */ '\\x' from t",
		output: "select /* non-escape */ 'x' from t",
	}, {
		input: "select /* unescaped backslash */ '\\n' from t",
	}, {
		input: "select /* value argument */ :a from t",
	}, {
		input: "select /* value argument with digit */ :a1 from t",
	}, {
		input: "select /* value argument with dot */ :a.b from t",
	}, {
		input:  "select /* positional argument */ ? from t",
		output: "select /* positional argument */ :v1 from t",
	}, {
		input:  "select /* multiple positional arguments */ ?, ? from t",
		output: "select /* multiple positional arguments */ :v1, :v2 from t",
	}, {
		input: "select /* list arg */ * from t where a in ::list",
	}, {
		input: "select /* list arg not in */ * from t where a not in ::list",
	}, {
		input: "select /* null */ null from t",
	}, {
		input: "select /* octal */ 010 from t",
	}, {
		input:  "select /* hex */ x'f0A1' from t",
		output: "select /* hex */ X'f0A1' from t",
	}, {
		input: "select /* hex caps */ X'F0a1' from t",
	}, {
		input:  "select /* bit literal */ b'0101' from t",
		output: "select /* bit literal */ B'0101' from t",
	}, {
		input: "select /* bit literal caps */ B'010011011010' from t",
	}, {
		input: "select /* 0x */ 0xf0 from t",
	}, {
		input: "select /* float */ 0.1 from t",
	}, {
		input: "select /* group by */ 1 from t group by a",
	}, {
		input: "select /* having */ 1 from t having a = b",
	}, {
		input:  "select /* simple order by */ 1 from t order by a",
		output: "select /* simple order by */ 1 from t order by a asc",
	}, {
		input:  "select * from t where id = ((select a from t1 union select b from t2) order by a limit 1)",
		output: "select * from t where id = (select a from t1 union select b from t2 order by a asc limit 1)",
	}, {
		input: "select /* order by asc */ 1 from t order by a asc",
	}, {
		input: "select /* order by desc */ 1 from t order by a desc",
	}, {
		input: "select /* order by null */ 1 from t order by null",
	}, {
		input: "select /* limit a */ 1 from t limit a",
	}, {
		input: "select /* limit a,b */ 1 from t limit a, b",
	}, {
		input:  "select /* binary unary */ a- -b from t",
		output: "select /* binary unary */ a - -b from t",
	}, {
		input:  "select /* - - */ - -b from t",
		output: "select /* - - */ b from t",
	}, {
		input: "select /* binary binary */ binary  binary b from t",
	}, {
		input: "select /* binary ~ */ binary  ~b from t",
	}, {
		input: "select /* ~ binary */ ~ binary b from t",
	}, {
		input: "select /* interval */ adddate('2008-01-02', interval 31 day) from t",
	}, {
		input: "select /* interval keyword */ adddate('2008-01-02', interval 1 year) from t",
	}, {
		input:  "select /* TIMESTAMPADD */ TIMESTAMPADD(MINUTE, 1, '2008-01-04') from t",
		output: "select /* TIMESTAMPADD */ timestampadd(MINUTE, 1, '2008-01-04') from t",
	}, {
		input:  "select /* TIMESTAMPDIFF */ TIMESTAMPDIFF(MINUTE, '2008-01-02', '2008-01-04') from t",
		output: "select /* TIMESTAMPDIFF */ timestampdiff(MINUTE, '2008-01-02', '2008-01-04') from t",
	}, {
		input: "select /* dual */ 1 from dual",
	}, {
		input:  "select /* Dual */ 1 from Dual",
		output: "select /* Dual */ 1 from dual",
	}, {
		input:  "select /* DUAL */ 1 from Dual",
		output: "select /* DUAL */ 1 from dual",
	}, {
		input: "select /* column as bool in where */ a from t where b",
	}, {
		input: "select /* OR of columns in where */ * from t where a or b",
	}, {
		input: "select /* OR of mixed columns in where */ * from t where a = 5 or b and c is not null",
	}, {
		input:  "select /* OR in select columns */ (a or b) from t where c = 5",
		output: "select /* OR in select columns */ a or b from t where c = 5",
	}, {
		input: "select /* XOR of columns in where */ * from t where a xor b",
	}, {
		input: "select /* XOR of mixed columns in where */ * from t where a = 5 xor b and c is not null",
	}, {
		input:  "select /* XOR in select columns */ (a xor b) from t where c = 5",
		output: "select /* XOR in select columns */ a xor b from t where c = 5",
	}, {
		input:  "select /* XOR in select columns */ * from t where (1 xor c1 > 0)",
		output: "select /* XOR in select columns */ * from t where 1 xor c1 > 0",
	}, {
		input: "select /* bool as select value */ a, true from t",
	}, {
		input: "select /* bool column in ON clause */ * from t join s on t.id = s.id and s.foo where t.bar",
	}, {
		input: "select /* bool in order by */ * from t order by a is null or b asc",
	}, {
		input: "select /* string in case statement */ if(max(case a when 'foo' then 1 else 0 end) = 1, 'foo', 'bar') as foobar from t",
	}, {
		input:  "/*!show databases*/",
		output: "show databases",
	}, {
		input:  "select /*!40101 * from*/ t",
		output: "select * from t",
	}, {
		input:  "select /*! * from*/ t",
		output: "select * from t",
	}, {
		input:  "select /*!* from*/ t",
		output: "select * from t",
	}, {
		input:  "select /*!401011 from*/ t",
		output: "select 1 from t",
	}, {
		input: "select /* dual */ 1 from dual",
	}, {
		input:  "select * from (select 'tables') tables",
		output: "select * from (select 'tables' from dual) as `tables`",
	}, {
		input: "insert /* simple */ into a values (1)",
	}, {
		input: "insert /* a.b */ into a.b values (1)",
	}, {
		input: "insert /* multi-value */ into a values (1, 2)",
	}, {
		input: "insert /* multi-value list */ into a values (1, 2), (3, 4)",
	}, {
		input: "insert /* no values */ into a values ()",
	}, {
		input:  "insert /* set */ into a set a = 1, b = 2",
		output: "insert /* set */ into a(a, b) values (1, 2)",
	}, {
		input:  "insert /* set default */ into a set a = default, b = 2",
		output: "insert /* set default */ into a(a, b) values (default, 2)",
	}, {
		input: "insert /* value expression list */ into a values (a + 1, 2 * 3)",
	}, {
		input: "insert /* default */ into a values (default, 2 * 3)",
	}, {
		input: "insert /* column list */ into a(a, b) values (1, 2)",
	}, {
		input: "insert into a(a, b) values (1, ifnull(null, default(b)))",
	}, {
		input: "insert /* qualified column list */ into a(a, b) values (1, 2)",
	}, {
		input:  "insert /* qualified columns */ into t (t.a, t.b) values (1, 2)",
		output: "insert /* qualified columns */ into t(a, b) values (1, 2)",
	}, {
		input: "insert /* select */ into a select b, c from d",
	}, {
		input:  "insert /* it accepts columns with keyword action */ into a(action, b) values (1, 2)",
		output: "insert /* it accepts columns with keyword action */ into a(`action`, b) values (1, 2)",
	}, {
		input:  "insert /* no cols & paren select */ into a (select * from t)",
		output: "insert /* no cols & paren select */ into a select * from t",
	}, {
		input:  "insert /* cols & paren select */ into a(a, b, c) (select * from t)",
		output: "insert /* cols & paren select */ into a(a, b, c) select * from t",
	}, {
		input:  "insert /* cols & union with paren select */ into a(b, c) (select d, e from f) union (select g from h)",
		output: "insert /* cols & union with paren select */ into a(b, c) select d, e from f union select g from h",
	}, {
		input: "insert /* on duplicate */ into a values (1, 2) on duplicate key update b = func(a), c = d",
	}, {
		input: "insert /* bool in insert value */ into a values (1, true, false)",
	}, {
		input: "insert /* bool in on duplicate */ into a values (1, 2) on duplicate key update b = false, c = d",
	}, {
		input: "insert /* bool in on duplicate */ into a values (1, 2, 3) on duplicate key update b = values(b), c = d",
	}, {
		input: "insert /* bool in on duplicate */ into a values (1, 2, 3) on duplicate key update b = values(a.b), c = d",
	}, {
		input: "insert /* bool expression on duplicate */ into a values (1, 2) on duplicate key update b = func(a), c = a > d",
	}, {
		input: "insert into `user`(username, `status`) values ('Chuck', default(`status`))",
	}, {
		input:  "insert into user(format, tree, vitess) values ('Chuck', 42, 'Barry')",
		output: "insert into `user`(`format`, `tree`, `vitess`) values ('Chuck', 42, 'Barry')",
	}, {
		input:  "insert into customer () values ()",
		output: "insert into customer values ()",
	}, {
		input: "update /* simple */ a set b = 3",
	}, {
		input: "update /* a.b */ a.b set b = 3",
	}, {
		input: "update /* list */ a set b = 3, c = 4",
	}, {
		input: "update /* expression */ a set b = 3 + 4",
	}, {
		input: "update /* where */ a set b = 3 where a = b",
	}, {
		input: "update /* order */ a set b = 3 order by c desc",
	}, {
		input: "update /* limit */ a set b = 3 limit c",
	}, {
		input: "update /* bool in update */ a set b = true",
	}, {
		input: "update /* bool expr in update */ a set b = 5 > 2",
	}, {
		input: "update /* bool in update where */ a set b = 5 where c",
	}, {
		input: "update /* table qualifier */ a set a.b = 3",
	}, {
		input: "update /* table qualifier */ a set t.a.b = 3",
	}, {
		input:  "update /* table alias */ tt aa set aa.cc = 3",
		output: "update /* table alias */ tt as aa set aa.cc = 3",
	}, {
		input:  "update (select id from foo) subqalias set id = 4",
		output: "update (select id from foo) as subqalias set id = 4",
	}, {
		input:  "update foo f, bar b set f.id = b.id where b.name = 'test'",
		output: "update foo as f, bar as b set f.id = b.id where b.`name` = 'test'",
	}, {
		input:  "update foo f join bar b on f.name = b.name set f.id = b.id where b.name = 'test'",
		output: "update foo as f join bar as b on f.`name` = b.`name` set f.id = b.id where b.`name` = 'test'",
	}, {
		input: "update /* ignore */ ignore a set b = 3",
	}, {
		input: "delete /* simple */ from a",
	}, {
		input: "delete /* a.b */ from a.b",
	}, {
		input: "delete /* where */ from a where a = b",
	}, {
		input: "delete /* order */ from a order by b desc",
	}, {
		input: "delete /* limit */ from a limit b",
	}, {
		input:  "delete /* alias where */ t.* from a as t where t.id = 2",
		output: "delete /* alias where */ t from a as t where t.id = 2",
	}, {
		input:  "delete t.* from t, t1",
		output: "delete t from t, t1",
	}, {
		input:  "delete a from a join b on a.id = b.id where b.name = 'test'",
		output: "delete a from a join b on a.id = b.id where b.`name` = 'test'",
	}, {
		input:  "delete a, b from a, b where a.id = b.id and b.name = 'test'",
		output: "delete a, b from a, b where a.id = b.id and b.`name` = 'test'",
	}, {
		input: "delete /* simple */ ignore from a",
	}, {
		input: "delete ignore from a",
	}, {
		input: "delete /* limit */ ignore from a",
	}, {
		input:  "delete from a1, a2 using t1 as a1 inner join t2 as a2 where a1.id=a2.id",
		output: "delete a1, a2 from t1 as a1 join t2 as a2 where a1.id = a2.id",
	}, {
		input: "set /* simple */ a = 3",
	}, {
		input: "set #simple\n b = 4",
	}, {
		input: "set character_set_results = utf8",
	}, {
		input: "set @@session.autocommit = true",
	}, {
		input: "set @@session.`autocommit` = true",
	}, {
		input: "set @@session.'autocommit' = true",
	}, {
		input: "set @@session.\"autocommit\" = true",
	}, {
		input:  "set @@session.autocommit = ON",
		output: "set @@session.autocommit = 'on'",
	}, {
		input:  "set @@session.autocommit= OFF",
		output: "set @@session.autocommit = 'off'",
	}, {
		input:  "set autocommit = on",
		output: "set autocommit = 'on'",
	}, {
		input:  "set autocommit = off",
		output: "set autocommit = 'off'",
	}, {
		input:  "set names utf8 collate foo",
		output: "set names 'utf8'",
	}, {
		input:  "set names utf8 collate 'foo'",
		output: "set names 'utf8'",
	}, {
		input:  "set character set utf8",
		output: "set charset 'utf8'",
	}, {
		input:  "set character set 'utf8'",
		output: "set charset 'utf8'",
	}, {
		input:  "set s = 1--4",
		output: "set s = 1 - -4",
	}, {
		input:  "set character set \"utf8\"",
		output: "set charset 'utf8'",
	}, {
		input:  "set charset default",
		output: "set charset default",
	}, {
		input:  "set session wait_timeout = 3600",
		output: "set session wait_timeout = 3600",
	}, {
		input:  "set session wait_timeout = 3600, session autocommit = off",
		output: "set session wait_timeout = 3600, session autocommit = 'off'",
	}, {
		input:  "set session wait_timeout = 3600, @@global.autocommit = off",
		output: "set session wait_timeout = 3600, @@global.autocommit = 'off'",
	}, {
		input: "set /* list */ a = 3, b = 4",
	}, {
		input: "set /* mixed list */ a = 3, names 'utf8', charset 'ascii', b = 4",
	}, {
		input: "set session transaction isolation level repeatable read",
	}, {
		input: "set transaction isolation level repeatable read",
	}, {
		input: "set global transaction isolation level repeatable read",
	}, {
		input: "set transaction isolation level repeatable read",
	}, {
		input: "set transaction isolation level read committed",
	}, {
		input: "set transaction isolation level read uncommitted",
	}, {
		input: "set transaction isolation level serializable",
	}, {
		input: "set transaction read write",
	}, {
		input: "set transaction read only",
	}, {
		input: "set tx_read_only = 1",
	}, {
		input: "set tx_read_only = 0",
	}, {
		input: "set transaction_read_only = 1",
	}, {
		input: "set transaction_read_only = 0",
	}, {
		input: "set tx_isolation = 'repeatable read'",
	}, {
		input: "set tx_isolation = 'read committed'",
	}, {
		input: "set tx_isolation = 'read uncommitted'",
	}, {
		input: "set tx_isolation = 'serializable'",
	}, {
		input: "set sql_safe_updates = 0",
	}, {
		input: "set sql_safe_updates = 1",
	}, {
		input: "set @variable = 42",
	}, {
		input: "set @period.variable = 42",
	}, {
		input:  "set S= +++-++-+(4+1)",
		output: "set S = 4 + 1",
	}, {
		input:  "set S= +- - - - -(4+1)",
		output: "set S = -(4 + 1)",
	}, {
		input:  "alter table a add foo int references simple (a) on delete restrict first",
		output: "alter table a add column foo int references simple (a) on delete restrict first",
	}, {
		input:  "alter table a lock default, lock = none, lock shared, lock exclusive",
		output: "alter table a lock default, lock none, lock shared, lock exclusive",
	}, {
		input:  "alter table a alter x set default NULL, alter column x2 set default 's', alter x3 drop default",
		output: "alter table a alter column x set default null, alter column x2 set default 's', alter column x3 drop default",
	}, {
		input: "alter table a add spatial key foo (column1)",
	}, {
		input: "alter table a add fulltext key foo (column1), order by a, b, c",
	}, {
		input: "alter table a add unique key foo (column1)",
	}, {
		input: "alter /*vt+ strategy=online */ table a add unique key foo (column1)",
	}, {
		input: "alter table a change column s foo int default 1 after x",
	}, {
		input: "alter table a modify column foo int default 1 first",
	}, {
		input:  "alter table a add foo varchar(255) generated always as (concat(bar, ' ', baz)) stored",
		output: "alter table a add column foo varchar(255) as (concat(bar, ' ', baz)) stored",
	}, {
		input:  "alter table a add foo varchar(255) generated always as (concat(bar, ' ', baz))",
		output: "alter table a add column foo varchar(255) as (concat(bar, ' ', baz)) virtual",
	}, {
		input:  "alter table a add foo varchar(255) generated always as (concat(bar, ' ', baz)) null",
		output: "alter table a add column foo varchar(255) as (concat(bar, ' ', baz)) virtual null",
	}, {
		input:  "alter table a add foo varchar(255) generated always as (concat(bar, ' ', baz)) not null",
		output: "alter table a add column foo varchar(255) as (concat(bar, ' ', baz)) virtual not null",
	}, {
		input:  "alter table a change column s foo varchar(255) generated always as (concat(bar, ' ', baz)) stored",
		output: "alter table a change column s foo varchar(255) as (concat(bar, ' ', baz)) stored",
	}, {
		input:  "alter table a modify column foo varchar(255) generated always as (concat(bar, ' ', baz))",
		output: "alter table a modify column foo varchar(255) as (concat(bar, ' ', baz)) virtual",
	}, {
		input:  "alter table a character set utf32 collate = 'utf'",
		output: "alter table a charset utf32 collate utf",
	}, {
		input: "alter table a convert to character set utf32",
	}, {
		input: "alter table `By` add column foo int, algorithm = default",
	}, {
		input: "alter table a rename b",
	}, {
		input: "alter table `By` rename `bY`",
	}, {
		input:  "alter table a rename to b",
		output: "alter table a rename b",
	}, {
		input:  "alter table a rename as b",
		output: "alter table a rename b",
	}, {
		input: "alter table a rename index foo to bar, with validation",
	}, {
		input:  "alter table a rename key foo to bar",
		output: "alter table a rename index foo to bar",
	}, {
		input: "alter table e auto_increment 20",
	}, {
		input:  "alter table e character set = 'ascii'",
		output: "alter table e charset ascii",
	}, {
		input: "alter table e enable keys, discard tablespace, force",
	}, {
		input:  "alter table e default character set = 'ascii'",
		output: "alter table e charset ascii",
	}, {
		input: "alter table e comment 'hello' remove partitioning",
	}, {
		input:  "alter table a reorganize partition b into (partition c values less than (?), partition d values less than (maxvalue))",
		output: "alter table a reorganize partition b into (partition c values less than (:v1), partition d values less than (maxvalue))",
	}, {
		input: "alter table a algorithm = default, lock none, add partition (partition d values less than (maxvalue))",
	}, {
		input: "alter table a discard partition all tablespace",
	}, {
		input: "alter table a import partition a, b, v tablespace",
	}, {
		input: "alter table a truncate partition a, b, v",
	}, {
		input: "alter table a coalesce partition 7",
	}, {
		input: "alter table a exchange partition a with table t without validation",
	}, {
		input: "alter table a analyze partition all",
	}, {
		input: "alter table a analyze partition a, v",
	}, {
		input: "alter table a check partition all",
	}, {
		input: "alter table a check partition a, v",
	}, {
		input: "alter table a optimize partition all",
	}, {
		input: "alter table a optimize partition a, v",
	}, {
		input: "alter table a rebuild partition all",
	}, {
		input: "alter table a rebuild partition a, v",
	}, {
		input: "alter table a repair partition all",
	}, {
		input: "alter table a repair partition a, v",
	}, {
		input: "alter table a remove partitioning",
	}, {
		input: "alter table a upgrade partitioning",
	}, {
		input:  "alter table t2 add primary key `zzz` (id)",
		output: "alter table t2 add primary key (id)",
	}, {
		input:      "alter table a partition by range (id) (partition p0 values less than (10), partition p1 values less than (maxvalue))",
		output:     "alter table a",
		partialDDL: true,
	}, {
		input:      "create database a garbage values",
		output:     "create database a",
		partialDDL: true,
	}, {
		input: "alter table `Post With Space` drop foreign key `Post With Space_ibfk_1`",
	}, {
		input: "alter table a add column (id int, id2 char(23))",
	}, {
		input: "alter table a add index idx (id)",
	}, {
		input: "alter table a add fulltext index idx (id)",
	}, {
		input: "alter table a add spatial index idx (id)",
	}, {
		input: "alter table a add fulltext index idx (id)",
	}, {
		input: "alter table a add foreign key (id) references f (id)",
	}, {
		input: "alter table a add foreign key the_idx(id) references f (id)",
	}, {
		input: "alter table a add primary key (id)",
	}, {
		input: "alter table a add constraint b primary key (id)",
	}, {
		input: "alter table a add constraint b primary key (id)",
	}, {
		input: "alter table a add constraint b unique key (id)",
	}, {
		input:  "alter table t add column iii int signed not null",
		output: "alter table t add column iii int not null",
	}, {
		input: "alter table t add column iii int unsigned not null",
	}, {
		input:  "alter table a add constraint b unique c (id)",
		output: "alter table a add constraint b unique key c (id)",
	}, {
		input:  "alter table a add constraint check (id)",
		output: "alter table a add check (id)",
	}, {
		input:  "alter table a add id int",
		output: "alter table a add column id int",
	}, {
		input: "alter table a add column id int first",
	}, {
		input: "alter table a add column id int after id2",
	}, {
		input: "alter table a drop column id",
	}, {
		input: "alter table a drop partition p2712, p123",
	}, {
		input:  "alter table a drop index idx",
		output: "alter table a drop key idx",
	}, {
		input: "alter table a add check (ch_1) not enforced",
	}, {
		input:      "alter table a drop check ch_1",
		output:     "alter table a",
		partialDDL: true,
	}, {
		input: "alter table a drop foreign key kx",
	}, {
		input: "alter table a drop primary key",
	}, {
		input:      "alter table a drop constraint",
		output:     "alter table a",
		partialDDL: true,
	}, {
		input:  "alter table a drop id",
		output: "alter table a drop column id",
	}, {
		input:  "ALTER TABLE `product115s` CHANGE `part_number` `part_number` varchar(255) DEFAULT '0' NOT NULL",
		output: "alter table product115s change column part_number part_number varchar(255) not null default '0'",
	}, {
		input:  "ALTER TABLE distributors ADD CONSTRAINT zipchk CHECK (char_length(zipcode) = 5)",
		output: "alter table distributors add constraint zipchk check (char_length(zipcode) = 5)",
	}, {
		input: "alter database character set geostd8",
	}, {
		input: "alter database d character set geostd8",
	}, {
		input: "alter database d default collate 'utf8_bin'",
	}, {
		input: "alter database default collate 'utf8_bin'",
	}, {
		input: "alter database d upgrade data directory name",
	}, {
		input:  "alter database d collate = 'utf8_bin'",
		output: "alter database d collate 'utf8_bin'",
	}, {
		input:  "alter schema d default character set = geostd8",
		output: "alter database d default character set geostd8",
	}, {
		input:  "alter schema d character set = geostd8",
		output: "alter database d character set geostd8",
	}, {
		input:  "alter schema d default collate = 'utf8_bin'",
		output: "alter database d default collate 'utf8_bin'",
	}, {
		input:  "alter schema d collate = 'utf8_bin' character set = geostd8 character set = geostd8",
		output: "alter database d collate 'utf8_bin' character set geostd8 character set geostd8",
	}, {
		input:      "create table a",
		partialDDL: true,
	}, {
		input:      "CREATE TABLE a",
		output:     "create table a",
		partialDDL: true,
	}, {
		input:      "create table `a`",
		output:     "create table a",
		partialDDL: true,
	}, {
		input:  "create table function_default (x varchar(25) default (trim(' check ')))",
		output: "create table function_default (\n\tx varchar(25) default (trim(' check '))\n)",
	}, {
		input:  "create table function_default (x varchar(25) default (((trim(' check ')))))",
		output: "create table function_default (\n\tx varchar(25) default (trim(' check '))\n)",
	}, {
		input:  "create table function_default3 (x bool DEFAULT (true AND false));",
		output: "create table function_default3 (\n\tx bool default (true and false)\n)",
	}, {
		input:  "create table function_default (x bool DEFAULT true);",
		output: "create table function_default (\n\tx bool default true\n)",
	}, {
		input:  "create table a (\n\t`a` int\n)",
		output: "create table a (\n\ta int\n)",
	}, {
		input: "create table `by` (\n\t`by` char\n)",
	}, {
		input: "create table test (\n\t__year year(4)\n)",
	}, {
		input: "create table a (\n\ta int not null\n)",
	}, {
		input: "create /*vt+ strategy=online */ table a (\n\ta int not null\n)",
	}, {
		input: "create table a (\n\ta int not null default 0\n)",
	}, {
		input: "create table a (\n\ta float not null default -1\n)",
	}, {
		input: "create table a (\n\ta float not null default -2.1\n)",
	}, {
		input:  "create table a (a int not null default 0, primary key(a))",
		output: "create table a (\n\ta int not null default 0,\n\tprimary key (a)\n)",
	}, {
		input:  "create table a (`a column` int)",
		output: "create table a (\n\t`a column` int\n)",
	}, {
		input: "create table a (\n\ta varchar(32) not null default ''\n)",
	}, {
		input:  "create table if not exists a (\n\t`a` int\n)",
		output: "create table if not exists a (\n\ta int\n)",
	}, {
		input:      "create table a ignore me this is garbage",
		output:     "create table a",
		partialDDL: true,
	}, {
		input:      "create table a (a int, b char, c garbage)",
		output:     "create table a",
		partialDDL: true,
	}, {
		input:  "create table a (b1 bool not null primary key, b2 boolean not null)",
		output: "create table a (\n\tb1 bool not null primary key,\n\tb2 boolean not null\n)",
	}, {
		input:  "create table a (b1 bool NOT NULL PRIMARY KEY, b2 boolean not null references simple (a) on delete restrict, KEY b2_idx(b))",
		output: "create table a (\n\tb1 bool not null primary key,\n\tb2 boolean not null references simple (a) on delete restrict,\n\tKEY b2_idx (b)\n)",
	}, {
		input: "create temporary table a (\n\tid bigint\n)",
	}, {
		input:  "CREATE TABLE pkai (id INT PRIMARY KEY AUTO_INCREMENT);",
		output: "create table pkai (\n\tid INT auto_increment primary key\n)",
	}, {
		input:  "CREATE TABLE aipk (id INT AUTO_INCREMENT PRIMARY KEY)",
		output: "create table aipk (\n\tid INT auto_increment primary key\n)",
	}, {
		// This test case is added because MySQL supports this behaviour.
		// It allows the user to specify null and not null multiple times.
		// The last value specified is used.
		input:  "create table foo (f timestamp null not null , g timestamp not null null)",
		output: "create table foo (\n\tf timestamp not null,\n\tg timestamp null\n)",
	}, {
		// Tests unicode character §
		input: "create table invalid_enum_value_name (\n\there_be_enum enum('$§!') default null\n)",
	}, {
		input: "alter vschema create vindex hash_vdx using hash",
	}, {
		input: "alter vschema create vindex keyspace.hash_vdx using hash",
	}, {
		input: "alter vschema create vindex lookup_vdx using lookup with owner=user, table=name_user_idx, from=name, to=user_id",
	}, {
		input: "alter vschema create vindex xyz_vdx using xyz with param1=hello, param2='world', param3=123",
	}, {
		input: "alter vschema drop vindex hash_vdx",
	}, {
		input: "alter vschema drop vindex ks.hash_vdx",
	}, {
		input: "alter vschema add table a",
	}, {
		input: "alter vschema add table ks.a",
	}, {
		input: "alter vschema add sequence a_seq",
	}, {
		input: "alter vschema add sequence ks.a_seq",
	}, {
		input: "alter vschema on a add auto_increment id using a_seq",
	}, {
		input: "alter vschema on ks.a add auto_increment id using a_seq",
	}, {
		input: "alter vschema drop table a",
	}, {
		input: "alter vschema drop table ks.a",
	}, {
		input: "alter vschema on a add vindex hash (id)",
	}, {
		input: "alter vschema on ks.a add vindex hash (id)",
	}, {
		input:  "alter vschema on a add vindex `hash` (`id`)",
		output: "alter vschema on a add vindex hash (id)",
	}, {
		input:  "alter vschema on `ks`.a add vindex `hash` (`id`)",
		output: "alter vschema on ks.a add vindex hash (id)",
	}, {
		input:  "alter vschema on a add vindex hash (id) using `hash`",
		output: "alter vschema on a add vindex hash (id) using hash",
	}, {
		input: "alter vschema on a add vindex `add` (`add`)",
	}, {
		input: "alter vschema on a add vindex hash (id) using hash",
	}, {
		input:  "alter vschema on a add vindex hash (id) using `hash`",
		output: "alter vschema on a add vindex hash (id) using hash",
	}, {
		input:  "alter vschema on user add vindex name_lookup_vdx (name) using lookup_hash with owner=user, table=name_user_idx, from=name, to=user_id",
		output: "alter vschema on `user` add vindex name_lookup_vdx (`name`) using lookup_hash with owner=user, table=name_user_idx, from=name, to=user_id",
	}, {
		input:  "alter vschema on user2 add vindex name_lastname_lookup_vdx (name,lastname) using lookup with owner=`user`, table=`name_lastname_keyspace_id_map`, from=`name,lastname`, to=`keyspace_id`",
		output: "alter vschema on user2 add vindex name_lastname_lookup_vdx (`name`, lastname) using lookup with owner=user, table=name_lastname_keyspace_id_map, from=name,lastname, to=keyspace_id",
	}, {
		input: "alter vschema on a drop vindex hash",
	}, {
		input: "alter vschema on ks.a drop vindex hash",
	}, {
		input:  "alter vschema on a drop vindex `hash`",
		output: "alter vschema on a drop vindex hash",
	}, {
		input:  "alter vschema on a drop vindex hash",
		output: "alter vschema on a drop vindex hash",
	}, {
		input:  "alter vschema on a drop vindex `add`",
		output: "alter vschema on a drop vindex `add`",
	}, {
		input:  "create index a on b (col1)",
		output: "alter table b add index a (col1)",
	}, {
		input:  "create unique index a on b (col1)",
		output: "alter table b add unique index a (col1)",
	}, {
		input:  "create unique index a using foo on b (col1 desc)",
		output: "alter table b add unique index a (col1 desc) using foo",
	}, {
		input:  "create fulltext index a on b (col1) with parser a",
		output: "alter table b add fulltext index a (col1) with parser a",
	}, {
		input:  "create spatial index a on b (col1)",
		output: "alter table b add spatial index a (col1)",
	}, {
		input:  "create fulltext index a on b (col1) key_block_size=12 with parser a comment 'string' algorithm inplace lock none",
		output: "alter table b add fulltext index a (col1) key_block_size 12 with parser a comment 'string', algorithm = inplace, lock none",
	}, {
		input:      "create index a on b ((col1 + col2), (col1*col2))",
		output:     "alter table b add index a ()",
		partialDDL: true,
	}, {
		input:  "create fulltext index b using btree on A (col1 desc, col2) algorithm = inplace lock = none",
		output: "alter table A add fulltext index b (col1 desc, col2) using btree, algorithm = inplace, lock none",
	}, {
		input: "create algorithm = merge sql security definer view a as select * from e",
	}, {
		input: "create view ks.a as select * from e",
	}, {
		input:  "create algorithm = merge sql security definer view a (b,c,d) as select * from e",
		output: "create algorithm = merge sql security definer view a(b, c, d) as select * from e",
	}, {
		input:  "create algorithm = merge sql security definer view a (b,c,d) as select * from e with cascaded check option",
		output: "create algorithm = merge sql security definer view a(b, c, d) as select * from e with cascaded check option",
	}, {
		input:  "create algorithm = temptable definer = a@b.c.d view a(b,c,d) as select * from e with local check option",
		output: "create algorithm = temptable definer = a@b.c.d view a(b, c, d) as select * from e with local check option",
	}, {
		input:  "create or replace algorithm = temptable definer = a@b.c.d sql security definer view a(b,c,d) as select * from e with local check option",
		output: "create or replace algorithm = temptable definer = a@b.c.d sql security definer view a(b, c, d) as select * from e with local check option",
	}, {
		input:  "create definer = 'sa'@b.c.d view a(b,c,d) as select * from e",
		output: "create definer = 'sa'@b.c.d view a(b, c, d) as select * from e",
	}, {
		input: "alter view a as select * from t",
	}, {
		input: "alter algorithm = merge definer = m@172.0.1.01 sql security definer view a as select * from t with local check option",
	}, {
		input:  "rename table a to b",
		output: "rename table a to b",
	}, {
		input:  "rename table x.a to b, b to c",
		output: "rename table x.a to b, b to c",
	}, {
		input:  "drop view a,B,c",
		output: "drop view a, b, c",
	}, {
		input: "drop table a",
	}, {
		input: "drop /*vt+ strategy=online */ table if exists a",
	}, {
		input: "drop /*vt+ strategy=online */ table a",
	}, {
		input:  "drop table a, b",
		output: "drop table a, b",
	}, {
		input:  "drop table if exists a,b restrict",
		output: "drop table if exists a, b",
	}, {
		input: "drop temporary table if exists a, b",
	}, {
		input:  "drop view if exists a cascade",
		output: "drop view if exists a",
	}, {
		input:  "drop index b on a lock = none algorithm default",
		output: "alter table a drop key b, lock none, algorithm = default",
	}, {
		input:  "drop index `PRIMARY` on a lock none",
		output: "alter table a drop primary key, lock none",
	}, {
		input:  "analyze table a",
		output: "otherread",
	}, {
		input: "flush tables",
	}, {
		input: "flush tables with read lock",
	}, {
		input: "flush tables a, c.v, b",
	}, {
		input: "flush local tables a, c.v, b with read lock",
	}, {
		input: "flush tables a, c.v, b for export",
	}, {
		input: "flush local binary logs, engine logs, error logs, general logs, hosts, logs, privileges, optimizer_costs",
	}, {
		input:  "flush no_write_to_binlog slow logs, status, user_resources, relay logs, relay logs for channel s",
		output: "flush local slow logs, status, user_resources, relay logs, relay logs for channel s",
	}, {
		input:  "show binary logs",
		output: "show binary logs",
	}, {
		input:  "show binlog events",
		output: "show binlog",
	}, {
		input:  "show character set",
		output: "show charset",
	}, {
		input:  "show character set like '%foo'",
		output: "show charset like '%foo'",
	}, {
		input:  "show charset",
		output: "show charset",
	}, {
		input:  "show charset like '%foo'",
		output: "show charset like '%foo'",
	}, {
		input:  "show charset where 'charset' = 'utf8'",
		output: "show charset where 'charset' = 'utf8'",
	}, {
		input:  "show charset where 'charset' = '%foo'",
		output: "show charset where 'charset' = '%foo'",
	}, {
		input:  "show collation",
		output: "show collation",
	}, {
		input:  "show collation where `Charset` = 'utf8' and `Collation` = 'utf8_bin'",
		output: "show collation where `Charset` = 'utf8' and `Collation` = 'utf8_bin'",
	}, {
		input: "show create database d",
	}, {
		input: "show create event e",
	}, {
		input: "show create function f",
	}, {
		input: "show create procedure p",
	}, {
		input: "show create table t",
	}, {
		input: "show create trigger t",
	}, {
		input:  "show create user u",
		output: "show create user",
	}, {
		input: "show create view v",
	}, {
		input:  "show databases",
		output: "show databases",
	}, {
		input:  "show databases like '%'",
		output: "show databases like '%'",
	}, {
		input:  "show schemas",
		output: "show databases",
	}, {
		input:  "show schemas like '%'",
		output: "show databases like '%'",
	}, {
		input:  "show engine INNODB",
		output: "show engine",
	}, {
		input: "show engines",
	}, {
		input:  "show storage engines",
		output: "show storage",
	}, {
		input: "show errors",
	}, {
		input: "show events",
	}, {
		input: "show function code func",
	}, {
		input: "show function status",
	}, {
		input:  "show grants for 'root@localhost'",
		output: "show grants",
	}, {
		input:  "show index from t",
		output: "show indexes from t",
	}, {
		input: "show indexes from t",
	}, {
		input:  "show keys from t",
		output: "show indexes from t",
	}, {
		input:  "show master status",
		output: "show master",
	}, {
		input: "show open tables",
	}, {
		input:  "show plugins",
		output: "show plugins",
	}, {
		input:  "show privileges",
		output: "show privileges",
	}, {
		input: "show procedure code p",
	}, {
		input: "show procedure status",
	}, {
		input:  "show processlist",
		output: "show processlist",
	}, {
		input:  "show full processlist",
		output: "show processlist",
	}, {
		input:  "show profile cpu for query 1",
		output: "show profile",
	}, {
		input:  "show profiles",
		output: "show profiles",
	}, {
		input:  "show relaylog events",
		output: "show relaylog",
	}, {
		input:  "show slave hosts",
		output: "show slave",
	}, {
		input:  "show slave status",
		output: "show slave",
	}, {
		input:  "show status",
		output: "show status",
	}, {
		input:  "show global status",
		output: "show global status",
	}, {
		input:  "show session status",
		output: "show status",
	}, {
		input: "show table status",
	}, {
		input: "show table status from dbname",
	}, {
		input:  "show table status in dbname",
		output: "show table status from dbname",
	}, {
		input:  "show table status in dbname LIKE '%' ",
		output: "show table status from dbname like '%'",
	}, {
		input:  "show table status from dbname Where col=42 ",
		output: "show table status from dbname where col = 42",
	}, {
		input: "show tables",
	}, {
		input: "show tables like '%keyspace%'",
	}, {
		input: "show tables where 1 = 0",
	}, {
		input: "show tables from a",
	}, {
		input: "show tables from a where 1 = 0",
	}, {
		input: "show tables from a like '%keyspace%'",
	}, {
		input: "show full tables",
	}, {
		input: "show full tables from a",
	}, {
		input:  "show full tables in a",
		output: "show full tables from a",
	}, {
		input: "show full tables from a like '%keyspace%'",
	}, {
		input: "show full tables from a where 1 = 0",
	}, {
		input: "show full tables like '%keyspace%'",
	}, {
		input: "show full tables where 1 = 0",
	}, {
		input:  "show full columns in a in b like '%'",
		output: "show full columns from a from b like '%'",
	}, {
		input: "show full columns from messages from test_keyspace like '%'",
	}, {
		input:  "show full fields from a like '%'",
		output: "show full columns from a like '%'",
	}, {
		input:  "show fields from a where 1 = 1",
		output: "show columns from a where 1 = 1",
	}, {
		input:  "show triggers",
		output: "show triggers",
	}, {
		input:  "show variables",
		output: "show variables",
	}, {
		input:  "show global variables",
		output: "show global variables",
	}, {
		input:  "show session variables",
		output: "show variables",
	}, {
		input: "show global vgtid_executed",
	}, {
		input: "show global vgtid_executed from ks",
	}, {
		input: "show global gtid_executed",
	}, {
		input: "show global gtid_executed from ks",
	}, {
		input:  "show vitess_keyspaces",
		output: "show keyspaces",
	}, {
		input:  "show vitess_keyspaces like '%'",
		output: "show keyspaces like '%'",
	}, {
		input: "show vitess_replication_status",
	}, {
		input: "show vitess_replication_status like '%'",
	}, {
		input: "show vitess_shards",
	}, {
		input: "show vitess_shards like '%'",
	}, {
		input: "show vitess_tablets",
	}, {
		input: "show vitess_tablets like '%'",
	}, {
		input: "show vitess_tablets where hostname = 'some-tablet'",
	}, {
		input: "show vschema tables",
	}, {
		input: "show vschema vindexes",
	}, {
		input: "show vschema vindexes on t",
	}, {
		input: "show vitess_migrations",
	}, {
		input: "show vitess_migrations from ks",
	}, {
		input: "show vitess_migrations from ks where col = 42",
	}, {
		input: `show vitess_migrations from ks like '%pattern'`,
	}, {
		input: "show vitess_migrations like '9748c3b7_7fdb_11eb_ac2c_f875a4d24e90'",
	}, {
		input: "show vitess_migration '9748c3b7_7fdb_11eb_ac2c_f875a4d24e90' logs",
	}, {
		input: "revert vitess_migration '9748c3b7_7fdb_11eb_ac2c_f875a4d24e90'",
	}, {
		input: "revert /*vt+ uuid=123 */ vitess_migration '9748c3b7_7fdb_11eb_ac2c_f875a4d24e90'",
	}, {
		input: "alter vitess_migration '9748c3b7_7fdb_11eb_ac2c_f875a4d24e90' retry",
	}, {
		input: "alter vitess_migration '9748c3b7_7fdb_11eb_ac2c_f875a4d24e90' complete",
	}, {
		input: "alter vitess_migration '9748c3b7_7fdb_11eb_ac2c_f875a4d24e90' cancel",
	}, {
		input: "alter vitess_migration cancel all",
	}, {
		input: "show warnings",
	}, {
		input:  "select warnings from t",
		output: "select `warnings` from t",
	}, {
		input:  "show foobar",
		output: "show foobar",
	}, {
		input:  "show foobar like select * from table where syntax is 'ignored'",
		output: "show foobar",
	}, {
		input:  "use db",
		output: "use db",
	}, {
		input:  "use duplicate",
		output: "use `duplicate`",
	}, {
		input:  "use `ks:-80@master`",
		output: "use `ks:-80@master`",
	}, {
		input:  "use `ks:-80@primary`",
		output: "use `ks:-80@primary`",
	}, {
		input:  "use @replica",
		output: "use `@replica`",
	}, {
		input:  "use ks@replica",
		output: "use `ks@replica`",
	}, {
		input:  "describe select * from t",
		output: "explain select * from t",
	}, {
		input:  "desc select * from t",
		output: "explain select * from t",
	}, {
		input:  "desc foobar",
		output: "explain foobar",
	}, {
		input: "explain t1",
	}, {
		input: "explain t1 col",
	}, {
		input: "explain t1 '%col%'",
	}, {
		input: "explain select * from t",
	}, {
		input: "explain format = traditional select * from t",
	}, {
		input: "explain analyze select * from t",
	}, {
		input: "explain format = tree select * from t",
	}, {
		input: "explain format = json select * from t",
	}, {
		input: "explain format = vitess select * from t",
	}, {
		input:  "describe format = vitess select * from t",
		output: "explain format = vitess select * from t",
	}, {
		input: "explain delete from t",
	}, {
		input: "explain insert into t(col1, col2) values (1, 2)",
	}, {
		input: "explain update t set col = 2",
	}, {
		input:  "truncate table foo",
		output: "truncate table foo",
	}, {
		input:  "truncate foo",
		output: "truncate table foo",
	}, {
		input:  "repair foo",
		output: "otheradmin",
	}, {
		input:  "optimize foo",
		output: "otheradmin",
	}, {
		input:  "lock tables foo read",
		output: "lock tables foo read",
	}, {
		input:  "lock tables foo write",
		output: "lock tables foo write",
	}, {
		input:  "lock tables foo read local",
		output: "lock tables foo read local",
	}, {
		input:  "lock tables foo low_priority write",
		output: "lock tables foo low_priority write",
	}, {
		input:  "unlock tables",
		output: "unlock tables",
	}, {
		input: "select /* EQ true */ 1 from t where a = true",
	}, {
		input: "select /* EQ false */ 1 from t where a = false",
	}, {
		input: "select /* NE true */ 1 from t where a != true",
	}, {
		input: "select /* NE false */ 1 from t where a != false",
	}, {
		input: "select /* LT true */ 1 from t where a < true",
	}, {
		input: "select /* LT false */ 1 from t where a < false",
	}, {
		input: "select /* GT true */ 1 from t where a > true",
	}, {
		input: "select /* GT false */ 1 from t where a > false",
	}, {
		input: "select /* LE true */ 1 from t where a <= true",
	}, {
		input: "select /* LE false */ 1 from t where a <= false",
	}, {
		input: "select /* GE true */ 1 from t where a >= true",
	}, {
		input: "select /* GE false */ 1 from t where a >= false",
	}, {
		input:  "select * from t order by a collate utf8_general_ci",
		output: "select * from t order by a collate utf8_general_ci asc",
	}, {
		input: "select k collate latin1_german2_ci as k1 from t1 order by k1 asc",
	}, {
		input: "select * from t group by a collate utf8_general_ci",
	}, {
		input: "select MAX(k collate latin1_german2_ci) from t1",
	}, {
		input: "select distinct k collate latin1_german2_ci from t1",
	}, {
		input: "select * from t1 where 'Müller' collate latin1_german2_ci = k",
	}, {
		input: "select * from t1 where k like 'Müller' collate latin1_german2_ci",
	}, {
		input: "select k from t1 group by k having k = 'Müller' collate latin1_german2_ci",
	}, {
		input: "select k from t1 join t2 order by a collate latin1_german2_ci asc, b collate latin1_german2_ci asc",
	}, {
		input:  "select k collate 'latin1_german2_ci' as k1 from t1 order by k1 asc",
		output: "select k collate latin1_german2_ci as k1 from t1 order by k1 asc",
	}, {
		input:  "select /* drop trailing semicolon */ 1 from dual;",
		output: "select /* drop trailing semicolon */ 1 from dual",
	}, {
		input: "select /* cache directive */ sql_no_cache 'foo' from t",
	}, {
		input: "select distinct sql_no_cache 'foo' from t",
	}, {
		input:  "select sql_no_cache distinct 'foo' from t",
		output: "select distinct sql_no_cache 'foo' from t",
	}, {
		input:  "select sql_no_cache straight_join distinct 'foo' from t",
		output: "select distinct sql_no_cache straight_join 'foo' from t",
	}, {
		input:  "select straight_join distinct sql_no_cache 'foo' from t",
		output: "select distinct sql_no_cache straight_join 'foo' from t",
	}, {
		input:  "select sql_calc_found_rows 'foo' from t",
		output: "select sql_calc_found_rows 'foo' from t",
	}, {
		input: "select binary 'a' = 'A' from t",
	}, {
		input: "select 1 from t where foo = _binary 'bar'",
	}, {
		input: "select 1 from t where foo = _utf8 'bar' and bar = _latin1 'sjösjuk'",
	}, {
		input:  "select 1 from t where foo = _binary'bar'",
		output: "select 1 from t where foo = _binary 'bar'",
	}, {
		input: "select 1 from t where foo = _utf8mb4 'bar'",
	}, {
		input:  "select 1 from t where foo = _utf8mb4'bar'",
		output: "select 1 from t where foo = _utf8mb4 'bar'",
	}, {
		input: "select match(a) against ('foo') from t",
	}, {
		input: "select match(a1, a2) against ('foo' in natural language mode with query expansion) from t",
	}, {
		input:  "select database()",
		output: "select database() from dual",
	}, {
		input:  "select schema()",
		output: "select schema() from dual",
	}, {
		input: "select title from video as v where match(v.title, v.tag) against ('DEMO' in boolean mode)",
	}, {
		input:  "SELECT id FROM blog_posts USE INDEX (PRIMARY) WHERE id = 10",
		output: "select id from blog_posts use index (`PRIMARY`) where id = 10",
	}, {
		input:  "select name, group_concat(score) from t group by name",
		output: "select `name`, group_concat(score) from t group by `name`",
	}, {
		input:  "select name, group_concat(distinct id, score order by id desc separator ':') from t group by name",
		output: "select `name`, group_concat(distinct id, score order by id desc separator ':') from t group by `name`",
	}, {
		input:  "select name, group_concat(distinct id, score order by id desc separator ':' limit 1) from t group by name",
		output: "select `name`, group_concat(distinct id, score order by id desc separator ':' limit 1) from t group by `name`",
	}, {
		input:  "select name, group_concat(distinct id, score order by id desc separator ':' limit 10, 2) from t group by name",
		output: "select `name`, group_concat(distinct id, score order by id desc separator ':' limit 10, 2) from t group by `name`",
	}, {
		input: "select * from t partition (p0)",
	}, {
		input: "select * from t partition (p0, p1)",
	}, {
		input: "select e.id, s.city from employees as e join stores partition (p1) as s on e.store_id = s.id",
	}, {
		input: "select truncate(120.3333, 2) from dual",
	}, {
		input: "update t partition (p0) set a = 1",
	}, {
		input: "insert into t partition (p0) values (1, 'asdf')",
	}, {
		input: "insert into t1 select * from t2 partition (p0)",
	}, {
		input: "replace into t partition (p0) values (1, 'asdf')",
	}, {
		input: "delete from t partition (p0) where a = 1",
	}, {
		input: "stream * from t",
	}, {
		input: "vstream * from t",
	}, {
		input: "stream /* comment */ * from t",
	}, {
		input: "begin",
	}, {
		input:  "begin;",
		output: "begin",
	}, {
		input:  "start transaction",
		output: "begin",
	}, {
		input: "commit",
	}, {
		input: "rollback",
	}, {
		input: "create database /* simple */ test_db",
	}, {
		input:  "create schema test_db",
		output: "create database test_db",
	}, {
		input: "create database /* simple */ if not exists test_db",
	}, {
		input:  "create schema if not exists test_db",
		output: "create database if not exists test_db",
	}, {
		input: "create database test_db default collate 'utf8mb4_general_ci' collate utf8mb4_general_ci",
	}, {
		input: "create database test_db character set geostd8",
	}, {
		input:      "alter table corder zzzz zzzz zzzz",
		output:     "alter table corder",
		partialDDL: true,
	}, {
		input:      "create database test_db character set * unparsable",
		output:     "create database test_db",
		partialDDL: true,
	}, {
		input:  "CREATE DATABASE /*!32312 IF NOT EXISTS*/ `mysql` /*!40100 DEFAULT CHARACTER SET utf8mb4 COLLATE utf8mb4_0900_ai_ci */ /*!80016 DEFAULT ENCRYPTION='N' */;",
		output: "create database if not exists mysql default character set utf8mb4 collate utf8mb4_0900_ai_ci",
	}, {
		input: "drop /* simple */ database test_db",
	}, {
		input:  "drop schema test_db",
		output: "drop database test_db",
	}, {
		input: "drop /* simple */ database if exists test_db",
	}, {
		input:  "delete a.*, b.* from tbl_a a, tbl_b b where a.id = b.id and b.name = 'test'",
		output: "delete a, b from tbl_a as a, tbl_b as b where a.id = b.id and b.`name` = 'test'",
	}, {
		input:  "select distinctrow a.* from (select (1) from dual union all select 1 from dual) a",
		output: "select distinct a.* from (select 1 from dual union all select 1 from dual) as a",
	}, {
		input: "select `weird function name`() from t",
	}, {
		input:  "select all* from t",
		output: "select * from t",
	}, {
		input:  "select distinct* from t",
		output: "select distinct * from t",
	}, {
		input: "select status() from t", // should not escape function names that are keywords
	}, {
		input: "select * from `weird table name`",
	}, {
		input:  "SHOW FULL TABLES FROM `jiradb` LIKE 'AO_E8B6CC_ISSUE_MAPPING'",
		output: "show full tables from jiradb like 'AO_E8B6CC_ISSUE_MAPPING'",
	}, {
		input:  "SHOW FULL COLUMNS FROM AO_E8B6CC_ISSUE_MAPPING FROM jiradb LIKE '%'",
		output: "show full columns from AO_E8B6CC_ISSUE_MAPPING from jiradb like '%'",
	}, {
		input:  "SHOW KEYS FROM `AO_E8B6CC_ISSUE_MAPPING` FROM `jiradb`",
		output: "show indexes from AO_E8B6CC_ISSUE_MAPPING from jiradb",
	}, {
		input:  "SHOW CREATE TABLE `jiradb`.`AO_E8B6CC_ISSUE_MAPPING`",
		output: "show create table jiradb.AO_E8B6CC_ISSUE_MAPPING",
	}, {
		input:  "SHOW INDEX FROM `AO_E8B6CC_ISSUE_MAPPING` FROM `jiradb`",
		output: "show indexes from AO_E8B6CC_ISSUE_MAPPING from jiradb",
	}, {
		input:  "SHOW FULL TABLES FROM `jiradb` LIKE '%'",
		output: "show full tables from jiradb like '%'",
	}, {
		input:  "SHOW EXTENDED INDEX FROM `AO_E8B6CC_PROJECT_MAPPING` FROM `jiradb`",
		output: "show indexes from AO_E8B6CC_PROJECT_MAPPING from jiradb",
	}, {
		input:  "SHOW EXTENDED KEYS FROM `AO_E8B6CC_ISSUE_MAPPING` FROM `jiradb`",
		output: "show indexes from AO_E8B6CC_ISSUE_MAPPING from jiradb",
	}, {
		input:  "SHOW CREATE TABLE `jiradb`.`AO_E8B6CC_ISSUE_MAPPING`",
		output: "show create table jiradb.AO_E8B6CC_ISSUE_MAPPING",
	}, {
		input: "create table t1 ( check (c1 <> c2), c1 int check (c1 > 10), c2 int constraint c2_positive check (c2 > 0), c3 int check (c3 < 100), constraint c1_nonzero check (c1 <> 0), check (c1 > c3))",
		output: "create table t1 (\n" +
			"\tc1 int,\n" +
			"\tc2 int,\n" +
			"\tc3 int,\n" +
			"\tcheck (c1 != c2),\n" +
			"\tcheck (c1 > 10),\n" +
			"\tconstraint c2_positive check (c2 > 0),\n" +
			"\tcheck (c3 < 100),\n" +
			"\tconstraint c1_nonzero check (c1 != 0),\n" +
			"\tcheck (c1 > c3)\n)",
	}, {
		input:  "SHOW INDEXES FROM `AO_E8B6CC_ISSUE_MAPPING` FROM `jiradb`",
		output: "show indexes from AO_E8B6CC_ISSUE_MAPPING from jiradb",
	}, {
		input:  "SHOW FULL TABLES FROM `jiradb` LIKE '%'",
		output: "show full tables from jiradb like '%'",
	}, {
		input:  "SHOW EXTENDED INDEXES FROM `AO_E8B6CC_PROJECT_MAPPING` FROM `jiradb`",
		output: "show indexes from AO_E8B6CC_PROJECT_MAPPING from jiradb",
	}, {
		input:  "SHOW EXTENDED INDEXES IN `AO_E8B6CC_PROJECT_MAPPING` IN `jiradb`",
		output: "show indexes from AO_E8B6CC_PROJECT_MAPPING from jiradb",
	}, {
		input:  "do 1",
		output: "otheradmin",
	}, {
		input:  "do funcCall(), 2 = 1, 3 + 1",
		output: "otheradmin",
	}, {
		input: "savepoint a",
	}, {
		input: "savepoint `@@@;a`",
	}, {
		input: "rollback to a",
	}, {
		input: "rollback to `@@@;a`",
	}, {
		input:  "rollback work to a",
		output: "rollback to a",
	}, {
		input:  "rollback to savepoint a",
		output: "rollback to a",
	}, {
		input:  "rollback work to savepoint a",
		output: "rollback to a",
	}, {
		input: "release savepoint a",
	}, {
		input: "release savepoint `@@@;a`",
	}, {
		input: "call proc()",
	}, {
		input: "call qualified.proc()",
	}, {
		input: "call proc(1, 'foo')",
	}, {
		input: "call proc(@param)",
	}, {
		input:  "create table unused_reserved_keywords (dense_rank bigint, lead VARCHAR(255), percent_rank decimal(3, 0), row TINYINT, rows CHAR(10), constraint PK_project PRIMARY KEY (dense_rank))",
		output: "create table unused_reserved_keywords (\n\t`dense_rank` bigint,\n\t`lead` VARCHAR(255),\n\t`percent_rank` decimal(3,0),\n\t`row` TINYINT,\n\t`rows` CHAR(10),\n\tconstraint PK_project PRIMARY KEY (`dense_rank`)\n)",
	}}
)

func TestValid(t *testing.T) {
	for _, tcase := range validSQL {
		t.Run(tcase.input, func(t *testing.T) {
			if tcase.output == "" {
				tcase.output = tcase.input
			}
			tree, err := Parse(tcase.input)
			require.NoError(t, err, tcase.input)
			out := String(tree)
			if tcase.output != out {
				t.Errorf("Parsing failed. \nExpected/Got:\n%s\n%s", tcase.output, out)
			}

			// Some statements currently only have 5.7 specifications.
			// For mysql 8.0 syntax, the query is not entirely parsed.
			// Add more structs as we go on adding full parsing support for DDL constructs for 5.7 syntax.
			switch x := tree.(type) {
			case DBDDLStatement:
				assert.Equal(t, !tcase.partialDDL, x.IsFullyParsed())
			case DDLStatement:
				assert.Equal(t, !tcase.partialDDL, x.IsFullyParsed())
			}
			// This test just exercises the tree walking functionality.
			// There's no way automated way to verify that a node calls
			// all its children. But we can examine code coverage and
			// ensure that all walkSubtree functions were called.
			_ = Walk(func(node SQLNode) (bool, error) {
				return true, nil
			}, tree)
		})
	}
}

// Ensure there is no corruption from using a pooled yyParserImpl in Parse.
func TestParallelValid(t *testing.T) {
	parallelism := 100
	numIters := 1000

	wg := sync.WaitGroup{}
	wg.Add(parallelism)
	for i := 0; i < parallelism; i++ {
		go func() {
			defer wg.Done()
			for j := 0; j < numIters; j++ {
				tcase := validSQL[rand.Intn(len(validSQL))]
				if tcase.output == "" {
					tcase.output = tcase.input
				}
				tree, err := Parse(tcase.input)
				if err != nil {
					t.Errorf("Parse(%q) err: %v, want nil", tcase.input, err)
					continue
				}
				out := String(tree)
				if out != tcase.output {
					t.Errorf("Parse(%q) = %q, want: %q", tcase.input, out, tcase.output)
				}
			}
		}()
	}
	wg.Wait()
}

func TestInvalid(t *testing.T) {
	invalidSQL := []struct {
		input string
		err   string
	}{{
		input: "select a, b from (select * from tbl) sort by a",
		err:   "syntax error",
	}, {
		input: "/*!*/",
		err:   "query was empty",
	}, {
		input: "select /* union with limit on lhs */ 1 from t limit 1 union select 1 from t",
		err:   "syntax error at position 60 near 'union'",
	}, {
		input: "(select * from t limit 100 into outfile s3 'out_file_name') union (select * from t2)",
		err:   "syntax error",
	}, {
		input: "select * from (select * from t into outfile s3 'inner_outfile') as t2 into outfile s3 'out_file_name'",
		err:   "syntax error at position 36 near 'into'",
	}, {
		input: "select a from x order by y union select a from c",
		err:   "syntax error",
	}, {
		input: "select `name`, numbers from (select * from users) as x()",
		err:   "syntax error at position 57",
	}, {
		input: "select next 2 values from seq union select next value from seq",
		err:   "syntax error at position 36 near 'union'",
	}, {
		input: "select next 2 values from user where id = 1",
		err:   "syntax error at position 37 near 'where'",
	}, {
		input: "select next 2 values from seq, seq",
		err:   "syntax error at position 31",
	}, {
		input: "select 1, next value from seq",
		err:   "syntax error",
	}}

	for _, tcase := range invalidSQL {
		_, err := Parse(tcase.input)
		if err == nil {
			t.Errorf("Parse invalid query(%q), got: nil, want: %s...", tcase.input, tcase.err)
		}
		if err != nil && !strings.Contains(err.Error(), tcase.err) {
			t.Errorf("Parse invalid query(%q), got: %v, want: %s...", tcase.input, err, tcase.err)
		}
	}
}

func TestCaseSensitivity(t *testing.T) {
	validSQL := []struct {
		input  string
		output string
	}{{
		input:  "create table A (\n\t`B` int\n)",
		output: "create table A (\n\tB int\n)",
	}, {
		input:  "create index b on A (col1 desc)",
		output: "alter table A add index b (col1 desc)",
	}, {
		input:  "alter table A foo",
		output: "alter table A",
	}, {
		input:  "alter table A convert unparsable",
		output: "alter table A",
	}, {
		// View names get lower-cased.
		input:  "alter view A as select * from t",
		output: "alter view a as select * from t",
	}, {
		input:  "alter table A rename to B",
		output: "alter table A rename B",
	}, {
		input:  "alter table `A r` rename to `B r`",
		output: "alter table `A r` rename `B r`",
	}, {
		input: "rename table A to B",
	}, {
		input:  "drop table B",
		output: "drop table B",
	}, {
		input:  "drop table if exists B",
		output: "drop table if exists B",
	}, {
		input:  "drop index b on A",
		output: "alter table A drop key b",
	}, {
		input: "select a from B",
	}, {
		input: "select A as B from C",
	}, {
		input: "select B.* from c",
	}, {
		input: "select B.A from c",
	}, {
		input: "select * from B as C",
	}, {
		input: "select * from A.B",
	}, {
		input: "update A set b = 1",
	}, {
		input: "update A.B set b = 1",
	}, {
		input: "select A() from b",
	}, {
		input: "select A(B, C) from b",
	}, {
		input: "select A(distinct B, C) from b",
	}, {
		// IF is an exception. It's always lower-cased.
		input:  "select IF(B, C) from b",
		output: "select if(B, C) from b",
	}, {
		input: "select * from b use index (A)",
	}, {
		input: "insert into A(A, B) values (1, 2)",
	}, {
		input:  "CREATE TABLE A (\n\t`A` int\n)",
		output: "create table A (\n\tA int\n)",
	}, {
		input:  "create view A as select * from b",
		output: "create view a as select * from b",
	}, {
		input:  "drop view A",
		output: "drop view a",
	}, {
		input:  "drop view if exists A",
		output: "drop view if exists a",
	}, {
		input:  "select /* lock in SHARE MODE */ 1 from t lock in SHARE MODE",
		output: "select /* lock in SHARE MODE */ 1 from t lock in share mode",
	}, {
		input:  "select next VALUE from t",
		output: "select next 1 values from t",
	}, {
		input: "select /* use */ 1 from t1 use index (A) where b = 1",
	}}
	for _, tcase := range validSQL {
		if tcase.output == "" {
			tcase.output = tcase.input
		}
		tree, err := Parse(tcase.input)
		if err != nil {
			t.Errorf("input: %s, err: %v", tcase.input, err)
			continue
		}
		out := String(tree)
		if out != tcase.output {
			t.Errorf("out: %s, want %s", out, tcase.output)
		}
	}
}

func TestKeywords(t *testing.T) {
	validSQL := []struct {
		input  string
		output string
	}{{
		input:  "select current_timestamp",
		output: "select current_timestamp() from dual",
	}, {
		input: "update t set a = current_timestamp()",
	}, {
		input: "update t set a = current_timestamp(5)",
	}, {
		input:  "select a, current_date from t",
		output: "select a, current_date() from t",
	}, {
		input:  "insert into t(a, b) values (current_date, current_date())",
		output: "insert into t(a, b) values (current_date(), current_date())",
	}, {
		input: "select * from t where a > utc_timestmp()",
	}, {
		input: "select * from t where a > utc_timestamp(4)",
	}, {
		input:  "update t set b = utc_timestamp + 5",
		output: "update t set b = utc_timestamp() + 5",
	}, {
		input:  "select utc_time, utc_date, utc_time(6)",
		output: "select utc_time(), utc_date(), utc_time(6) from dual",
	}, {
		input:  "select 1 from dual where localtime > utc_time",
		output: "select 1 from dual where localtime() > utc_time()",
	}, {
		input:  "select 1 from dual where localtime(2) > utc_time(1)",
		output: "select 1 from dual where localtime(2) > utc_time(1)",
	}, {
		input:  "update t set a = localtimestamp(), b = utc_timestamp",
		output: "update t set a = localtimestamp(), b = utc_timestamp()",
	}, {
		input:  "update t set a = localtimestamp(10), b = utc_timestamp(13)",
		output: "update t set a = localtimestamp(10), b = utc_timestamp(13)",
	}, {
		input: "insert into t(a) values (unix_timestamp)",
	}, {
		input: "select replace(a, 'foo', 'bar') from t",
	}, {
		input: "update t set a = replace('1234', '2', '1')",
	}, {
		input: "insert into t(a, b) values ('foo', 'bar') on duplicate key update a = replace(hex('foo'), 'f', 'b')",
	}, {
		input: "update t set a = left('1234', 3)",
	}, {
		input: "select left(a, 5) from t",
	}, {
		input: "update t set d = adddate(date('2003-12-31 01:02:03'), interval 5 days)",
	}, {
		input: "insert into t(a, b) values (left('foo', 1), 'b')",
	}, {
		input: "insert /* qualified function */ into t(a, b) values (test.PI(), 'b')",
	}, {
		input:  "select /* keyword in qualified id */ * from t join z on t.key = z.key",
		output: "select /* keyword in qualified id */ * from t join z on t.`key` = z.`key`",
	}, {
		input:  "select /* non-reserved keywords as unqualified cols */ date, view, offset from t",
		output: "select /* non-reserved keywords as unqualified cols */ `date`, `view`, `offset` from t",
	}, {
		input:  "select /* share and mode as cols */ share, mode from t where share = 'foo'",
		output: "select /* share and mode as cols */ `share`, `mode` from t where `share` = 'foo'",
	}, {
		input:  "select /* unused keywords as cols */ `write`, varying from t where trailing = 'foo'",
		output: "select /* unused keywords as cols */ `write`, `varying` from t where `trailing` = 'foo'",
	}, {
		input:  "select status from t",
		output: "select `status` from t",
	}, {
		input:  "select Status from t",
		output: "select `Status` from t",
	}, {
		input:  "select variables from t",
		output: "select `variables` from t",
	}, {
		input:  "select Variables from t",
		output: "select `Variables` from t",
	}, {
		input:  "select current_user, current_user() from dual",
		output: "select current_user(), current_user() from dual",
	}}

	for _, tcase := range validSQL {
		if tcase.output == "" {
			tcase.output = tcase.input
		}
		tree, err := Parse(tcase.input)
		if err != nil {
			t.Errorf("input: %s, err: %v", tcase.input, err)
			continue
		}
		out := String(tree)
		if out != tcase.output {
			t.Errorf("out: %s, want %s", out, tcase.output)
		}
	}
}

func TestConvert(t *testing.T) {
	validSQL := []struct {
		input  string
		output string
	}{{
		input:  "select cast('abc' as date) from t",
		output: "select convert('abc', date) from t",
	}, {
		input: "select convert('abc', binary(4)) from t",
	}, {
		input: "select convert('abc', binary) from t",
	}, {
		input: "select convert('abc', char character set binary) from t",
	}, {
		input: "select convert('abc', char(4) ascii) from t",
	}, {
		input: "select convert('abc', char unicode) from t",
	}, {
		input: "select convert('abc', char(4)) from t",
	}, {
		input: "select convert('abc', char) from t",
	}, {
		input: "select convert('abc', nchar(4)) from t",
	}, {
		input: "select convert('abc', nchar) from t",
	}, {
		input: "select convert('abc', signed) from t",
	}, {
		input:  "select convert('abc', signed integer) from t",
		output: "select convert('abc', signed) from t",
	}, {
		input: "select convert('abc', unsigned) from t",
	}, {
		input:  "select convert('abc', unsigned integer) from t",
		output: "select convert('abc', unsigned) from t",
	}, {
		input: "select convert('abc', decimal(3, 4)) from t",
	}, {
		input: "select convert('abc', decimal(4)) from t",
	}, {
		input: "select convert('abc', decimal) from t",
	}, {
		input: "select convert('abc', date) from t",
	}, {
		input: "select convert('abc', time(4)) from t",
	}, {
		input: "select convert('abc', time) from t",
	}, {
		input: "select convert('abc', datetime(9)) from t",
	}, {
		input: "select convert('abc', datetime) from t",
	}, {
		input: "select convert('abc', json) from t",
	}, {
		input: "select convert('abc' using ascii) from t",
	}}

	for _, tcase := range validSQL {
		if tcase.output == "" {
			tcase.output = tcase.input
		}
		tree, err := Parse(tcase.input)
		if err != nil {
			t.Errorf("input: %s, err: %v", tcase.input, err)
			continue
		}
		out := String(tree)
		if out != tcase.output {
			t.Errorf("out: %s, want %s", out, tcase.output)
		}
	}

	invalidSQL := []struct {
		input  string
		output string
	}{{
		input:  "select convert('abc' as date) from t",
		output: "syntax error at position 24 near 'as'",
	}, {
		input:  "select convert from t",
		output: "syntax error at position 20 near 'from'",
	}, {
		input:  "select cast('foo', decimal) from t",
		output: "syntax error at position 19",
	}, {
		input:  "select convert('abc', datetime(4+9)) from t",
		output: "syntax error at position 34",
	}, {
		input:  "select convert('abc', decimal(4+9)) from t",
		output: "syntax error at position 33",
	}, {
		input:  "/* a comment */",
		output: "query was empty",
	}, {
		input:  "set transaction isolation level 12345",
		output: "syntax error at position 38 near '12345'",
	}, {
		input:  "@",
		output: "syntax error at position 2",
	}, {
		input:  "@@",
		output: "syntax error at position 3",
	}}

	for _, tcase := range invalidSQL {
		_, err := Parse(tcase.input)
		if err == nil || err.Error() != tcase.output {
			t.Errorf("%s: %v, want %s", tcase.input, err, tcase.output)
		}
	}
}

func TestSelectInto(t *testing.T) {
	validSQL := []struct {
		input  string
		output string
	}{{
		input:  "select * from t order by name limit 100 into outfile s3 'out_file_name'",
		output: "select * from t order by `name` asc limit 100 into outfile s3 'out_file_name'",
	}, {
		input: `select * from TestPerson into outfile s3 's3://test-bucket/export_import/export/users.csv' fields terminated by ',' enclosed by '\"' escaped by '\\' overwrite on`,
	}, {
		input: "select * from t into dumpfile 'out_file_name'",
	}, {
		input: "select * from t into outfile 'out_file_name' character set binary fields terminated by 'term' optionally enclosed by 'c' escaped by 'e' lines starting by 'a' terminated by '\\n'",
	}, {
		input: "select * from t into outfile s3 'out_file_name' character set binary format csv header fields terminated by 'term' optionally enclosed by 'c' escaped by 'e' lines starting by 'a' terminated by '\\n' manifest on overwrite off",
	}, {
		input: "select * from t into outfile s3 'out_file_name' character set binary lines terminated by '\\n' starting by 'a' manifest on overwrite off",
	}, {
		input:  "select * from (select * from t union select * from t2) as t3 where t3.name in (select col from t4) into outfile s3 'out_file_name'",
		output: "select * from (select * from t union select * from t2) as t3 where t3.`name` in (select col from t4) into outfile s3 'out_file_name'",
	}, {
		input: `select * from TestPerson into outfile s3 's3://test-bucket/export_import/export/users.csv' character set 'utf8' overwrite on`,
	}, {
		input: `select * from t1 into outfile '/tmp/foo.csv' fields escaped by '\\' terminated by '\n'`,
	}, {
		input: `select * from t1 into outfile '/tmp/foo.csv' fields escaped by 'c' terminated by '\n' enclosed by '\t'`,
	}}

	for _, tcase := range validSQL {
		t.Run(tcase.input, func(t *testing.T) {
			if tcase.output == "" {
				tcase.output = tcase.input
			}
			tree, err := Parse(tcase.input)
			require.NoError(t, err)
			out := String(tree)
			assert.Equal(t, tcase.output, out)
		})
	}

	invalidSQL := []struct {
		input  string
		output string
	}{{
		input:  "select convert('abc' as date) from t",
		output: "syntax error at position 24 near 'as'",
	}, {
		input:  "set transaction isolation level 12345",
		output: "syntax error at position 38 near '12345'",
	}}

	for _, tcase := range invalidSQL {
		_, err := Parse(tcase.input)
		if err == nil || err.Error() != tcase.output {
			t.Errorf("%s: %v, want %s", tcase.input, err, tcase.output)
		}
	}
}

func TestPositionedErr(t *testing.T) {
	invalidSQL := []struct {
		input  string
		output PositionedErr
	}{{
		input:  "select convert('abc' as date) from t",
		output: PositionedErr{"syntax error", 24, "as"},
	}, {
		input:  "select convert from t",
		output: PositionedErr{"syntax error", 20, "from"},
	}, {
		input:  "select cast('foo', decimal) from t",
		output: PositionedErr{"syntax error", 19, ""},
	}, {
		input:  "select convert('abc', datetime(4+9)) from t",
		output: PositionedErr{"syntax error", 34, ""},
	}, {
		input:  "select convert('abc', decimal(4+9)) from t",
		output: PositionedErr{"syntax error", 33, ""},
	}, {
		input:  "set transaction isolation level 12345",
		output: PositionedErr{"syntax error", 38, "12345"},
	}, {
		input:  "select * from a left join b",
		output: PositionedErr{"syntax error", 28, ""},
	}, {
		input:  "select a from (select * from tbl)",
		output: PositionedErr{"syntax error", 34, ""},
	}}

	for _, tcase := range invalidSQL {
		tkn := NewStringTokenizer(tcase.input)
		_, err := ParseNext(tkn)

		if posErr, ok := err.(PositionedErr); !ok {
			t.Errorf("%s: %v expected PositionedErr, got (%T) %v", tcase.input, err, err, tcase.output)
		} else if posErr.Pos != tcase.output.Pos || posErr.Near != tcase.output.Near || err.Error() != tcase.output.Error() {
			t.Errorf("%s: %v, want: %v", tcase.input, err, tcase.output)
		}
	}
}

func TestSubStr(t *testing.T) {

	validSQL := []struct {
		input  string
		output string
	}{{
		input: `select substr('foobar', 1) from t`,
	}, {
		input: "select substr(a, 1, 6) from t",
	}, {
		input:  "select substring(a, 1) from t",
		output: "select substr(a, 1) from t",
	}, {
		input:  "select substring(a, 1, 6) from t",
		output: "select substr(a, 1, 6) from t",
	}, {
		input:  "select substr(a from 1 for 6) from t",
		output: "select substr(a, 1, 6) from t",
	}, {
		input:  "select substring(a from 1 for 6) from t",
		output: "select substr(a, 1, 6) from t",
	}, {
		input:  `select substr("foo" from 1 for 2) from t`,
		output: `select substr('foo', 1, 2) from t`,
	}, {
		input:  `select substring("foo", 1, 2) from t`,
		output: `select substr('foo', 1, 2) from t`,
	}, {
		input:  `select substr(substr("foo" from 1 for 2), 1, 2) from t`,
		output: `select substr(substr('foo', 1, 2), 1, 2) from t`,
	}, {
		input:  `select substr(substring("foo", 1, 2), 3, 4) from t`,
		output: `select substr(substr('foo', 1, 2), 3, 4) from t`,
	}, {
		input:  `select substring(substr("foo", 1), 2) from t`,
		output: `select substr(substr('foo', 1), 2) from t`,
	}}

	for _, tcase := range validSQL {
		if tcase.output == "" {
			tcase.output = tcase.input
		}
		tree, err := Parse(tcase.input)
		if err != nil {
			t.Errorf("input: %s, err: %v", tcase.input, err)
			continue
		}
		out := String(tree)
		if out != tcase.output {
			t.Errorf("out: %s, want %s", out, tcase.output)
		}
	}
}

func TestLoadData(t *testing.T) {
	//validSQL := []string{
	//	"load data from s3 'x.txt'",
	//	"load data from s3 manifest 'x.txt'",
	//	"load data from s3 file 'x.txt'",
	//	"load data infile 'x.txt' into table 'c'",
	//	"load data from s3 'x.txt' into table x"}
	validSQL := []string{
		"select 5 between 0 and 10 between 0 and 1,(5 between 0 and 10) between 0 and 1",
	}
	for _, tcase := range validSQL {
		_, err := Parse(tcase)
		require.NoError(t, err)
	}
}

func TestCreateTable(t *testing.T) {
	createTableQueries := []struct {
		input, output string
	}{{
		// test all the data types and options
		input: `create table t (
	col_bit bit,
	col_tinyint tinyint auto_increment,
	col_tinyint3 tinyint(3) unsigned,
	col_smallint smallint,
	col_smallint4 smallint(4) zerofill,
	col_mediumint mediumint,
	col_mediumint5 mediumint(5) unsigned not null,
	col_int int,
	col_int10 int(10) not null,
	col_integer integer comment 'this is an integer',
	col_bigint bigint,
	col_bigint10 bigint(10) zerofill not null default 10,
	col_real real,
	col_real2 real(1,2) not null default 1.23,
	col_double double,
	col_double2 double(3,4) not null default 1.23,
	col_float float,
	col_float2 float(3,4) not null default 1.23,
	col_decimal decimal,
	col_decimal2 decimal(2),
	col_decimal3 decimal(2,3),
	col_numeric numeric,
	col_numeric2 numeric(2),
	col_numeric3 numeric(2,3),
	col_date date,
	col_time time,
	col_timestamp timestamp,
	col_datetime datetime,
	col_year year,
	col_char char,
	col_char2 char(2),
	col_char3 char(3) character set ascii,
	col_char4 char(4) character set ascii collate ascii_bin,
	col_varchar varchar,
	col_varchar2 varchar(2),
	col_varchar3 varchar(3) character set ascii,
	col_varchar4 varchar(4) character set ascii collate ascii_bin,
	col_binary binary,
	col_varbinary varbinary(10),
	col_tinyblob tinyblob,
	col_blob blob,
	col_mediumblob mediumblob,
	col_longblob longblob,
	col_tinytext tinytext,
	col_text text,
	col_mediumtext mediumtext,
	col_longtext longtext,
	col_text text character set ascii collate ascii_bin,
	col_json json,
	col_enum enum('a', 'b', 'c', 'd'),
	col_enum2 enum('a', 'b', 'c', 'd') character set ascii,
	col_enum3 enum('a', 'b', 'c', 'd') collate ascii_bin,
	col_enum4 enum('a', 'b', 'c', 'd') character set ascii collate ascii_bin,
	col_set set('a', 'b', 'c', 'd'),
	col_set2 set('a', 'b', 'c', 'd') character set ascii,
	col_set3 set('a', 'b', 'c', 'd') collate ascii_bin,
	col_set4 set('a', 'b', 'c', 'd') character set ascii collate ascii_bin,
	col_geometry1 geometry,
	col_geometry2 geometry not null,
	col_point1 point,
	col_point2 point not null,
	col_linestring1 linestring,
	col_linestring2 linestring not null,
	col_polygon1 polygon,
	col_polygon2 polygon not null,
	col_geometrycollection1 geometrycollection,
	col_geometrycollection2 geometrycollection not null,
	col_multipoint1 multipoint,
	col_multipoint2 multipoint not null,
	col_multilinestring1 multilinestring,
	col_multilinestring2 multilinestring not null,
	col_multipolygon1 multipolygon,
	col_multipolygon2 multipolygon not null
)`,
	},
		// test null columns
		{
			input: `create table foo (
	id int primary key,
	a varchar(255) null,
	b varchar(255) null default 'foo',
	c timestamp null default current_timestamp()
)`,
		},
		// test defining indexes separately
		{
			input: `create table t (
	id int auto_increment,
	username varchar,
	email varchar,
	full_name varchar,
	geom point not null,
	status_nonkeyword varchar,
	primary key (id),
	spatial key geom (geom),
	fulltext key fts (full_name),
	unique key by_username (username),
	unique key by_username2 (username),
	unique index by_username3 (username),
	index by_status (status_nonkeyword),
	key by_full_name (full_name)
)`,
		},
		// test that indexes support USING <id>
		{
			input: `create table t (
	id int auto_increment,
	username varchar,
	email varchar,
	full_name varchar,
	status_nonkeyword varchar,
	primary key (id) using BTREE,
	unique key by_username (username) using HASH,
	unique key by_username2 (username) using OTHER,
	unique index by_username3 (username) using XYZ,
	index by_status (status_nonkeyword) using PDQ,
	key by_full_name (full_name) using OTHER
)`,
		},
		// test other index options
		{
			input: `create table t (
	id int auto_increment,
	username varchar,
	email varchar,
	primary key (id) comment 'hi',
	unique key by_username (username) key_block_size 8,
	unique index by_username4 (username) comment 'hi' using BTREE,
	unique index by_username4 (username) using BTREE key_block_size 4 comment 'hi'
)`,
		},
		// multi-column indexes
		{
			input: `create table t (
	id int auto_increment,
	username varchar,
	email varchar,
	full_name varchar,
	a int,
	b int,
	c int,
	primary key (id, username),
	unique key by_abc (a, b, c),
	unique key (a, b, c),
	key by_email (email(10), username)
)`,
		},
		// foreign keys
		{
			input: `create table t (
	id int auto_increment,
	username varchar,
	k int,
	Z int,
	newCol int references simple (a),
	newCol int references simple (a) on delete restrict,
	newCol int references simple (a) on delete no action,
	newCol int references simple (a) on delete cascade on update set default,
	newCol int references simple (a) on delete set default on update set null,
	newCol int references simple (a) on delete set null on update restrict,
	newCol int references simple (a) on update no action,
	newCol int references simple (a) on update cascade,
	primary key (id, username),
	key by_email (email(10), username),
	constraint second_ibfk_1 foreign key (k, j) references simple (a, b),
	constraint second_ibfk_1 foreign key (k, j) references simple (a, b) on delete restrict,
	constraint second_ibfk_1 foreign key (k, j) references simple (a, b) on delete no action,
	constraint second_ibfk_1 foreign key (k, j) references simple (a, b) on delete cascade on update set default,
	constraint second_ibfk_1 foreign key (k, j) references simple (a, b) on delete set default on update set null,
	constraint second_ibfk_1 foreign key (k, j) references simple (a, b) on delete set null on update restrict,
	constraint second_ibfk_1 foreign key (k, j) references simple (a, b) on update no action,
	constraint second_ibfk_1 foreign key (k, j) references simple (a, b) on update cascade
)`,
		},
		// constraint name with spaces
		{
			input: `create table ` + "`" + `Post With Space` + "`" + ` (
	id int(11) not null auto_increment,
	user_id int(11) not null,
	primary key (id),
	unique key post_user_unique (user_id),
	constraint ` + "`" + `Post With Space_ibfk_1` + "`" + ` foreign key (user_id) references ` + "`" + `User` + "`" + ` (id)
) ENGINE Innodb`,
		},
		// table options
		{
			input: `create table t (
	id int auto_increment
) engine InnoDB,
  auto_increment 123,
  avg_row_length 1,
  charset utf8mb4,
  charset latin1,
  checksum 0,
  collate binary,
  collate ascii_bin,
  comment 'this is a comment',
  compression 'zlib',
  connection 'connect_string',
  data directory 'absolute path to directory',
  delay_key_write 1,
  encryption 'n',
  index directory 'absolute path to directory',
  insert_method no,
  key_block_size 1024,
  max_rows 100,
  min_rows 10,
  pack_keys 0,
  password 'sekret',
  row_format default,
  stats_auto_recalc default,
  stats_persistent 0,
  stats_sample_pages 1,
  tablespace tablespace_name storage disk,
  union (a, b, c),
  tablespace tablespace_name`,
		},
		// boolean columns
		{
			input: `create table t (
	bi bigint not null primary key,
	b1 bool not null,
	b2 boolean
)`,
		},
		{
			// test key_block_size
			input: `create table t (
	id int auto_increment,
	username varchar,
	unique key by_username (username) key_block_size 8,
	unique key by_username2 (username) key_block_size=8,
	unique by_username3 (username) key_block_size = 4
)`,
			output: `create table t (
	id int auto_increment,
	username varchar,
	unique key by_username (username) key_block_size 8,
	unique key by_username2 (username) key_block_size 8,
	unique key by_username3 (username) key_block_size 4
)`,
		}, {
			// test defaults
			input: `create table t (
	i1 int default 1,
	i2 int default null,
	f1 float default 1.23,
	s1 varchar default 'c',
	s2 varchar default 'this is a string',
	s3 varchar default null,
	s4 timestamp default current_timestamp,
	s5 bit(1) default B'0'
)`,
			output: `create table t (
	i1 int default 1,
	i2 int default null,
	f1 float default 1.23,
	s1 varchar default 'c',
	s2 varchar default 'this is a string',
	` + "`" + `s3` + "`" + ` varchar default null,
	s4 timestamp default current_timestamp(),
	s5 bit(1) default B'0'
)`,
		}, {
			// test non_reserved word in column name
			input: `create table t (
	repair int
)`,
			output: `create table t (
	` + "`" + `repair` + "`" + ` int
)`,
		}, {
			// test key field options
			input: `create table t (
	id int auto_increment primary key,
	username varchar unique key,
	email varchar unique,
	full_name varchar key,
	time1 timestamp on update current_timestamp,
	time2 timestamp default current_timestamp on update current_timestamp
)`,
			output: `create table t (
	id int auto_increment primary key,
	username varchar unique key,
	email varchar unique,
	full_name varchar key,
	time1 timestamp on update current_timestamp(),
	time2 timestamp default current_timestamp() on update current_timestamp()
)`,
		}, {
			// test current_timestamp with and without ()
			input: `create table t (
	time1 timestamp default current_timestamp,
	time2 timestamp default current_timestamp(),
	time3 timestamp default current_timestamp on update current_timestamp,
	time4 timestamp default current_timestamp() on update current_timestamp(),
	time5 timestamp(3) default current_timestamp(3) on update current_timestamp(3)
)`,
			output: `create table t (
	time1 timestamp default current_timestamp(),
	time2 timestamp default current_timestamp(),
	time3 timestamp default current_timestamp() on update current_timestamp(),
	time4 timestamp default current_timestamp() on update current_timestamp(),
	time5 timestamp(3) default current_timestamp(3) on update current_timestamp(3)
)`,
		}, {
			// test localtime with and without ()
			input: `create table t (
	time1 timestamp default localtime,
	time2 timestamp default localtime(),
	time3 timestamp default localtime on update localtime,
	time4 timestamp default localtime() on update localtime(),
	time5 timestamp(6) default localtime(6) on update localtime(6)
)`,
			output: `create table t (
	time1 timestamp default localtime(),
	time2 timestamp default localtime(),
	time3 timestamp default localtime() on update localtime(),
	time4 timestamp default localtime() on update localtime(),
	time5 timestamp(6) default localtime(6) on update localtime(6)
)`,
		}, {
			// test localtimestamp with and without ()
			input: `create table t (
	time1 timestamp default localtimestamp,
	time2 timestamp default localtimestamp(),
	time3 timestamp default localtimestamp on update localtimestamp,
	time4 timestamp default localtimestamp() on update localtimestamp(),
	time5 timestamp(1) default localtimestamp(1) on update localtimestamp(1)
)`,
			output: `create table t (
	time1 timestamp default localtimestamp(),
	time2 timestamp default localtimestamp(),
	time3 timestamp default localtimestamp() on update localtimestamp(),
	time4 timestamp default localtimestamp() on update localtimestamp(),
	time5 timestamp(1) default localtimestamp(1) on update localtimestamp(1)
)`,
		}, {
			input: `create table t1 (
	first_name varchar(10),
	last_name varchar(10),
	full_name varchar(255) as (concat(first_name, ' ', last_name))
)`, output: `create table t1 (
	first_name varchar(10),
	last_name varchar(10),
	full_name varchar(255) as (concat(first_name, ' ', last_name)) virtual
)`,
		}, {
			input: `create table t1 (id int, gnrtd int as (id+2) virtual)`,
			output: `create table t1 (
	id int,
	gnrtd int as (id + 2) virtual
)`,
		}, {
			input: `create table t1 (first_name varchar(10), last_name varchar(10),
	full_name varchar(255) generated always as (concat(first_name, ' ', last_name)))`,
			output: `create table t1 (
	first_name varchar(10),
	last_name varchar(10),
	full_name varchar(255) as (concat(first_name, ' ', last_name)) virtual
)`,
		}, {
			input: `create table t1 (first_name varchar(10), last_name varchar(10),
	full_name varchar(255) generated always as (concat(first_name, ' ', last_name)) not null )`,
			output: `create table t1 (
	first_name varchar(10),
	last_name varchar(10),
	full_name varchar(255) as (concat(first_name, ' ', last_name)) virtual not null
)`,
		}, {
			input: `create table t1 (first_name varchar(10), full_name varchar(255) as (concat(first_name, ' ', last_name)) null)`,
			output: `create table t1 (
	first_name varchar(10),
	full_name varchar(255) as (concat(first_name, ' ', last_name)) virtual null
)`,
		}, {
			input: `create table t1 (first_name varchar(10), full_name varchar(255) as (concat(first_name, ' ', last_name)) unique)`,
			output: `create table t1 (
	first_name varchar(10),
	full_name varchar(255) as (concat(first_name, ' ', last_name)) virtual unique
)`,
		}, {
			input: `create table t1 (first_name varchar(10), full_name varchar(255) as (concat(first_name, ' ', last_name)) unique key)`,
			output: `create table t1 (
	first_name varchar(10),
	full_name varchar(255) as (concat(first_name, ' ', last_name)) virtual unique key
)`,
		}, {
			input: `create table t1 (first_name varchar(10), full_name varchar(255) as (concat(first_name, ' ', last_name)) key)`,
			output: `create table t1 (
	first_name varchar(10),
	full_name varchar(255) as (concat(first_name, ' ', last_name)) virtual key
)`,
		}, {
			input: `create table t1 (first_name varchar(10), full_name varchar(255) as (concat(first_name, ' ', last_name)) primary key)`,
			output: `create table t1 (
	first_name varchar(10),
	full_name varchar(255) as (concat(first_name, ' ', last_name)) virtual primary key
)`,
		}, {
			input: `create table t1 (first_name varchar(10), full_name varchar(255) as (concat(first_name, ' ', last_name)) comment 'hello world')`,
			output: `create table t1 (
	first_name varchar(10),
	full_name varchar(255) as (concat(first_name, ' ', last_name)) virtual comment 'hello world'
)`,
		}, {
			input: `create table non_reserved_keyword (id int(11)) ENGINE = MEMORY`,
			output: `create table non_reserved_keyword (
	id int(11)
) ENGINE MEMORY`,
		}, {
			input: `create table non_reserved_keyword (id int(11)) ENGINE = MEDIUMTEXT`,
			output: `create table non_reserved_keyword (
	id int(11)
) ENGINE MEDIUMTEXT`,
		}, {
			input: `create table t1 (id int(11)) ENGINE = FOOBAR`,
			output: `create table t1 (
	id int(11)
) ENGINE FOOBAR`,
		},
	}
	for _, test := range createTableQueries {
		sql := strings.TrimSpace(test.input)
		t.Run(sql, func(t *testing.T) {
			tree, err := ParseStrictDDL(sql)
			require.NoError(t, err)
			got := String(tree)
			expected := test.output
			if expected == "" {
				expected = sql
			}
			require.Equal(t, expected, got)
		})
	}
}

func TestCreateTableLike(t *testing.T) {
	normal := "create table a like b"
	testCases := []struct {
		input  string
		output string
	}{
		{
			"create table a like b",
			normal,
		},
		{
			"create table a (like b)",
			normal,
		},
		{
			"create table ks.a like unsharded_ks.b",
			"create table ks.a like unsharded_ks.b",
		},
	}
	for _, tcase := range testCases {
		tree, err := ParseStrictDDL(tcase.input)
		if err != nil {
			t.Errorf("input: %s, err: %v", tcase.input, err)
			continue
		}
		assert.True(t, tree.(*CreateTable).FullyParsed)
		if got, want := String(tree.(*CreateTable)), tcase.output; got != want {
			t.Errorf("Parse(%s):\n%s, want\n%s", tcase.input, got, want)
		}
	}
}

func TestCreateTableEscaped(t *testing.T) {
	testCases := []struct {
		input  string
		output string
	}{{
		input: "create table `a`(`id` int, primary key(`id`))",
		output: "create table a (\n" +
			"\tid int,\n" +
			"\tprimary key (id)\n" +
			")",
	}, {
		input: "create table `insert`(`update` int, primary key(`delete`))",
		output: "create table `insert` (\n" +
			"\t`update` int,\n" +
			"\tprimary key (`delete`)\n" +
			")",
	}}
	for _, tcase := range testCases {
		tree, err := ParseStrictDDL(tcase.input)
		if err != nil {
			t.Errorf("input: %s, err: %v", tcase.input, err)
			continue
		}
		if got, want := String(tree.(*CreateTable)), tcase.output; got != want {
			t.Errorf("Parse(%s):\n%s, want\n%s", tcase.input, got, want)
		}
	}
}

var (
	invalidSQL = []struct {
		input        string
		output       string
		excludeMulti bool // Don't use in the ParseNext multi-statement parsing tests.
	}{{
		input:  "select : from t",
		output: "syntax error at position 9 near ':'",
	}, {
		input:  "select 0xH from t",
		output: "syntax error at position 10 near '0x'",
	}, {
		input:  "select x'78 from t",
		output: "syntax error at position 12 near '78'",
	}, {
		input:  "select x'777' from t",
		output: "syntax error at position 14 near '777'",
	}, {
		input:  "select * from t where :1 = 2",
		output: "syntax error at position 24 near ':'",
	}, {
		input:  "select * from t where :. = 2",
		output: "syntax error at position 24 near ':'",
	}, {
		input:  "select * from t where ::1 = 2",
		output: "syntax error at position 25 near '::'",
	}, {
		input:  "select * from t where ::. = 2",
		output: "syntax error at position 25 near '::'",
	}, {
		input:  "update a set c = values(1)",
		output: "syntax error at position 26 near '1'",
	}, {
		input: "select(F(F(F(F(F(F(F(F(F(F(F(F(F(F(F(F(F(F(F(F(F(F" +
			"(F(F(F(F(F(F(F(F(F(F(F(F(F(F(F(F(F(F(F(F(F(F(F(F(F(F(F(" +
			"F(F(F(F(F(F(F(F(F(F(F(F(F(F(F(F(F(F(F(F(F(F(F(F(F(F(F(F" +
			"(F(F(F(F(F(F(F(F(F(F(F(F(F(F(F(F(F(F(F(F(F(F(F(F(F(F(F(" +
			"F(F(F(F(F(F(F(F(F(F(F(F(F(F(F(F(F(F(F(F(F(F(F(F(F(F(F(F" +
			"(F(F(F(F(F(F(F(F(F(F(F(F(F(F(F(F(F(F(F(F(F(F(F(F(F(F(F(" +
			"F(F(F(F(F(F(F(F(F(F(F(F(F(F(F(F(F(F(F(F(F(F(F(F(F(F(F(F" +
			"(F(F(F(F(F(F(F(F(F(F(F(F(",
		output: "max nesting level reached at position 406",
	}, {
		input: "select(F(F(F(F(F(F(F(F(F(F(F(F(F(F(F(F(F(F(F(F(F(F" +
			"(F(F(F(F(F(F(F(F(F(F(F(F(F(F(F(F(F(F(F(F(F(F(F(F(F(F(F(" +
			"F(F(F(F(F(F(F(F(F(F(F(F(F(F(F(F(F(F(F(F(F(F(F(F(F(F(F(F" +
			"(F(F(F(F(F(F(F(F(F(F(F(F(F(F(F(F(F(F(F(F(F(F(F(F(F(F(F(" +
			"F(F(F(F(F(F(F(F(F(F(F(F(F(F(F(F(F(F(F(F(F(F(F(F(F(F(F(F" +
			"(F(F(F(F(F(F(F(F(F(F(F(F(F(F(F(F(F(F(F(F(F(F(F(F(F(F(F(" +
			"F(F(F(F(F(F(F(F(F(F(F(F(F(F(F(F(F(F(F(F(F(F(F(F(F(F(F(F" +
			"(F(F(F(F(F(F(F(F(F(F(F(",
		output: "syntax error at position 404",
	}, {
		// This construct is considered invalid due to a grammar conflict.
		input:  "insert into a select * from b join c on duplicate key update d=e",
		output: "syntax error at position 54 near 'key'",
	}, {
		input:  "select * from a left join b",
		output: "syntax error at position 28",
	}, {
		input:  "select * from a natural join b on c = d",
		output: "syntax error at position 34 near 'on'",
	}, {
		input:  "select * from a natural join b using (c)",
		output: "syntax error at position 37 near 'using'",
	}, {
		input:  "select next id from a",
		output: "expecting value after next at position 15 near 'id'",
	}, {
		input:  "select next 1+1 values from a",
		output: "syntax error at position 15",
	}, {
		input:  "insert into a values (select * from b)",
		output: "syntax error at position 29 near 'select'",
	}, {
		input:  "select database",
		output: "syntax error at position 16",
	}, {
		input:  "select mod from t",
		output: "syntax error at position 16 near 'from'",
	}, {
		input:  "select 1 from t where div 5",
		output: "syntax error at position 26 near 'div'",
	}, {
		input:  "select 1 from t where binary",
		output: "syntax error at position 29",
	}, {
		input:  "select match(a1, a2) against ('foo' in boolean mode with query expansion) from t",
		output: "syntax error at position 57 near 'with'",
	}, {
		input:  "select /* reserved keyword as unqualified column */ * from t where key = 'test'",
		output: "syntax error at position 71 near 'key'",
	}, {
		input:  "select /* vitess-reserved keyword as unqualified column */ * from t where escape = 'test'",
		output: "syntax error at position 81 near 'escape'",
	}, {
		input:  "select /* straight_join using */ 1 from t1 straight_join t2 using (a)",
		output: "syntax error at position 66 near 'using'",
	}, {
		input:        "select 'aa",
		output:       "syntax error at position 11 near 'aa'",
		excludeMulti: true,
	}, {
		input:        "select 'aa\\",
		output:       "syntax error at position 12 near 'aa'",
		excludeMulti: true,
	}, {
		input:        "select /* aa",
		output:       "syntax error at position 13 near '/* aa'",
		excludeMulti: true,
	}}
)

func TestErrors(t *testing.T) {
	for _, tcase := range invalidSQL {
		t.Run(tcase.input, func(t *testing.T) {
			_, err := Parse(tcase.input)
			require.Error(t, err, tcase.output)
			require.Equal(t, err.Error(), tcase.output)
		})
	}
}

// TestSkipToEnd tests that the skip to end functionality
// does not skip past a ';'. If any tokens exist after that, Parse
// should return an error.
func TestSkipToEnd(t *testing.T) {
	testcases := []struct {
		input  string
		output string
	}{{
		// This is the case where the partial ddl will be reset
		// because of a premature ';'.
		input:  "create table a(id; select * from t",
		output: "syntax error at position 19",
	}, {
		// Partial DDL should get reset for valid DDLs also.
		input:  "create table a(id int); select * from t",
		output: "syntax error at position 31 near 'select'",
	}, {
		// Partial DDL does not get reset here. But we allow the
		// DDL only if there are no new tokens after skipping to end.
		input:  "create table a bb cc; select * from t",
		output: "extra characters encountered after end of DDL: 'select'",
	}, {
		// Test that we don't step at ';' inside strings.
		input:  "create table a bb 'a;'; select * from t",
		output: "extra characters encountered after end of DDL: 'select'",
	}}
	for _, tcase := range testcases {
		_, err := Parse(tcase.input)
		if err == nil || err.Error() != tcase.output {
			t.Errorf("%s: %v, want %s", tcase.input, err, tcase.output)
		}
	}
}

func loadQueries(t testing.TB, filename string) (queries []string) {
	file, err := os.Open(path.Join("testdata", filename))
	require.NoError(t, err)
	defer file.Close()

	var read io.Reader
	if strings.HasSuffix(filename, ".gz") {
		gzread, err := gzip.NewReader(file)
		if err != nil {
			t.Fatal(err)
		}
		defer gzread.Close()
		read = gzread
	} else {
		read = file
	}

	scanner := bufio.NewScanner(read)
	for scanner.Scan() {
		queries = append(queries, scanner.Text())
	}
	return queries
}

func TestParseDjangoQueries(t *testing.T) {
	for _, query := range loadQueries(t, "django_queries.txt") {
		_, err := Parse(query)
		if err != nil {
			t.Errorf("failed to parse %q: %v", query, err)
		}
	}
}

func TestParseLobstersQueries(t *testing.T) {
	for _, query := range loadQueries(t, "lobsters.sql.gz") {
		_, err := Parse(query)
		if err != nil {
			t.Errorf("failed to parse %q: %v", query, err)
		}
	}
}

func BenchmarkParseTraces(b *testing.B) {
	for _, trace := range []string{"django_queries.txt", "lobsters.sql.gz"} {
		b.Run(trace, func(b *testing.B) {
			queries := loadQueries(b, trace)
			if len(queries) > 10000 {
				queries = queries[:10000]
			}
			b.ResetTimer()
			b.ReportAllocs()

			for i := 0; i < b.N; i++ {
				for _, query := range queries {
					_, err := Parse(query)
					if err != nil {
						b.Fatal(err)
					}
				}
			}
		})
	}

}

func BenchmarkParseStress(b *testing.B) {
	const (
		sql1 = "select 'abcd', 20, 30.0, eid from a where 1=eid and name='3'"
		sql2 = "select aaaa, bbb, ccc, ddd, eeee, ffff, gggg, hhhh, iiii from tttt, ttt1, ttt3 where aaaa = bbbb and bbbb = cccc and dddd+1 = eeee group by fff, gggg having hhhh = iiii and iiii = jjjj order by kkkk, llll limit 3, 4"
	)

	for i, sql := range []string{sql1, sql2} {
		b.Run(fmt.Sprintf("sql%d", i), func(b *testing.B) {
			var buf bytes.Buffer
			buf.WriteString(sql)
			querySQL := buf.String()
			b.ReportAllocs()
			b.ResetTimer()

			for i := 0; i < b.N; i++ {
				_, err := Parse(querySQL)
				if err != nil {
					b.Fatal(err)
				}
			}
		})
	}
}

func BenchmarkParse3(b *testing.B) {
	largeQueryBenchmark := func(b *testing.B, escape bool) {
		b.Helper()

		// benchQuerySize is the approximate size of the query.
		benchQuerySize := 1000000

		// Size of value is 1/10 size of query. Then we add
		// 10 such values to the where clause.
		var baseval bytes.Buffer
		for i := 0; i < benchQuerySize/100; i++ {
			// Add an escape character: This will force the upcoming
			// tokenizer improvement to still create a copy of the string.
			// Then we can see if avoiding the copy will be worth it.
			if escape {
				baseval.WriteString("\\'123456789")
			} else {
				baseval.WriteString("123456789")
			}
		}

		var buf bytes.Buffer
		buf.WriteString("select a from t1 where v = 1")
		for i := 0; i < 10; i++ {
			fmt.Fprintf(&buf, " and v%d = \"%d%s\"", i, i, baseval.String())
		}
		benchQuery := buf.String()
		b.ResetTimer()
		b.ReportAllocs()

		for i := 0; i < b.N; i++ {
			if _, err := Parse(benchQuery); err != nil {
				b.Fatal(err)
			}
		}
	}

	b.Run("normal", func(b *testing.B) {
		largeQueryBenchmark(b, false)
	})

	b.Run("escaped", func(b *testing.B) {
		largeQueryBenchmark(b, true)
	})
}

func TestValidUnionCases(t *testing.T) {
	testOutputTempDir, err := os.MkdirTemp("", "parse_test")
	require.NoError(t, err)
	defer func() {
		if !t.Failed() {
			os.RemoveAll(testOutputTempDir)
		}
	}()

	testFile(t, "union_cases.txt", testOutputTempDir)
}

func TestValidSelectCases(t *testing.T) {
	testOutputTempDir, err := os.MkdirTemp("", "parse_test")
	require.NoError(t, err)
	defer func() {
		if !t.Failed() {
			os.RemoveAll(testOutputTempDir)
		}
	}()

	testFile(t, "select_cases.txt", testOutputTempDir)
}

type testCase struct {
	file     string
	lineno   int
	input    string
	output   string
	errStr   string
	comments string
}

func escapeNewLines(in string) string {
	return strings.ReplaceAll(in, "\n", "\\n")
}

func testFile(t *testing.T, filename, tempDir string) {
	t.Run(filename, func(t *testing.T) {
		fail := false
		expected := strings.Builder{}
		for tcase := range iterateExecFile(filename) {
			t.Run(fmt.Sprintf("%d : %s", tcase.lineno, tcase.comments), func(t *testing.T) {
				if tcase.output == "" && tcase.errStr == "" {
					tcase.output = tcase.input
				}
				expected.WriteString(fmt.Sprintf("%sINPUT\n%s\nEND\n", tcase.comments, escapeNewLines(tcase.input)))
				tree, err := Parse(tcase.input)
				if tcase.errStr != "" {
					errPresent := ""
					if err != nil {
						errPresent = err.Error()
					}
					expected.WriteString(fmt.Sprintf("ERROR\n%s\nEND\n", escapeNewLines(errPresent)))
					if err == nil || tcase.errStr != err.Error() {
						fail = true
						t.Errorf("File: %s, Line: %d\nDiff:\n%s\n[%s] \n[%s]", filename, tcase.lineno, cmp.Diff(tcase.errStr, errPresent), tcase.errStr, errPresent)
					}
				} else {
					if err != nil {
						expected.WriteString(fmt.Sprintf("ERROR\n%s\nEND\n", escapeNewLines(err.Error())))
						fail = true
						t.Errorf("File: %s, Line: %d\nDiff:\n%s\n[%s] \n[%s]", filename, tcase.lineno, cmp.Diff(tcase.errStr, err.Error()), tcase.errStr, err.Error())
					} else {
						out := String(tree)
						expected.WriteString(fmt.Sprintf("OUTPUT\n%s\nEND\n", escapeNewLines(out)))
						if tcase.output != out {
							fail = true
							t.Errorf("Parsing failed. \nExpected/Got:\n%s\n%s", tcase.output, out)
						}
					}
				}
			})
		}

		if fail && tempDir != "" {
			gotFile := fmt.Sprintf("%s/%s", tempDir, filename)
			_ = os.WriteFile(gotFile, []byte(strings.TrimSpace(expected.String())+"\n"), 0644)
			fmt.Println(fmt.Sprintf("Errors found in parse tests. If the output is correct, run `cp %s/* testdata/` to update test expectations", tempDir)) // nolint
		}
	})
}

func iterateExecFile(name string) (testCaseIterator chan testCase) {
	name = locateFile(name)
	fd, err := os.OpenFile(name, os.O_RDONLY, 0)
	if err != nil {
		panic(fmt.Sprintf("Could not open file %s", name))
	}

	testCaseIterator = make(chan testCase)
	var comments string
	go func() {
		defer close(testCaseIterator)

		r := bufio.NewReader(fd)
		lineno := 0
		var output string
		var returnTypeNumber int
		var input string
		for {
			input, lineno, _ = parsePartial(r, []string{"INPUT"}, lineno, name)
			if input == "" && lineno == 0 {
				break
			}
			output, lineno, returnTypeNumber = parsePartial(r, []string{"OUTPUT", "ERROR"}, lineno, name)
			var errStr string
			if returnTypeNumber == 1 {
				errStr = output
				output = ""
			}
			testCaseIterator <- testCase{
				file:     name,
				lineno:   lineno,
				input:    input,
				comments: comments,
				output:   output,
				errStr:   errStr,
			}
			comments = ""
		}
	}()
	return testCaseIterator
}

func parsePartial(r *bufio.Reader, readType []string, lineno int, fileName string) (string, int, int) {
	returnTypeNumber := -1
	for {
		binput, err := r.ReadBytes('\n')
		if err != nil {
			if err != io.EOF {
				panic(fmt.Errorf("error reading file %s: line %d: %s", fileName, lineno, err.Error()))
			}
			return "", 0, 0
		}
		lineno++
		input := string(binput)
		input = strings.TrimSpace(input)
		if input == "" || input == "\n" {
			continue
		}
		for i, str := range readType {
			if input == str {
				returnTypeNumber = i
				break
			}
		}
		if returnTypeNumber != -1 {
			break
		}
		panic(fmt.Errorf("error reading file %s: line %d: %s - Expected keyword", fileName, lineno, err.Error()))
	}
	input := ""
	for {
		l, err := r.ReadBytes('\n')
		lineno++
		if err != nil {
			panic(fmt.Sprintf("error reading file %s line# %d: %s", fileName, lineno, err.Error()))
		}
		str := strings.TrimSpace(string(l))
		if str == "END" {
			break
		}
		if input == "" {
			input += str
		} else {
			input += str + "\n"
		}
	}
	return input, lineno, returnTypeNumber
}

func locateFile(name string) string {
	return "testdata/" + name
}<|MERGE_RESOLUTION|>--- conflicted
+++ resolved
@@ -50,9 +50,6 @@
 		input:  "select 1",
 		output: "select 1 from dual",
 	}, {
-<<<<<<< HEAD
-		input: "select /* parenthesised value */ 1 from t where a = b",
-=======
 		input:  "SELECT EXTRACT(YEAR FROM '2019-07-02')",
 		output: "select extract(year from '2019-07-02') from dual",
 	}, {
@@ -70,7 +67,6 @@
 	}, {
 		input:  "CREATE TABLE t2 (b BLOB DEFAULT 'abc')",
 		output: "create table t2 (\n\tb BLOB default ('abc')\n)",
->>>>>>> d0694afe
 	}, {
 		input:  "CREATE TABLE t2 (b blob DEFAULT 'abc')",
 		output: "create table t2 (\n\tb blob default ('abc')\n)",
