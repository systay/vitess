/*
Copyright 2019 The Vitess Authors.

Licensed under the Apache License, Version 2.0 (the "License");
you may not use this file except in compliance with the License.
You may obtain a copy of the License at

    http://www.apache.org/licenses/LICENSE-2.0

Unless required by applicable law or agreed to in writing, software
distributed under the License is distributed on an "AS IS" BASIS,
WITHOUT WARRANTIES OR CONDITIONS OF ANY KIND, either express or implied.
See the License for the specific language governing permissions and
limitations under the License.
*/

package vtctld

import (
	"encoding/json"
	"errors"
	"flag"
	"fmt"
	"io"
	"net/http"
	"strings"
	"time"

	"context"

	"vitess.io/vitess/go/acl"
	"vitess.io/vitess/go/netutil"
	"vitess.io/vitess/go/vt/log"
	"vitess.io/vitess/go/vt/logutil"
	"vitess.io/vitess/go/vt/schema"
	"vitess.io/vitess/go/vt/schemamanager"
	"vitess.io/vitess/go/vt/topo"
	"vitess.io/vitess/go/vt/topo/topoproto"
	"vitess.io/vitess/go/vt/vtctl"
	"vitess.io/vitess/go/vt/vttablet/tmclient"
	"vitess.io/vitess/go/vt/workflow"
	"vitess.io/vitess/go/vt/wrangler"

	"vitess.io/vitess/go/vt/mysqlctl"
	logutilpb "vitess.io/vitess/go/vt/proto/logutil"
	querypb "vitess.io/vitess/go/vt/proto/query"
	topodatapb "vitess.io/vitess/go/vt/proto/topodata"
	"vitess.io/vitess/go/vt/proto/vttime"
)

var (
	localCell        = flag.String("cell", "", "cell to use")
	showTopologyCRUD = flag.Bool("vtctld_show_topology_crud", true, "Controls the display of the CRUD topology actions in the vtctld UI.")
	proxyTablets     = flag.Bool("proxy_tablets", false, "Setting this true will make vtctld proxy the tablet status instead of redirecting to them")
)

// This file implements a REST-style API for the vtctld web interface.

const (
	apiPrefix = "/api/"

	jsonContentType = "application/json; charset=utf-8"
)

// TabletStats represents realtime stats from a discovery.LegacyTabletStats struct.
type TabletStats struct {
	LastError string                 `json:"last_error,omitempty"`
	Realtime  *querypb.RealtimeStats `json:"realtime,omitempty"`
	Serving   bool                   `json:"serving"`
	Up        bool                   `json:"up"`
}

// TabletWithStatsAndURL wraps topo.Tablet, adding a URL property and optional realtime stats.
type TabletWithStatsAndURL struct {
	Alias                *topodatapb.TabletAlias `json:"alias,omitempty"`
	Hostname             string                  `json:"hostname,omitempty"`
	PortMap              map[string]int32        `json:"port_map,omitempty"`
	Keyspace             string                  `json:"keyspace,omitempty"`
	Shard                string                  `json:"shard,omitempty"`
	KeyRange             *topodatapb.KeyRange    `json:"key_range,omitempty"`
	Type                 topodatapb.TabletType   `json:"type,omitempty"`
	DbNameOverride       string                  `json:"db_name_override,omitempty"`
	Tags                 map[string]string       `json:"tags,omitempty"`
	MysqlHostname        string                  `json:"mysql_hostname,omitempty"`
	MysqlPort            int32                   `json:"mysql_port,omitempty"`
	PrimaryTermStartTime *vttime.Time            `json:"primary_term_start_time,omitempty"`
	Stats                *TabletStats            `json:"stats,omitempty"`
	URL                  string                  `json:"url,omitempty"`
}

func newTabletWithStatsAndURL(t *topodatapb.Tablet, realtimeStats *realtimeStats) *TabletWithStatsAndURL {
	tablet := &TabletWithStatsAndURL{
		Alias:                t.Alias,
		Hostname:             t.Hostname,
		PortMap:              t.PortMap,
		Keyspace:             t.Keyspace,
		Shard:                t.Shard,
		KeyRange:             t.KeyRange,
		Type:                 t.Type,
		DbNameOverride:       t.DbNameOverride,
		Tags:                 t.Tags,
		MysqlHostname:        t.MysqlHostname,
		MysqlPort:            t.MysqlPort,
		PrimaryTermStartTime: t.PrimaryTermStartTime,
	}

	if *proxyTablets {
		tablet.URL = fmt.Sprintf("/vttablet/%s-%d/debug/status", t.Alias.Cell, t.Alias.Uid)
	} else {
		tablet.URL = "http://" + netutil.JoinHostPort(t.Hostname, t.PortMap["vt"])
	}

	if realtimeStats != nil {
		if stats, err := realtimeStats.tabletStats(tablet.Alias); err == nil {
			tablet.Stats = &TabletStats{
				Realtime: stats.Stats,
				Serving:  stats.Serving,
				Up:       stats.Up,
			}
			if stats.LastError != nil {
				tablet.Stats.LastError = stats.LastError.Error()
			}
		}
	}

	return tablet
}

func httpErrorf(w http.ResponseWriter, r *http.Request, format string, args ...interface{}) {
	errMsg := fmt.Sprintf(format, args...)
	log.Errorf("HTTP error on %v: %v, request: %#v", r.URL.Path, errMsg, r)
	http.Error(w, errMsg, http.StatusInternalServerError)
}

func handleAPI(apiPath string, handlerFunc func(w http.ResponseWriter, r *http.Request) error) {
	http.HandleFunc(apiPrefix+apiPath, func(w http.ResponseWriter, r *http.Request) {
		defer func() {
			if x := recover(); x != nil {
				httpErrorf(w, r, "uncaught panic: %v", x)
			}
		}()
		if err := handlerFunc(w, r); err != nil {
			httpErrorf(w, r, "%v", err)
		}
	})
}

func handleCollection(collection string, getFunc func(*http.Request) (interface{}, error)) {
	handleAPI(collection+"/", func(w http.ResponseWriter, r *http.Request) error {
		// Get the requested object.
		obj, err := getFunc(r)
		if err != nil {
			if topo.IsErrType(err, topo.NoNode) {
				http.NotFound(w, r)
				return nil
			}
			return fmt.Errorf("can't get %v: %v", collection, err)
		}

		// JSON encode response.
		data, err := vtctl.MarshalJSON(obj)
		log.Flush()
		if err != nil {
			return fmt.Errorf("cannot marshal data: %v", err)
		}
		w.Header().Set("Content-Type", jsonContentType)
		w.Write(data)
		return nil
	})
}

func getItemPath(url string) string {
	// Strip API prefix.
	if !strings.HasPrefix(url, apiPrefix) {
		return ""
	}
	url = url[len(apiPrefix):]

	// Strip collection name.
	parts := strings.SplitN(url, "/", 2)
	if len(parts) != 2 {
		return ""
	}
	return parts[1]
}

func unmarshalRequest(r *http.Request, v interface{}) error {
	data, err := io.ReadAll(r.Body)
	if err != nil {
		return err
	}
	return json.Unmarshal(data, v)
}

func initAPI(ctx context.Context, ts *topo.Server, actions *ActionRepository, realtimeStats *realtimeStats) {
	tabletHealthCache := newTabletHealthCache(ts)
	tmClient := tmclient.NewTabletManagerClient()

	// Cells
	handleCollection("cells", func(r *http.Request) (interface{}, error) {
		if getItemPath(r.URL.Path) != "" {
			return nil, errors.New("cells can only be listed, not retrieved")
		}
		return ts.GetKnownCells(ctx)
	})

	// Keyspaces
	handleCollection("keyspaces", func(r *http.Request) (interface{}, error) {
		keyspace := getItemPath(r.URL.Path)
		switch r.Method {
		case "GET":
			// List all keyspaces.
			if keyspace == "" {
				return ts.GetKeyspaces(ctx)
			}
			// Get the keyspace record.
			k, err := ts.GetKeyspace(ctx, keyspace)
			if err != nil {
				return nil, err
			}
			// Pass the embedded proto directly or jsonpb will panic.
			return k.Keyspace, err
			// Perform an action on a keyspace.
		case "POST":
			if keyspace == "" {
				return nil, errors.New("a POST request needs a keyspace in the URL")
			}
			if err := r.ParseForm(); err != nil {
				return nil, err
			}

			action := r.FormValue("action")
			if action == "" {
				return nil, errors.New("a POST request must specify action")
			}
			return actions.ApplyKeyspaceAction(ctx, action, keyspace), nil
		default:
			return nil, fmt.Errorf("unsupported HTTP method: %v", r.Method)
		}
	})

	handleCollection("keyspace", func(r *http.Request) (interface{}, error) {
		// Valid requests: api/keyspace/my_ks/tablets (all shards)
		// Valid requests: api/keyspace/my_ks/tablets/-80 (specific shard)
		itemPath := getItemPath(r.URL.Path)
		parts := strings.SplitN(itemPath, "/", 3)

		malformedRequestError := fmt.Errorf("invalid keyspace path: %q  expected path: /keyspace/<keyspace>/tablets or /keyspace/<keyspace>/tablets/<shard>", itemPath)
		if len(parts) < 2 {
			return nil, malformedRequestError
		}
		if parts[1] != "tablets" {
			return nil, malformedRequestError
		}

		keyspace := parts[0]
		if keyspace == "" {
			return nil, errors.New("keyspace is required")
		}
		var shardNames []string
		if len(parts) > 2 && parts[2] != "" {
			shardNames = []string{parts[2]}
		} else {
			var err error
			shardNames, err = ts.GetShardNames(ctx, keyspace)
			if err != nil {
				return nil, err
			}
		}

		if err := r.ParseForm(); err != nil {
			return nil, err
		}
		cell := r.FormValue("cell")
		cells := r.FormValue("cells")
		filterCells := []string{} // empty == all cells
		if cell != "" {
			filterCells = []string{cell} // single cell
		} else if cells != "" {
			filterCells = strings.Split(cells, ",") // list of cells
		}

		tablets := [](*TabletWithStatsAndURL){}
		for _, shard := range shardNames {
			// Get tablets for this shard.
			tabletAliases, err := ts.FindAllTabletAliasesInShardByCell(ctx, keyspace, shard, filterCells)
			if err != nil && !topo.IsErrType(err, topo.PartialResult) {
				return nil, err
			}
			for _, tabletAlias := range tabletAliases {
				t, err := ts.GetTablet(ctx, tabletAlias)
				if err != nil {
					return nil, err
				}
				tablet := newTabletWithStatsAndURL(t.Tablet, realtimeStats)
				tablets = append(tablets, tablet)
			}
		}
		return tablets, nil
	})

	// Shards
	handleCollection("shards", func(r *http.Request) (interface{}, error) {
		shardPath := getItemPath(r.URL.Path)
		if !strings.Contains(shardPath, "/") {
			return nil, fmt.Errorf("invalid shard path: %q", shardPath)
		}
		parts := strings.SplitN(shardPath, "/", 2)
		keyspace := parts[0]
		shard := parts[1]

		// List the shards in a keyspace.
		if shard == "" {
			return ts.GetShardNames(ctx, keyspace)
		}

		// Perform an action on a shard.
		if r.Method == "POST" {
			if err := r.ParseForm(); err != nil {
				return nil, err
			}
			action := r.FormValue("action")
			if action == "" {
				return nil, errors.New("must specify action")
			}
			return actions.ApplyShardAction(ctx, action, keyspace, shard), nil
		}

		// Get the shard record.
		si, err := ts.GetShard(ctx, keyspace, shard)
		if err != nil {
			return nil, err
		}
		// Pass the embedded proto directly or jsonpb will panic.
		return si.Shard, err
	})

	// SrvKeyspace
	handleCollection("srv_keyspace", func(r *http.Request) (interface{}, error) {
		keyspacePath := getItemPath(r.URL.Path)
		parts := strings.SplitN(keyspacePath, "/", 2)

		// Request was incorrectly formatted.
		if len(parts) != 2 {
			return nil, fmt.Errorf("invalid srvkeyspace path: %q  expected path: /srv_keyspace/<cell>/<keyspace>", keyspacePath)
		}

		cell := parts[0]
		keyspace := parts[1]

		if cell == "local" {
			if *localCell == "" {
				cells, err := ts.GetCellInfoNames(ctx)
				if err != nil {
					return nil, fmt.Errorf("could not fetch cell info: %v", err)
				}
				if len(cells) == 0 {
					return nil, fmt.Errorf("no local cells have been created yet")
				}
				cell = cells[0]
			} else {
				cell = *localCell
			}
		}

		// If a keyspace is provided then return the specified srvkeyspace.
		if keyspace != "" {
			srvKeyspace, err := ts.GetSrvKeyspace(ctx, cell, keyspace)
			if err != nil {
				return nil, fmt.Errorf("can't get server keyspace: %v", err)
			}
			return srvKeyspace, nil
		}

		// Else return the srvKeyspace from all keyspaces.
		srvKeyspaces := make(map[string]interface{})
		keyspaceNamesList, err := ts.GetSrvKeyspaceNames(ctx, cell)
		if err != nil {
			return nil, fmt.Errorf("can't get list of SrvKeyspaceNames for cell %q: GetSrvKeyspaceNames returned: %v", cell, err)
		}
		for _, keyspaceName := range keyspaceNamesList {
			srvKeyspace, err := ts.GetSrvKeyspace(ctx, cell, keyspaceName)
			if err != nil {
				// If a keyspace is in the process of being set up, it exists
				// in the list of keyspaces but GetSrvKeyspace fails.
				//
				// Instead of returning this error, simply skip it in the
				// loop so we still return the other valid keyspaces.
				continue
			}
			srvKeyspaces[keyspaceName] = srvKeyspace
		}
		return srvKeyspaces, nil

	})

	// Tablets
	handleCollection("tablets", func(r *http.Request) (interface{}, error) {
		tabletPath := getItemPath(r.URL.Path)

		// List tablets based on query params.
		if tabletPath == "" {
			if err := r.ParseForm(); err != nil {
				return nil, err
			}
			shardRef := r.FormValue("shard")
			cell := r.FormValue("cell")

			if shardRef != "" {
				// Look up by keyspace/shard, and optionally cell.
				keyspace, shard, err := topoproto.ParseKeyspaceShard(shardRef)
				if err != nil {
					return nil, err
				}
				if cell != "" {
					result, err := ts.FindAllTabletAliasesInShardByCell(ctx, keyspace, shard, []string{cell})
					if err != nil && !topo.IsErrType(err, topo.PartialResult) {
						return result, err
					}
					return result, nil
				}
				result, err := ts.FindAllTabletAliasesInShard(ctx, keyspace, shard)
				if err != nil && !topo.IsErrType(err, topo.PartialResult) {
					return result, err
				}
				return result, nil
			}

			// Get all tablets in a cell.
			if cell == "" {
				return nil, errors.New("cell param required")
			}
			return ts.GetTabletsByCell(ctx, cell)
		}

		// Get tablet health.
		if parts := strings.Split(tabletPath, "/"); len(parts) == 2 && parts[1] == "health" {
			tabletAlias, err := topoproto.ParseTabletAlias(parts[0])
			if err != nil {
				return nil, err
			}
			return tabletHealthCache.Get(ctx, tabletAlias)
		}

		tabletAlias, err := topoproto.ParseTabletAlias(tabletPath)
		if err != nil {
			return nil, err
		}

		// Perform an action on a tablet.
		if r.Method == "POST" {
			if err := r.ParseForm(); err != nil {
				return nil, err
			}
			action := r.FormValue("action")
			if action == "" {
				return nil, errors.New("must specify action")
			}
			return actions.ApplyTabletAction(ctx, action, tabletAlias, r), nil
		}

		// Get the tablet record.
		t, err := ts.GetTablet(ctx, tabletAlias)
		if err != nil {
			return nil, err
		}

		return newTabletWithStatsAndURL(t.Tablet, nil), nil
	})

	// Healthcheck real time status per (cell, keyspace, tablet type, metric).
	handleCollection("tablet_statuses", func(r *http.Request) (interface{}, error) {
		targetPath := getItemPath(r.URL.Path)

		// Get the heatmap data based on query parameters.
		if targetPath == "" {
			if err := r.ParseForm(); err != nil {
				return nil, err
			}
			keyspace := r.FormValue("keyspace")
			cell := r.FormValue("cell")
			tabletType := r.FormValue("type")
			_, err := topoproto.ParseTabletType(tabletType)
			// Excluding the case where parse fails because all tabletTypes was chosen.
			if err != nil && tabletType != "all" {
				return nil, fmt.Errorf("invalid tablet type: %v ", err)
			}
			metric := r.FormValue("metric")

			// Setting default values if none was specified in the query params.
			if keyspace == "" {
				keyspace = "all"
			}
			if cell == "" {
				cell = "all"
			}
			if tabletType == "" {
				tabletType = "all"
			}
			if metric == "" {
				metric = "health"
			}

			if realtimeStats == nil {
				return nil, fmt.Errorf("realtimeStats not initialized")
			}

			heatmap, err := realtimeStats.heatmapData(keyspace, cell, tabletType, metric)
			if err != nil {
				return nil, fmt.Errorf("couldn't get heatmap data: %v", err)
			}
			return heatmap, nil
		}

		return nil, fmt.Errorf("invalid target path: %q  expected path: ?keyspace=<keyspace>&cell=<cell>&type=<type>&metric=<metric>", targetPath)
	})

	handleCollection("tablet_health", func(r *http.Request) (interface{}, error) {
		tabletPath := getItemPath(r.URL.Path)
		parts := strings.SplitN(tabletPath, "/", 2)

		// Request was incorrectly formatted.
		if len(parts) != 2 {
			return nil, fmt.Errorf("invalid tablet_health path: %q  expected path: /tablet_health/<cell>/<uid>", tabletPath)
		}

		if realtimeStats == nil {
			return nil, fmt.Errorf("realtimeStats not initialized")
		}

		cell := parts[0]
		uidStr := parts[1]
		uid, err := topoproto.ParseUID(uidStr)
		if err != nil {
			return nil, fmt.Errorf("incorrect uid: %v", err)
		}

		tabletAlias := topodatapb.TabletAlias{
			Cell: cell,
			Uid:  uid,
		}
		tabletStat, err := realtimeStats.tabletStats(&tabletAlias)
		if err != nil {
			return nil, fmt.Errorf("could not get tabletStats: %v", err)
		}
		return tabletStat, nil
	})

	handleCollection("topology_info", func(r *http.Request) (interface{}, error) {
		targetPath := getItemPath(r.URL.Path)

		// Retrieving topology information (keyspaces, cells, and types) based on query params.
		if targetPath == "" {
			if err := r.ParseForm(); err != nil {
				return nil, err
			}
			keyspace := r.FormValue("keyspace")
			cell := r.FormValue("cell")

			// Setting default values if none was specified in the query params.
			if keyspace == "" {
				keyspace = "all"
			}
			if cell == "" {
				cell = "all"
			}

			if realtimeStats == nil {
				return nil, fmt.Errorf("realtimeStats not initialized")
			}

			return realtimeStats.topologyInfo(keyspace, cell), nil
		}
		return nil, fmt.Errorf("invalid target path: %q  expected path: ?keyspace=<keyspace>&cell=<cell>", targetPath)
	})

	// Vtctl Command
	handleAPI("vtctl/", func(w http.ResponseWriter, r *http.Request) error {
		if err := acl.CheckAccessHTTP(r, acl.ADMIN); err != nil {
			http.Error(w, "403 Forbidden", http.StatusForbidden)
			return nil
		}
		var args []string
		resp := struct {
			Error  string
			Output string
		}{}
		if err := unmarshalRequest(r, &args); err != nil {
			return fmt.Errorf("can't unmarshal request: %v", err)
		}

		logstream := logutil.NewMemoryLogger()

		wr := wrangler.New(logstream, ts, tmClient)
		err := vtctl.RunCommand(r.Context(), wr, args)
		if err != nil {
			resp.Error = err.Error()
		}
		resp.Output = logstream.String()
		data, err := json.MarshalIndent(resp, "", "  ")
		if err != nil {
			return fmt.Errorf("json error: %v", err)
		}
		w.Header().Set("Content-Type", jsonContentType)
		w.Write(data)
		return nil
	})

	// Schema Change
	handleAPI("schema/apply", func(w http.ResponseWriter, r *http.Request) error {
		if err := acl.CheckAccessHTTP(r, acl.ADMIN); err != nil {
			http.Error(w, "403 Forbidden", http.StatusForbidden)
			return nil
		}
		req := struct {
			Keyspace, SQL         string
			ReplicaTimeoutSeconds int
			DDLStrategy           string `json:"ddl_strategy,omitempty"`
		}{}
		if err := unmarshalRequest(r, &req); err != nil {
			return fmt.Errorf("can't unmarshal request: %v", err)
		}
		if req.ReplicaTimeoutSeconds <= 0 {
			req.ReplicaTimeoutSeconds = 10
		}

		logger := logutil.NewCallbackLogger(func(ev *logutilpb.Event) {
			w.Write([]byte(logutil.EventString(ev)))
		})
		wr := wrangler.New(logger, ts, tmClient)

		apiCallUUID, err := schema.CreateUUID()
		if err != nil {
			return err
		}
<<<<<<< HEAD
		requestContext := fmt.Sprintf("vtctld/api:%s", apiCallUUID)
		executor := schemamanager.NewTabletExecutor(requestContext, wr.TopoServer(), wr.TabletManagerClient(), wr.Logger(), time.Duration(req.ReplicaTimeoutSeconds)*time.Second)
=======
		migrationContext := fmt.Sprintf("vtctld/api:%s", apiCallUUID)
		executor := schemamanager.NewTabletExecutor(migrationContext, wr, time.Duration(req.ReplicaTimeoutSeconds)*time.Second)
>>>>>>> 33a6a1c5

		if err := executor.SetDDLStrategy(req.DDLStrategy); err != nil {
			return fmt.Errorf("error setting DDL strategy: %v", err)
		}

		_, err = schemamanager.Run(ctx,
			schemamanager.NewUIController(req.SQL, req.Keyspace, w), executor)
		return err
	})

	// Features
	handleAPI("features", func(w http.ResponseWriter, r *http.Request) error {
		if err := acl.CheckAccessHTTP(r, acl.ADMIN); err != nil {
			http.Error(w, "403 Forbidden", http.StatusForbidden)
			return nil
		}

		resp := make(map[string]interface{})
		resp["activeReparents"] = !*mysqlctl.DisableActiveReparents
		resp["showStatus"] = *enableRealtimeStats
		resp["showTopologyCRUD"] = *showTopologyCRUD
		resp["showWorkflows"] = *workflowManagerInit
		resp["workflows"] = workflow.AvailableFactories()
		data, err := json.MarshalIndent(resp, "", "  ")
		if err != nil {
			return fmt.Errorf("json error: %v", err)
		}
		w.Header().Set("Content-Type", jsonContentType)
		w.Write(data)
		return nil
	})
}<|MERGE_RESOLUTION|>--- conflicted
+++ resolved
@@ -633,14 +633,10 @@
 		if err != nil {
 			return err
 		}
-<<<<<<< HEAD
+
 		requestContext := fmt.Sprintf("vtctld/api:%s", apiCallUUID)
 		executor := schemamanager.NewTabletExecutor(requestContext, wr.TopoServer(), wr.TabletManagerClient(), wr.Logger(), time.Duration(req.ReplicaTimeoutSeconds)*time.Second)
-=======
-		migrationContext := fmt.Sprintf("vtctld/api:%s", apiCallUUID)
-		executor := schemamanager.NewTabletExecutor(migrationContext, wr, time.Duration(req.ReplicaTimeoutSeconds)*time.Second)
->>>>>>> 33a6a1c5
-
+		
 		if err := executor.SetDDLStrategy(req.DDLStrategy); err != nil {
 			return fmt.Errorf("error setting DDL strategy: %v", err)
 		}
