--- conflicted
+++ resolved
@@ -25,10 +25,7 @@
 	"google.golang.org/protobuf/proto"
 
 	"vitess.io/vitess/go/bytes2"
-<<<<<<< HEAD
 	"vitess.io/vitess/go/mysql"
-=======
->>>>>>> c5bdbc61
 	"vitess.io/vitess/go/sqltypes"
 	"vitess.io/vitess/go/vt/binlog/binlogplayer"
 	binlogdatapb "vitess.io/vitess/go/vt/proto/binlogdata"
@@ -299,7 +296,6 @@
 // - enum values converted to text via Online DDL
 // - ...any other future possible values
 func (tp *TablePlan) bindFieldVal(field *querypb.Field, val *sqltypes.Value) (*querypb.BindVariable, error) {
-<<<<<<< HEAD
 	if conversion, ok := tp.ConvertCharset[field.Name]; ok && !val.IsNull() {
 		// Non-null string value, for which we have a charset conversion instruction
 		valString := val.ToString()
@@ -317,7 +313,7 @@
 			}
 		}
 		return sqltypes.StringBindVariable(valString), nil
-=======
+	}
 	if enumValues, ok := tp.EnumValuesMap[field.Name]; ok && !val.IsNull() {
 		// The fact that this fielkd has a EnumValuesMap entry, means we must
 		// use the enum's text value as opposed to the enum's numerical value.
@@ -329,7 +325,6 @@
 		}
 		// get the enum text fir this val
 		return sqltypes.StringBindVariable(enumValue), nil
->>>>>>> c5bdbc61
 	}
 	return sqltypes.ValueBindVariable(*val), nil
 }
