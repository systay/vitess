/*
Copyright 2019 The Vitess Authors.

Licensed under the Apache License, Version 2.0 (the "License");
you may not use this file except in compliance with the License.
You may obtain a copy of the License at

    http://www.apache.org/licenses/LICENSE-2.0

Unless required by applicable law or agreed to in writing, software
distributed under the License is distributed on an "AS IS" BASIS,
WITHOUT WARRANTIES OR CONDITIONS OF ANY KIND, either express or implied.
See the License for the specific language governing permissions and
limitations under the License.
*/

package planbuilder

import (
	"errors"
	"fmt"

	"vitess.io/vitess/go/vt/vtgate/semantics"

	"vitess.io/vitess/go/mysql"

	"vitess.io/vitess/go/vt/key"

	vtrpcpb "vitess.io/vitess/go/vt/proto/vtrpc"
	"vitess.io/vitess/go/vt/vterrors"

	"vitess.io/vitess/go/vt/vtgate/evalengine"

	"vitess.io/vitess/go/vt/sqlparser"
	"vitess.io/vitess/go/vt/vtgate/engine"
)

func buildSelectPlan(query string) func(sqlparser.Statement, ContextVSchema) (engine.Primitive, error) {
	return func(stmt sqlparser.Statement, vschema ContextVSchema) (engine.Primitive, error) {
		var subqueries []subq
		if vschema.NewPlanner() {
			// TODO: we need to do it for all the statements and this should be moved out.
			semTable, err := semantics.Analyse(stmt, nil)
			if err != nil {
				return nil, err
			}
			vschema.SetSemTable(semTable)

			subqueries = extractSubqueries(stmt)
		}

		sel := stmt.(*sqlparser.Select)

		p, err := handleDualSelects(sel, vschema)
		if err != nil {
			return nil, err
		}
		if p != nil {
			return p, nil
		}

		pb := newPrimitiveBuilder(vschema, newJointab(sqlparser.GetBindvars(sel)))
		if err := pb.processSelect(sel, nil, query); err != nil {
			return nil, err
		}
		if err := pb.planSubQueries(subqueries); err != nil {
			return nil, err
		}

		if !vschema.NewPlanner() {
			if err := pb.plan.Wireup(pb.plan, pb.jt); err != nil {
				return nil, err
			}
		} else {
			if err := pb.plan.Wireup2(nil); err != nil {
				return nil, err
			}
		}
		return pb.plan.Primitive(), nil
	}
}

// processSelect builds a primitive tree for the given query or subquery.
// The tree built by this function has the following general structure:
//
// The leaf nodes can be a route, vindexFunc or subquery. In the symtab,
// the tables map has columns that point to these leaf nodes. A subquery
// itself contains a logicalPlan tree, but it's opaque and is made to look
// like a table for the analysis of the current tree.
//
// The leaf nodes are usually tied together by join nodes. While the join
// nodes are built, they have ON clauses. Those are analyzed and pushed
// down into the leaf nodes as the tree is formed. Join nodes are formed
// during analysis of the FROM clause.
//
// During the WHERE clause analysis, the target leaf node is identified
// for each part, and the PushFilter function is used to push the condition
// down. The same strategy is used for the other clauses.
//
// So, a typical plan would either be a simple leaf node, or may consist
// of leaf nodes tied together by join nodes.
//
// If a query has aggregates that cannot be pushed down, an aggregator
// primitive is built. The current orderedAggregate primitive can only
// be built on top of a route. The orderedAggregate expects the rows
// to be ordered as they are returned. This work is performed by the
// underlying route. This means that a compatible ORDER BY clause
// can also be handled by this combination of primitives. In this case,
// the tree would consist of an orderedAggregate whose input is a route.
//
// If a query has an ORDER BY, but the route is a scatter, then the
// ordering is pushed down into the route itself. This results in a simple
// route primitive.
//
// The LIMIT clause is the last construct of a query. If it cannot be
// pushed into a route, then a primitive is created on top of any
// of the above trees to make it discard unwanted rows.
func (pb *primitiveBuilder) processSelect(sel *sqlparser.Select, outer *symtab, query string) error {
	if pb.newPlanner {
		return pb.processSelect2(sel)
	}
	// Check and error if there is any locking function present in select expression.
	for _, expr := range sel.SelectExprs {
		if aExpr, ok := expr.(*sqlparser.AliasedExpr); ok && sqlparser.IsLockingFunc(aExpr.Expr) {
			return vterrors.Errorf(vtrpcpb.Code_FAILED_PRECONDITION, "%v allowed only with dual", sqlparser.String(aExpr))
		}
	}
	if sel.SQLCalcFoundRows {
		if outer != nil || query == "" {
			return mysql.NewSQLError(mysql.ERCantUseOptionHere, mysql.SSSyntaxErrorOrAccessViolation, "Incorrect usage/placement of 'SQL_CALC_FOUND_ROWS'")
		}
		sel.SQLCalcFoundRows = false
		if sel.Limit != nil {
			plan, err := buildSQLCalcFoundRowsPlan(query, sel, nil, pb.vschema)
			if err != nil {
				return err
			}
			pb.plan = plan
			return nil
		}
	}

	// Into is not supported in subquery.
	if sel.Into != nil && (outer != nil || query == "") {
		return mysql.NewSQLError(mysql.ERCantUseOptionHere, mysql.SSSyntaxErrorOrAccessViolation, "Incorrect usage/placement of 'INTO'")
	}

<<<<<<< HEAD
	err := pb.planRoutes(sel, outer)
	if err != nil {
=======
	var where sqlparser.Expr
	if sel.Where != nil {
		where = sel.Where.Expr
	}
	if err := pb.processTableExprs(sel.From, where); err != nil {
>>>>>>> f6670914
		return err
	}

	if err := pb.checkAggregates(sel); err != nil {
		return err
	}
	if err := pb.pushSelectExprs(sel); err != nil {
		return err
	}
	if sel.Having != nil {
		if err := pb.pushFilter(sel.Having.Expr, sqlparser.HavingStr); err != nil {
			return err
		}
	}
	if err := pb.pushOrderBy(sel.OrderBy); err != nil {
		return err
	}
	if err := pb.pushLimit(sel.Limit); err != nil {
		return err
	}

	return setMiscFunc(pb.plan, sel)
}

func (pb *primitiveBuilder) planRoutes(sel *sqlparser.Select, outer *symtab) error {

	if err := pb.processTableExprs(sel.From); err != nil {
		return err
	}

	directives := sqlparser.ExtractCommentDirectives(sel.Comments)
	err := pb.applyDirectivesAndCheckRoutes(directives)
	if err != nil {
		return err
	}

	// Set the outer symtab after processing of FROM clause.
	// This is because correlation is not allowed there.
	pb.st.Outer = outer
	if sel.Where != nil {
		if err := pb.pushFilter(sel.Where.Expr, sqlparser.WhereStr); err != nil {
			return err
		}
	}
	return nil
}

func (pb *primitiveBuilder) applyDirectivesAndCheckRoutes(directives sqlparser.CommentDirectives) error {
	plan, err := visit(pb.plan, func(in logicalPlan) (bool, logicalPlan, error) {
		if rb, ok := in.(*route); ok {
			rb.eroute.QueryTimeout = queryTimeout(directives)
			if rb.eroute.TargetDestination != nil {
				return false, nil, vterrors.Errorf(vtrpcpb.Code_INVALID_ARGUMENT, "unsupported: SELECT with a target destination")
			}

			if directives.IsSet(sqlparser.DirectiveScatterErrorsAsWarnings) {
				rb.eroute.ScatterErrorsAsWarnings = true
			}
		}
		return true, in, nil
	})
	if err != nil {
		return err
	}
	pb.plan = plan
	return nil
}

func setMiscFunc(in logicalPlan, sel *sqlparser.Select) error {
	_, err := visit(in, func(plan logicalPlan) (bool, logicalPlan, error) {
		switch node := plan.(type) {
		case *route:
			query, ok := node.Select.(*sqlparser.Select)
			if !ok {
				return false, nil, vterrors.Errorf(vtrpcpb.Code_INTERNAL, "unexpected AST struct for query: %T", node.Select)
			}
			query.Comments = sel.Comments
			query.Lock = sel.Lock
			if sel.Into != nil {
				if node.eroute.Opcode != engine.SelectUnsharded {
					return false, nil, vterrors.Errorf(vtrpcpb.Code_UNIMPLEMENTED, "unsupported: this construct is not supported on sharded keyspace")
				}
				query.Into = sel.Into
			}
			return true, node, nil
		}
		return true, plan, nil
	})

	if err != nil {
		return err
	}
	return nil
}

func buildSQLCalcFoundRowsPlan(query string, sel *sqlparser.Select, outer *symtab, vschema ContextVSchema) (logicalPlan, error) {
	ljt := newJointab(sqlparser.GetBindvars(sel))
	frpb := newPrimitiveBuilder(vschema, ljt)
	err := frpb.processSelect(sel, outer, "")
	if err != nil {
		return nil, err
	}

	statement, err := sqlparser.Parse(query)
	if err != nil {
		return nil, err
	}
	sel2 := statement.(*sqlparser.Select)

	sel2.SQLCalcFoundRows = false
	sel2.OrderBy = nil
	sel2.Limit = nil

	countStartExpr := []sqlparser.SelectExpr{&sqlparser.AliasedExpr{
		Expr: &sqlparser.FuncExpr{
			Name:  sqlparser.NewColIdent("count"),
			Exprs: []sqlparser.SelectExpr{&sqlparser.StarExpr{}},
		},
	}}
	if sel2.GroupBy == nil && sel2.Having == nil {
		// if there is no grouping, we can use the same query and
		// just replace the SELECT sub-clause to have a single count(*)
		sel2.SelectExprs = countStartExpr
	} else {
		// when there is grouping, we have to move the original query into a derived table.
		//                       select id, sum(12) from user group by id =>
		// select count(*) from (select id, sum(12) from user group by id) t
		sel3 := &sqlparser.Select{
			SelectExprs: countStartExpr,
			From: []sqlparser.TableExpr{
				&sqlparser.AliasedTableExpr{
					Expr: &sqlparser.DerivedTable{Select: sel2},
					As:   sqlparser.NewTableIdent("t"),
				},
			},
		}
		sel2 = sel3
	}

	cjt := newJointab(sqlparser.GetBindvars(sel2))
	countpb := newPrimitiveBuilder(vschema, cjt)
	err = countpb.processSelect(sel2, outer, "")
	if err != nil {
		return nil, err
	}
	return &sqlCalcFoundRows{LimitQuery: frpb.plan, CountQuery: countpb.plan, ljt: ljt, cjt: cjt}, nil
}

func handleDualSelects(sel *sqlparser.Select, vschema ContextVSchema) (engine.Primitive, error) {
	if !isOnlyDual(sel) {
		return nil, nil
	}

	exprs := make([]evalengine.Expr, len(sel.SelectExprs))
	cols := make([]string, len(sel.SelectExprs))
	for i, e := range sel.SelectExprs {
		expr, ok := e.(*sqlparser.AliasedExpr)
		if !ok {
			return nil, nil
		}
		var err error
		if sqlparser.IsLockingFunc(expr.Expr) {
			// if we are using any locking functions, we bail out here and send the whole query to a single destination
			return buildLockingPrimitive(sel, vschema)

		}
		exprs[i], err = sqlparser.Convert(expr.Expr)
		if err != nil {
			return nil, nil
		}
		cols[i] = expr.As.String()
		if cols[i] == "" {
			cols[i] = sqlparser.String(expr.Expr)
		}
	}
	return &engine.Projection{
		Exprs: exprs,
		Cols:  cols,
		Input: &engine.SingleRow{},
	}, nil
}

func buildLockingPrimitive(sel *sqlparser.Select, vschema ContextVSchema) (engine.Primitive, error) {
	ks, err := vschema.FirstSortedKeyspace()
	if err != nil {
		return nil, err
	}
	return &engine.Lock{
		Keyspace:          ks,
		TargetDestination: key.DestinationKeyspaceID{0},
		Query:             sqlparser.String(sel),
	}, nil
}

func isOnlyDual(sel *sqlparser.Select) bool {
	if sel.Where != nil || sel.GroupBy != nil || sel.Having != nil || sel.Limit != nil || sel.OrderBy != nil {
		// we can only deal with queries without any other subclauses - just SELECT and FROM, nothing else is allowed
		return false
	}

	if len(sel.From) > 1 {
		return false
	}
	table, ok := sel.From[0].(*sqlparser.AliasedTableExpr)
	if !ok {
		return false
	}
	tableName, ok := table.Expr.(sqlparser.TableName)

	return ok && tableName.Name.String() == "dual" && tableName.Qualifier.IsEmpty()
}

// pushFilter identifies the target route for the specified bool expr,
// pushes it down, and updates the route info if the new constraint improves
// the primitive. This function can push to a WHERE or HAVING clause.
func (pb *primitiveBuilder) pushFilter(in sqlparser.Expr, whereType string) error {
	filters := splitAndExpression(nil, in)
	reorderBySubquery(filters)
	for _, filter := range filters {
		pullouts, origin, expr, err := pb.findOrigin(filter)
		if err != nil {
			return err
		}
		rut, isRoute := origin.(*route)
		if isRoute && rut.eroute.Opcode == engine.SelectDBA {
			err := pb.findSysInfoRoutingPredicates(expr, rut)
			if err != nil {
				return err
			}
		}
		// The returned expression may be complex. Resplit before pushing.
		for _, subexpr := range splitAndExpression(nil, expr) {
			pb.plan, err = planFilter(pb, pb.plan, subexpr, whereType, origin)
			if err != nil {
				return err
			}
		}
		pb.addPullouts(pullouts)
	}
	return nil
}

// reorderBySubquery reorders the filters by pushing subqueries
// to the end. This allows the non-subquery filters to be
// pushed first because they can potentially improve the routing
// plan, which can later allow a filter containing a subquery
// to successfully merge with the corresponding route.
func reorderBySubquery(filters []sqlparser.Expr) {
	max := len(filters)
	for i := 0; i < max; i++ {
		if !hasSubquery(filters[i]) {
			continue
		}
		saved := filters[i]
		for j := i; j < len(filters)-1; j++ {
			filters[j] = filters[j+1]
		}
		filters[len(filters)-1] = saved
		max--
	}
}

// addPullouts adds the pullout subqueries to the primitiveBuilder.
func (pb *primitiveBuilder) addPullouts(pullouts []*pulloutSubquery) {
	for _, pullout := range pullouts {
		pullout.setUnderlying(pb.plan)
		pb.plan = pullout
		pb.plan.Reorder(0)
	}
}

// pushSelectExprs identifies the target route for the
// select expressions and pushes them down.
func (pb *primitiveBuilder) pushSelectExprs(sel *sqlparser.Select) error {
	resultColumns, err := pb.pushSelectRoutes(sel.SelectExprs)
	if err != nil {
		return err
	}
	pb.st.SetResultColumns(resultColumns)
	return pb.pushGroupBy(sel)
}

// pushSelectRoutes is a convenience function that pushes all the select
// expressions and returns the list of resultColumns generated for it.
func (pb *primitiveBuilder) pushSelectRoutes(selectExprs sqlparser.SelectExprs) ([]*resultColumn, error) {
	resultColumns := make([]*resultColumn, 0, len(selectExprs))
	for _, node := range selectExprs {
		switch node := node.(type) {
		case *sqlparser.AliasedExpr:
			pullouts, origin, expr, err := pb.findOrigin(node.Expr)
			if err != nil {
				return nil, err
			}
			node.Expr = expr
			newBuilder, rc, _, err := planProjection(pb, pb.plan, node, origin)
			if err != nil {
				return nil, err
			}
			pb.plan = newBuilder
			resultColumns = append(resultColumns, rc)
			pb.addPullouts(pullouts)
		case *sqlparser.StarExpr:
			var expanded bool
			var err error
			resultColumns, expanded, err = pb.expandStar(resultColumns, node)
			if err != nil {
				return nil, err
			}
			if expanded {
				continue
			}
			// We'll allow select * for simple routes.
			rb, ok := pb.plan.(*route)
			if !ok {
				return nil, errors.New("unsupported: '*' expression in cross-shard query")
			}
			// Validate keyspace reference if any.
			if !node.TableName.IsEmpty() {
				if _, err := pb.st.FindTable(node.TableName); err != nil {
					return nil, err
				}
			}
			resultColumns = append(resultColumns, rb.PushAnonymous(node))
		case sqlparser.Nextval:
			rb, ok := pb.plan.(*route)
			if !ok {
				// This code is unreachable because the parser doesn't allow joins for next val statements.
				return nil, errors.New("unsupported: SELECT NEXT query in cross-shard query")
			}
			if rb.eroute.Opcode != engine.SelectNext {
				return nil, errors.New("NEXT used on a non-sequence table")
			}
			rb.eroute.Opcode = engine.SelectNext
			resultColumns = append(resultColumns, rb.PushAnonymous(node))
		default:
			return nil, fmt.Errorf("BUG: unexpected select expression type: %T", node)
		}
	}
	return resultColumns, nil
}

// expandStar expands a StarExpr and pushes the expanded
// expressions down if the tables have authoritative column lists.
// If not, it returns false.
// This function breaks the abstraction a bit: it directly sets the
// the Metadata for newly created expressions. In all other cases,
// the Metadata is set through a symtab Find.
func (pb *primitiveBuilder) expandStar(inrcs []*resultColumn, expr *sqlparser.StarExpr) (outrcs []*resultColumn, expanded bool, err error) {
	tables := pb.st.AllTables()
	if tables == nil {
		// no table metadata available.
		return inrcs, false, nil
	}
	if expr.TableName.IsEmpty() {
		for _, t := range tables {
			// All tables must have authoritative column lists.
			if !t.isAuthoritative {
				return inrcs, false, nil
			}
		}
		singleTable := false
		if len(tables) == 1 {
			singleTable = true
		}
		for _, t := range tables {
			for _, col := range t.columnNames {
				var expr *sqlparser.AliasedExpr
				if singleTable {
					// If there's only one table, we use unqualified column names.
					expr = &sqlparser.AliasedExpr{
						Expr: &sqlparser.ColName{
							Metadata: t.columns[col.Lowered()],
							Name:     col,
						},
					}
				} else {
					// If a and b have id as their column, then
					// select * from a join b should result in
					// select a.id as id, b.id as id from a join b.
					expr = &sqlparser.AliasedExpr{
						Expr: &sqlparser.ColName{
							Metadata:  t.columns[col.Lowered()],
							Name:      col,
							Qualifier: t.alias,
						},
						As: col,
					}
				}
				newBuilder, rc, _, err := planProjection(pb, pb.plan, expr, t.Origin())
				if err != nil {
					// Unreachable because PushSelect won't fail on ColName.
					return inrcs, false, err
				}
				pb.plan = newBuilder
				inrcs = append(inrcs, rc)
			}
		}
		return inrcs, true, nil
	}

	// Expression qualified with table name.
	t, err := pb.st.FindTable(expr.TableName)
	if err != nil {
		return inrcs, false, err
	}
	if !t.isAuthoritative {
		return inrcs, false, nil
	}
	for _, col := range t.columnNames {
		expr := &sqlparser.AliasedExpr{
			Expr: &sqlparser.ColName{
				Metadata:  t.columns[col.Lowered()],
				Name:      col,
				Qualifier: expr.TableName,
			},
		}
		newBuilder, rc, _, err := planProjection(pb, pb.plan, expr, t.Origin())
		if err != nil {
			// Unreachable because PushSelect won't fail on ColName.
			return inrcs, false, err
		}
		pb.plan = newBuilder
		inrcs = append(inrcs, rc)
	}
	return inrcs, true, nil
}<|MERGE_RESOLUTION|>--- conflicted
+++ resolved
@@ -145,52 +145,25 @@
 		return mysql.NewSQLError(mysql.ERCantUseOptionHere, mysql.SSSyntaxErrorOrAccessViolation, "Incorrect usage/placement of 'INTO'")
 	}
 
-<<<<<<< HEAD
-	err := pb.planRoutes(sel, outer)
-	if err != nil {
-=======
 	var where sqlparser.Expr
 	if sel.Where != nil {
 		where = sel.Where.Expr
 	}
 	if err := pb.processTableExprs(sel.From, where); err != nil {
->>>>>>> f6670914
-		return err
-	}
-
-	if err := pb.checkAggregates(sel); err != nil {
-		return err
-	}
-	if err := pb.pushSelectExprs(sel); err != nil {
-		return err
-	}
-	if sel.Having != nil {
-		if err := pb.pushFilter(sel.Having.Expr, sqlparser.HavingStr); err != nil {
-			return err
-		}
-	}
-	if err := pb.pushOrderBy(sel.OrderBy); err != nil {
-		return err
-	}
-	if err := pb.pushLimit(sel.Limit); err != nil {
-		return err
-	}
-
-	return setMiscFunc(pb.plan, sel)
-}
-
-func (pb *primitiveBuilder) planRoutes(sel *sqlparser.Select, outer *symtab) error {
-
-	if err := pb.processTableExprs(sel.From); err != nil {
-		return err
-	}
-
-	directives := sqlparser.ExtractCommentDirectives(sel.Comments)
-	err := pb.applyDirectivesAndCheckRoutes(directives)
-	if err != nil {
-		return err
-	}
-
+		return err
+	}
+	if rb, ok := pb.plan.(*route); ok {
+		directives := sqlparser.ExtractCommentDirectives(sel.Comments)
+
+		rb.eroute.QueryTimeout = queryTimeout(directives)
+		if rb.eroute.TargetDestination != nil {
+			return vterrors.Errorf(vtrpcpb.Code_INVALID_ARGUMENT, "unsupported: SELECT with a target destination")
+		}
+
+		if directives.IsSet(sqlparser.DirectiveScatterErrorsAsWarnings) {
+			rb.eroute.ScatterErrorsAsWarnings = true
+		}
+	}
 	// Set the outer symtab after processing of FROM clause.
 	// This is because correlation is not allowed there.
 	pb.st.Outer = outer
@@ -199,7 +172,26 @@
 			return err
 		}
 	}
-	return nil
+
+	if err := pb.checkAggregates(sel); err != nil {
+		return err
+	}
+	if err := pb.pushSelectExprs(sel); err != nil {
+		return err
+	}
+	if sel.Having != nil {
+		if err := pb.pushFilter(sel.Having.Expr, sqlparser.HavingStr); err != nil {
+			return err
+		}
+	}
+	if err := pb.pushOrderBy(sel.OrderBy); err != nil {
+		return err
+	}
+	if err := pb.pushLimit(sel.Limit); err != nil {
+		return err
+	}
+
+	return setMiscFunc(pb.plan, sel)
 }
 
 func (pb *primitiveBuilder) applyDirectivesAndCheckRoutes(directives sqlparser.CommentDirectives) error {
