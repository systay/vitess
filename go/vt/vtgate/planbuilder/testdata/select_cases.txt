--- conflicted
+++ resolved
@@ -5296,194 +5296,6 @@
   ]
 }
 
-<<<<<<< HEAD
-# Subquery with `IN` condition using columns with matching lookup vindexes
-"SELECT music.id FROM music WHERE music.id IN (SELECT music.id FROM music WHERE music.user_id IN (1, 2, 3))"
-{
-  "QueryType": "SELECT",
-  "Original": "SELECT music.id FROM music WHERE music.id IN (SELECT music.id FROM music WHERE music.user_id IN (1, 2, 3))",
-  "Instructions": {
-    "OperatorType": "Subquery",
-    "Variant": "PulloutIn",
-    "PulloutVars": [
-      "__sq_has_values1",
-      "__sq1"
-    ],
-    "Inputs": [
-      {
-        "OperatorType": "Route",
-        "Variant": "IN",
-        "Keyspace": {
-          "Name": "user",
-          "Sharded": true
-        },
-        "FieldQuery": "select music.id from music where 1 != 1",
-        "Query": "select music.id from music where music.user_id in ::__vals",
-        "Table": "music",
-        "Values": [
-          "(INT64(1), INT64(2), INT64(3))"
-        ],
-        "Vindex": "user_index"
-      },
-      {
-        "OperatorType": "Route",
-        "Variant": "IN",
-        "Keyspace": {
-          "Name": "user",
-          "Sharded": true
-        },
-        "FieldQuery": "select music.id from music where 1 != 1",
-        "Query": "select music.id from music where :__sq_has_values1 = 1 and music.id in ::__vals",
-        "Table": "music",
-        "Values": [
-          ":__sq1"
-        ],
-        "Vindex": "music_user_map"
-      }
-    ]
-  }
-}
-{
-  "QueryType": "SELECT",
-  "Original": "SELECT music.id FROM music WHERE music.id IN (SELECT music.id FROM music WHERE music.user_id IN (1, 2, 3))",
-  "Instructions": {
-    "OperatorType": "Route",
-    "Variant": "IN",
-    "Keyspace": {
-      "Name": "user",
-      "Sharded": true
-    },
-    "FieldQuery": "select music.id from music where 1 != 1",
-    "Query": "select music.id from music where music.id in (select music.id from music where music.user_id in ::__vals)",
-    "Table": "music",
-    "Values": [
-      "(INT64(1), INT64(2), INT64(3))"
-    ],
-    "Vindex": "user_index"
-  },
-  "TablesUsed": [
-    "user.music"
-  ]
-}
-
-# Subquery with `IN` condition using columns with matching lookup vindexes, with derived table
-"SELECT music.id FROM music WHERE music.id IN (SELECT * FROM (SELECT music.id FROM music WHERE music.user_id IN (1, 2, 3)) _inner)"
-{
-  "QueryType": "SELECT",
-  "Original": "SELECT music.id FROM music WHERE music.id IN (SELECT * FROM (SELECT music.id FROM music WHERE music.user_id IN (1, 2, 3)) _inner)",
-  "Instructions": {
-    "OperatorType": "Subquery",
-    "Variant": "PulloutIn",
-    "PulloutVars": [
-      "__sq_has_values1",
-      "__sq1"
-    ],
-    "Inputs": [
-      {
-        "OperatorType": "Route",
-        "Variant": "IN",
-        "Keyspace": {
-          "Name": "user",
-          "Sharded": true
-        },
-        "FieldQuery": "select * from (select music.id from music where 1 != 1) as _inner where 1 != 1",
-        "Query": "select * from (select music.id from music where music.user_id in ::__vals) as _inner",
-        "Table": "music",
-        "Values": [
-          "(INT64(1), INT64(2), INT64(3))"
-        ],
-        "Vindex": "user_index"
-      },
-      {
-        "OperatorType": "Route",
-        "Variant": "IN",
-        "Keyspace": {
-          "Name": "user",
-          "Sharded": true
-        },
-        "FieldQuery": "select music.id from music where 1 != 1",
-        "Query": "select music.id from music where :__sq_has_values1 = 1 and music.id in ::__vals",
-        "Table": "music",
-        "Values": [
-          ":__sq1"
-        ],
-        "Vindex": "music_user_map"
-      }
-    ]
-  }
-}
-{
-  "QueryType": "SELECT",
-  "Original": "SELECT music.id FROM music WHERE music.id IN (SELECT * FROM (SELECT music.id FROM music WHERE music.user_id IN (1, 2, 3)) _inner)",
-  "Instructions": {
-    "OperatorType": "Route",
-    "Variant": "IN",
-    "Keyspace": {
-      "Name": "user",
-      "Sharded": true
-    },
-    "FieldQuery": "select music.id from music where 1 != 1",
-    "Query": "select music.id from music where music.id in (select _inner.id from (select music.id from music where music.user_id in ::__vals) as _inner)",
-    "Table": "music",
-    "Values": [
-      "(INT64(1), INT64(2), INT64(3))"
-    ],
-    "Vindex": "user_index"
-  },
-  "TablesUsed": [
-    "user.music"
-  ]
-}
-
-# Subquery with `IN` condition using columns with matching lookup vindexes, with inner scatter query
-"SELECT music.id FROM music WHERE music.id IN (SELECT music.id FROM music WHERE music.foo = 'bar') AND music.user_id IN (3, 4, 5)"
-{
-  "QueryType": "SELECT",
-  "Original": "SELECT music.id FROM music WHERE music.id IN (SELECT music.id FROM music WHERE music.foo = 'bar') AND music.user_id IN (3, 4, 5)",
-  "Instructions": {
-    "OperatorType": "Subquery",
-    "Variant": "PulloutIn",
-    "PulloutVars": [
-      "__sq_has_values1",
-      "__sq1"
-    ],
-    "Inputs": [
-      {
-        "OperatorType": "Route",
-        "Variant": "Scatter",
-        "Keyspace": {
-          "Name": "user",
-          "Sharded": true
-        },
-        "FieldQuery": "select music.id from music where 1 != 1",
-        "Query": "select music.id from music where music.foo = 'bar'",
-        "Table": "music"
-      },
-      {
-        "OperatorType": "Route",
-        "Variant": "IN",
-        "Keyspace": {
-          "Name": "user",
-          "Sharded": true
-        },
-        "FieldQuery": "select music.id from music where 1 != 1",
-        "Query": "select music.id from music where music.user_id in ::__vals and :__sq_has_values1 = 1 and music.id in ::__sq1",
-        "Table": "music",
-        "Values": [
-          "(INT64(3), INT64(4), INT64(5))"
-        ],
-        "Vindex": "user_index"
-      }
-    ]
-  }
-}
-{
-  "QueryType": "SELECT",
-  "Original": "SELECT music.id FROM music WHERE music.id IN (SELECT music.id FROM music WHERE music.foo = 'bar') AND music.user_id IN (3, 4, 5)",
-  "Instructions": {
-    "OperatorType": "Route",
-    "Variant": "IN",
-=======
 # Join across multiple tables, with conditions on different vindexes, but mergeable through join predicates
 "SELECT user.id FROM user INNER JOIN music_extra ON user.id = music_extra.user_id INNER JOIN music ON music_extra.user_id = music.user_id WHERE user.id = 123 and music.id = 456"
 {
@@ -5492,70 +5304,10 @@
   "Instructions": {
     "OperatorType": "Route",
     "Variant": "EqualUnique",
->>>>>>> d1e7777c
-    "Keyspace": {
-      "Name": "user",
-      "Sharded": true
-    },
-<<<<<<< HEAD
-    "FieldQuery": "select music.id from music where 1 != 1",
-    "Query": "select music.id from music where music.id in (select music.id from music where music.foo = 'bar') and music.user_id in ::__vals",
-    "Table": "music",
-    "Values": [
-      "(INT64(3), INT64(4), INT64(5))"
-    ],
-    "Vindex": "user_index"
-  },
-  "TablesUsed": [
-    "user.music"
-  ]
-}
-
-# Subquery with `IN` condition using columns with matching lookup vindexes
-"SELECT music.id FROM music WHERE music.id IN (SELECT music.id FROM music WHERE music.user_id IN (1, 2, 3)) and music.user_id = 5"
-{
-  "QueryType": "SELECT",
-  "Original": "SELECT music.id FROM music WHERE music.id IN (SELECT music.id FROM music WHERE music.user_id IN (1, 2, 3)) and music.user_id = 5",
-  "Instructions": {
-    "OperatorType": "Subquery",
-    "Variant": "PulloutIn",
-    "PulloutVars": [
-      "__sq_has_values1",
-      "__sq1"
-    ],
-    "Inputs": [
-      {
-        "OperatorType": "Route",
-        "Variant": "IN",
-        "Keyspace": {
-          "Name": "user",
-          "Sharded": true
-        },
-        "FieldQuery": "select music.id from music where 1 != 1",
-        "Query": "select music.id from music where music.user_id in ::__vals",
-        "Table": "music",
-        "Values": [
-          "(INT64(1), INT64(2), INT64(3))"
-        ],
-        "Vindex": "user_index"
-      },
-      {
-        "OperatorType": "Route",
-        "Variant": "EqualUnique",
-        "Keyspace": {
-          "Name": "user",
-          "Sharded": true
-        },
-        "FieldQuery": "select music.id from music where 1 != 1",
-        "Query": "select music.id from music where music.user_id = 5 and :__sq_has_values1 = 1 and music.id in ::__sq1",
-        "Table": "music",
-        "Values": [
-          "INT64(5)"
-        ],
-        "Vindex": "user_index"
-      }
-    ]
-=======
+    "Keyspace": {
+      "Name": "user",
+      "Sharded": true
+    },
     "FieldQuery": "select `user`.id from `user` join music_extra on `user`.id = music_extra.user_id join music on music_extra.user_id = music.user_id where 1 != 1",
     "Query": "select `user`.id from `user` join music_extra on `user`.id = music_extra.user_id join music on music_extra.user_id = music.user_id where `user`.id = 123 and music.id = 456",
     "Table": "`user`, music_extra, music",
@@ -5563,16 +5315,11 @@
       "INT64(123)"
     ],
     "Vindex": "user_index"
->>>>>>> d1e7777c
-  }
-}
-{
-  "QueryType": "SELECT",
-<<<<<<< HEAD
-  "Original": "SELECT music.id FROM music WHERE music.id IN (SELECT music.id FROM music WHERE music.user_id IN (1, 2, 3)) and music.user_id = 5",
-=======
+  }
+}
+{
+  "QueryType": "SELECT",
   "Original": "SELECT user.id FROM user INNER JOIN music_extra ON user.id = music_extra.user_id INNER JOIN music ON music_extra.user_id = music.user_id WHERE user.id = 123 and music.id = 456",
->>>>>>> d1e7777c
   "Instructions": {
     "OperatorType": "Route",
     "Variant": "EqualUnique",
@@ -5580,407 +5327,15 @@
       "Name": "user",
       "Sharded": true
     },
-<<<<<<< HEAD
-    "FieldQuery": "select music.id from music where 1 != 1",
-    "Query": "select music.id from music where music.id in (select music.id from music where music.user_id in (1, 2, 3)) and music.user_id = 5",
-    "Table": "music",
-    "Values": [
-      "INT64(5)"
-=======
     "FieldQuery": "select `user`.id from `user`, music_extra, music where 1 != 1",
     "Query": "select `user`.id from `user`, music_extra, music where music.id = 456 and `user`.id = 123 and `user`.id = music_extra.user_id and music_extra.user_id = music.user_id",
     "Table": "`user`, music, music_extra",
     "Values": [
       "INT64(123)"
->>>>>>> d1e7777c
     ],
     "Vindex": "user_index"
   },
   "TablesUsed": [
-<<<<<<< HEAD
-    "user.music"
-  ]
-}
-
-# Subquery with `IN` condition using columns with matching lookup vindexes, but not a top level predicate
-"SELECT music.id FROM music WHERE music.id IN (SELECT music.id FROM music WHERE music.user_id IN (1, 2, 3)) OR music.user_id = 5"
-{
-  "QueryType": "SELECT",
-  "Original": "SELECT music.id FROM music WHERE music.id IN (SELECT music.id FROM music WHERE music.user_id IN (1, 2, 3)) OR music.user_id = 5",
-  "Instructions": {
-    "OperatorType": "Subquery",
-    "Variant": "PulloutIn",
-    "PulloutVars": [
-      "__sq_has_values1",
-      "__sq1"
-    ],
-    "Inputs": [
-      {
-        "OperatorType": "Route",
-        "Variant": "IN",
-        "Keyspace": {
-          "Name": "user",
-          "Sharded": true
-        },
-        "FieldQuery": "select music.id from music where 1 != 1",
-        "Query": "select music.id from music where music.user_id in ::__vals",
-        "Table": "music",
-        "Values": [
-          "(INT64(1), INT64(2), INT64(3))"
-        ],
-        "Vindex": "user_index"
-      },
-      {
-        "OperatorType": "Route",
-        "Variant": "Scatter",
-        "Keyspace": {
-          "Name": "user",
-          "Sharded": true
-        },
-        "FieldQuery": "select music.id from music where 1 != 1",
-        "Query": "select music.id from music where :__sq_has_values1 = 1 and music.id in ::__sq1 or music.user_id = 5",
-        "Table": "music"
-      }
-    ]
-  }
-}
-{
-  "QueryType": "SELECT",
-  "Original": "SELECT music.id FROM music WHERE music.id IN (SELECT music.id FROM music WHERE music.user_id IN (1, 2, 3)) OR music.user_id = 5",
-  "Instructions": {
-    "OperatorType": "Route",
-    "Variant": "Scatter",
-    "Keyspace": {
-      "Name": "user",
-      "Sharded": true
-    },
-    "FieldQuery": "select music.id from music where 1 != 1",
-    "Query": "select music.id from music where music.id in (select music.id from music where music.user_id in (1, 2, 3)) or music.user_id = 5",
-    "Table": "music"
-  },
-  "TablesUsed": [
-    "user.music"
-  ]
-}
-
-# `IN` comparison on Vindex with `None` subquery, as routing predicate
-"SELECT `music`.id FROM `music` WHERE music.id IN (SELECT music.id FROM music WHERE music.user_id IN (NULL)) AND music.user_id = 5"
-{
-  "QueryType": "SELECT",
-  "Original": "SELECT `music`.id FROM `music` WHERE music.id IN (SELECT music.id FROM music WHERE music.user_id IN (NULL)) AND music.user_id = 5",
-  "Instructions": {
-    "OperatorType": "Subquery",
-    "Variant": "PulloutIn",
-    "PulloutVars": [
-      "__sq_has_values1",
-      "__sq1"
-    ],
-    "Inputs": [
-      {
-        "OperatorType": "Route",
-        "Variant": "None",
-        "Keyspace": {
-          "Name": "user",
-          "Sharded": true
-        },
-        "FieldQuery": "select music.id from music where 1 != 1",
-        "Query": "select music.id from music where music.user_id in (null)",
-        "Table": "music"
-      },
-      {
-        "OperatorType": "Route",
-        "Variant": "EqualUnique",
-        "Keyspace": {
-          "Name": "user",
-          "Sharded": true
-        },
-        "FieldQuery": "select music.id from music where 1 != 1",
-        "Query": "select music.id from music where music.user_id = 5 and :__sq_has_values1 = 1 and music.id in ::__sq1",
-        "Table": "music",
-        "Values": [
-          "INT64(5)"
-        ],
-        "Vindex": "user_index"
-      }
-    ]
-  }
-}
-{
-  "QueryType": "SELECT",
-  "Original": "SELECT `music`.id FROM `music` WHERE music.id IN (SELECT music.id FROM music WHERE music.user_id IN (NULL)) AND music.user_id = 5",
-  "Instructions": {
-    "OperatorType": "Route",
-    "Variant": "None",
-    "Keyspace": {
-      "Name": "user",
-      "Sharded": true
-    },
-    "FieldQuery": "select music.id from music where 1 != 1",
-    "Query": "select music.id from music where music.id in (select music.id from music where music.user_id in (null)) and music.user_id = 5",
-    "Table": "music"
-  },
-  "TablesUsed": [
-    "user.music"
-  ]
-}
-
-# `IN` comparison on Vindex with `None` subquery, as non-routing predicate
-"SELECT `music`.id FROM `music` WHERE music.id IN (SELECT music.id FROM music WHERE music.user_id IN (NULL)) OR music.user_id = 5"
-{
-  "QueryType": "SELECT",
-  "Original": "SELECT `music`.id FROM `music` WHERE music.id IN (SELECT music.id FROM music WHERE music.user_id IN (NULL)) OR music.user_id = 5",
-  "Instructions": {
-    "OperatorType": "Subquery",
-    "Variant": "PulloutIn",
-    "PulloutVars": [
-      "__sq_has_values1",
-      "__sq1"
-    ],
-    "Inputs": [
-      {
-        "OperatorType": "Route",
-        "Variant": "None",
-        "Keyspace": {
-          "Name": "user",
-          "Sharded": true
-        },
-        "FieldQuery": "select music.id from music where 1 != 1",
-        "Query": "select music.id from music where music.user_id in (null)",
-        "Table": "music"
-      },
-      {
-        "OperatorType": "Route",
-        "Variant": "Scatter",
-        "Keyspace": {
-          "Name": "user",
-          "Sharded": true
-        },
-        "FieldQuery": "select music.id from music where 1 != 1",
-        "Query": "select music.id from music where :__sq_has_values1 = 1 and music.id in ::__sq1 or music.user_id = 5",
-        "Table": "music"
-      }
-    ]
-  }
-}
-{
-  "QueryType": "SELECT",
-  "Original": "SELECT `music`.id FROM `music` WHERE music.id IN (SELECT music.id FROM music WHERE music.user_id IN (NULL)) OR music.user_id = 5",
-  "Instructions": {
-    "OperatorType": "Route",
-    "Variant": "Scatter",
-    "Keyspace": {
-      "Name": "user",
-      "Sharded": true
-    },
-    "FieldQuery": "select music.id from music where 1 != 1",
-    "Query": "select music.id from music where music.id in (select music.id from music where music.user_id in (null)) or music.user_id = 5",
-    "Table": "music"
-  },
-  "TablesUsed": [
-    "user.music"
-  ]
-}
-
-# Mergeable scatter subquery
-"SELECT music.id FROM music WHERE music.id IN (SELECT music.id FROM music WHERE music.genre = 'pop')"
-{
-  "QueryType": "SELECT",
-  "Original": "SELECT music.id FROM music WHERE music.id IN (SELECT music.id FROM music WHERE music.genre = 'pop')",
-  "Instructions": {
-    "OperatorType": "Subquery",
-    "Variant": "PulloutIn",
-    "PulloutVars": [
-      "__sq_has_values1",
-      "__sq1"
-    ],
-    "Inputs": [
-      {
-        "OperatorType": "Route",
-        "Variant": "Scatter",
-        "Keyspace": {
-          "Name": "user",
-          "Sharded": true
-        },
-        "FieldQuery": "select music.id from music where 1 != 1",
-        "Query": "select music.id from music where music.genre = 'pop'",
-        "Table": "music"
-      },
-      {
-        "OperatorType": "Route",
-        "Variant": "IN",
-        "Keyspace": {
-          "Name": "user",
-          "Sharded": true
-        },
-        "FieldQuery": "select music.id from music where 1 != 1",
-        "Query": "select music.id from music where :__sq_has_values1 = 1 and music.id in ::__vals",
-        "Table": "music",
-        "Values": [
-          ":__sq1"
-        ],
-        "Vindex": "music_user_map"
-      }
-    ]
-  }
-}
-{
-  "QueryType": "SELECT",
-  "Original": "SELECT music.id FROM music WHERE music.id IN (SELECT music.id FROM music WHERE music.genre = 'pop')",
-  "Instructions": {
-    "OperatorType": "Route",
-    "Variant": "Scatter",
-    "Keyspace": {
-      "Name": "user",
-      "Sharded": true
-    },
-    "FieldQuery": "select music.id from music where 1 != 1",
-    "Query": "select music.id from music where music.id in (select music.id from music where music.genre = 'pop')",
-    "Table": "music"
-  },
-  "TablesUsed": [
-    "user.music"
-  ]
-}
-
-# Mergeable scatter subquery with `GROUP BY` on unique vindex column
-"SELECT music.id FROM music WHERE music.id IN (SELECT music.id FROM music WHERE music.genre = 'pop' GROUP BY music.id)"
-{
-  "QueryType": "SELECT",
-  "Original": "SELECT music.id FROM music WHERE music.id IN (SELECT music.id FROM music WHERE music.genre = 'pop' GROUP BY music.id)",
-  "Instructions": {
-    "OperatorType": "Subquery",
-    "Variant": "PulloutIn",
-    "PulloutVars": [
-      "__sq_has_values1",
-      "__sq1"
-    ],
-    "Inputs": [
-      {
-        "OperatorType": "Route",
-        "Variant": "Scatter",
-        "Keyspace": {
-          "Name": "user",
-          "Sharded": true
-        },
-        "FieldQuery": "select music.id from music where 1 != 1 group by music.id",
-        "Query": "select music.id from music where music.genre = 'pop' group by music.id",
-        "Table": "music"
-      },
-      {
-        "OperatorType": "Route",
-        "Variant": "IN",
-        "Keyspace": {
-          "Name": "user",
-          "Sharded": true
-        },
-        "FieldQuery": "select music.id from music where 1 != 1",
-        "Query": "select music.id from music where :__sq_has_values1 = 1 and music.id in ::__vals",
-        "Table": "music",
-        "Values": [
-          ":__sq1"
-        ],
-        "Vindex": "music_user_map"
-      }
-    ]
-  }
-}
-{
-  "QueryType": "SELECT",
-  "Original": "SELECT music.id FROM music WHERE music.id IN (SELECT music.id FROM music WHERE music.genre = 'pop' GROUP BY music.id)",
-  "Instructions": {
-    "OperatorType": "Route",
-    "Variant": "Scatter",
-    "Keyspace": {
-      "Name": "user",
-      "Sharded": true
-    },
-    "FieldQuery": "select music.id from music where 1 != 1",
-    "Query": "select music.id from music where music.id in (select music.id from music where music.genre = 'pop' group by music.id)",
-    "Table": "music"
-  },
-  "TablesUsed": [
-    "user.music"
-  ]
-}
-
-# Unmergeable scatter subquery with `GROUP BY` on-non vindex column
-"SELECT music.id FROM music WHERE music.id IN (SELECT music.id FROM music WHERE music.genre = 'pop' GROUP BY music.genre)"
-"unsupported: in scatter query: group by column must reference column in SELECT list"
-{
-  "QueryType": "SELECT",
-  "Original": "SELECT music.id FROM music WHERE music.id IN (SELECT music.id FROM music WHERE music.genre = 'pop' GROUP BY music.genre)",
-  "Instructions": {
-    "OperatorType": "Subquery",
-    "Variant": "PulloutIn",
-    "PulloutVars": [
-      "__sq_has_values1",
-      "__sq1"
-    ],
-    "Inputs": [
-      {
-        "OperatorType": "Aggregate",
-        "Variant": "Ordered",
-        "Aggregates": "random(0) AS id",
-        "GroupBy": "(1|2)",
-        "ResultColumns": 1,
-        "Inputs": [
-          {
-            "OperatorType": "Route",
-            "Variant": "Scatter",
-            "Keyspace": {
-              "Name": "user",
-              "Sharded": true
-            },
-            "FieldQuery": "select music.id, music.genre, weight_string(music.genre) from music where 1 != 1 group by music.genre, weight_string(music.genre)",
-            "OrderBy": "(1|2) ASC",
-            "Query": "select music.id, music.genre, weight_string(music.genre) from music where music.genre = 'pop' group by music.genre, weight_string(music.genre) order by music.genre asc",
-            "Table": "music"
-          }
-        ]
-      },
-      {
-        "OperatorType": "Route",
-        "Variant": "IN",
-        "Keyspace": {
-          "Name": "user",
-          "Sharded": true
-        },
-        "FieldQuery": "select music.id from music where 1 != 1",
-        "Query": "select music.id from music where :__sq_has_values1 = 1 and music.id in ::__vals",
-        "Table": "music",
-        "Values": [
-          ":__sq1"
-        ],
-        "Vindex": "music_user_map"
-      }
-    ]
-  },
-  "TablesUsed": [
-    "user.music"
-  ]
-}
-
-# Unmergeable scatter subquery with LIMIT
-"SELECT music.id FROM music WHERE music.id IN (SELECT music.id FROM music WHERE music.genre = 'pop' LIMIT 10)"
-{
-  "QueryType": "SELECT",
-  "Original": "SELECT music.id FROM music WHERE music.id IN (SELECT music.id FROM music WHERE music.genre = 'pop' LIMIT 10)",
-  "Instructions": {
-    "OperatorType": "Subquery",
-    "Variant": "PulloutIn",
-    "PulloutVars": [
-      "__sq_has_values1",
-      "__sq1"
-    ],
-    "Inputs": [
-      {
-        "OperatorType": "Limit",
-        "Count": "INT64(10)",
-        "Inputs": [
-          {
-            "OperatorType": "Route",
-            "Variant": "Scatter",
-=======
     "user.music",
     "user.music_extra",
     "user.user"
@@ -6002,55 +5357,10 @@
           {
             "OperatorType": "Route",
             "Variant": "Equal",
->>>>>>> d1e7777c
             "Keyspace": {
               "Name": "user",
               "Sharded": true
             },
-<<<<<<< HEAD
-            "FieldQuery": "select music.id from music where 1 != 1",
-            "Query": "select music.id from music where music.genre = 'pop' limit :__upper_limit",
-            "Table": "music"
-          }
-        ]
-      },
-      {
-        "OperatorType": "Route",
-        "Variant": "IN",
-        "Keyspace": {
-          "Name": "user",
-          "Sharded": true
-        },
-        "FieldQuery": "select music.id from music where 1 != 1",
-        "Query": "select music.id from music where :__sq_has_values1 = 1 and music.id in ::__vals",
-        "Table": "music",
-        "Values": [
-          ":__sq1"
-        ],
-        "Vindex": "music_user_map"
-      }
-    ]
-  }
-}
-{
-  "QueryType": "SELECT",
-  "Original": "SELECT music.id FROM music WHERE music.id IN (SELECT music.id FROM music WHERE music.genre = 'pop' LIMIT 10)",
-  "Instructions": {
-    "OperatorType": "Subquery",
-    "Variant": "PulloutIn",
-    "PulloutVars": [
-      "__sq_has_values1",
-      "__sq1"
-    ],
-    "Inputs": [
-      {
-        "OperatorType": "Limit",
-        "Count": "INT64(10)",
-        "Inputs": [
-          {
-            "OperatorType": "Route",
-            "Variant": "Scatter",
-=======
             "FieldQuery": "select id, `name`, weight_string(id) from `user` where 1 != 1",
             "OrderBy": "(0|2) ASC",
             "Query": "select id, `name`, weight_string(id) from `user` where `name` = 'aa' order by id asc limit :__upper_limit",
@@ -6071,83 +5381,10 @@
           {
             "OperatorType": "Route",
             "Variant": "Equal",
->>>>>>> d1e7777c
             "Keyspace": {
               "Name": "user",
               "Sharded": true
             },
-<<<<<<< HEAD
-            "FieldQuery": "select music.id from music where 1 != 1",
-            "Query": "select music.id from music where music.genre = 'pop' limit :__upper_limit",
-            "Table": "music"
-          }
-        ]
-      },
-      {
-        "OperatorType": "Route",
-        "Variant": "IN",
-        "Keyspace": {
-          "Name": "user",
-          "Sharded": true
-        },
-        "FieldQuery": "select music.id from music where 1 != 1",
-        "Query": "select music.id from music where :__sq_has_values1 = 1 and music.id in ::__vals",
-        "Table": "music",
-        "Values": [
-          ":__sq1"
-        ],
-        "Vindex": "music_user_map"
-      }
-    ]
-  },
-  "TablesUsed": [
-    "user.music"
-  ]
-}
-
-# Mergeable subquery with `MAX` aggregate and grouped by unique vindex
-"SELECT music.id FROM music WHERE music.id IN (SELECT MAX(music.id) FROM music WHERE music.user_id IN (5, 6) GROUP BY music.user_id)"
-{
-  "QueryType": "SELECT",
-  "Original": "SELECT music.id FROM music WHERE music.id IN (SELECT MAX(music.id) FROM music WHERE music.user_id IN (5, 6) GROUP BY music.user_id)",
-  "Instructions": {
-    "OperatorType": "Subquery",
-    "Variant": "PulloutIn",
-    "PulloutVars": [
-      "__sq_has_values1",
-      "__sq1"
-    ],
-    "Inputs": [
-      {
-        "OperatorType": "Route",
-        "Variant": "IN",
-        "Keyspace": {
-          "Name": "user",
-          "Sharded": true
-        },
-        "FieldQuery": "select max(music.id) from music where 1 != 1 group by music.user_id",
-        "Query": "select max(music.id) from music where music.user_id in ::__vals group by music.user_id",
-        "Table": "music",
-        "Values": [
-          "(INT64(5), INT64(6))"
-        ],
-        "Vindex": "user_index"
-      },
-      {
-        "OperatorType": "Route",
-        "Variant": "IN",
-        "Keyspace": {
-          "Name": "user",
-          "Sharded": true
-        },
-        "FieldQuery": "select music.id from music where 1 != 1",
-        "Query": "select music.id from music where :__sq_has_values1 = 1 and music.id in ::__vals",
-        "Table": "music",
-        "Values": [
-          ":__sq1"
-        ],
-        "Vindex": "music_user_map"
-=======
             "FieldQuery": "select count(*) from `user` where 1 != 1",
             "Query": "select count(*) from `user` where `name` = 'aa'",
             "Table": "`user`",
@@ -6157,57 +5394,12 @@
             "Vindex": "name_user_map"
           }
         ]
->>>>>>> d1e7777c
-      }
-    ]
-  }
-}
-{
-  "QueryType": "SELECT",
-<<<<<<< HEAD
-  "Original": "SELECT music.id FROM music WHERE music.id IN (SELECT MAX(music.id) FROM music WHERE music.user_id IN (5, 6) GROUP BY music.user_id)",
-  "Instructions": {
-    "OperatorType": "Route",
-    "Variant": "IN",
-    "Keyspace": {
-      "Name": "user",
-      "Sharded": true
-    },
-    "FieldQuery": "select music.id from music where 1 != 1",
-    "Query": "select music.id from music where music.id in (select max(music.id) from music where music.user_id in ::__vals group by music.user_id)",
-    "Table": "music",
-    "Values": [
-      "(INT64(5), INT64(6))"
-    ],
-    "Vindex": "user_index"
-  },
-  "TablesUsed": [
-    "user.music"
-  ]
-}
-
-# Unmergeable subquery with `MAX` aggregate
-"SELECT music.id FROM music WHERE music.id IN (SELECT MAX(music.id) FROM music WHERE music.user_id IN (5, 6))"
-{
-  "QueryType": "SELECT",
-  "Original": "SELECT music.id FROM music WHERE music.id IN (SELECT MAX(music.id) FROM music WHERE music.user_id IN (5, 6))",
-  "Instructions": {
-    "OperatorType": "Subquery",
-    "Variant": "PulloutIn",
-    "PulloutVars": [
-      "__sq_has_values1",
-      "__sq1"
-    ],
-    "Inputs": [
-      {
-        "OperatorType": "Aggregate",
-        "Variant": "Scalar",
-        "Aggregates": "max(0)",
-        "Inputs": [
-          {
-            "OperatorType": "Route",
-            "Variant": "IN",
-=======
+      }
+    ]
+  }
+}
+{
+  "QueryType": "SELECT",
   "Original": "select SQL_CALC_FOUND_ROWS id, name from user where name = 'aa' order by id limit 2",
   "Instructions": {
     "OperatorType": "SQL_CALC_FOUND_ROWS",
@@ -6219,60 +5411,10 @@
           {
             "OperatorType": "VindexLookup",
             "Variant": "Equal",
->>>>>>> d1e7777c
             "Keyspace": {
               "Name": "user",
               "Sharded": true
             },
-<<<<<<< HEAD
-            "FieldQuery": "select max(music.id) from music where 1 != 1",
-            "Query": "select max(music.id) from music where music.user_id in ::__vals",
-            "Table": "music",
-            "Values": [
-              "(INT64(5), INT64(6))"
-            ],
-            "Vindex": "user_index"
-          }
-        ]
-      },
-      {
-        "OperatorType": "Route",
-        "Variant": "IN",
-        "Keyspace": {
-          "Name": "user",
-          "Sharded": true
-        },
-        "FieldQuery": "select music.id from music where 1 != 1",
-        "Query": "select music.id from music where :__sq_has_values1 = 1 and music.id in ::__vals",
-        "Table": "music",
-        "Values": [
-          ":__sq1"
-        ],
-        "Vindex": "music_user_map"
-      }
-    ]
-  }
-}
-{
-  "QueryType": "SELECT",
-  "Original": "SELECT music.id FROM music WHERE music.id IN (SELECT MAX(music.id) FROM music WHERE music.user_id IN (5, 6))",
-  "Instructions": {
-    "OperatorType": "Subquery",
-    "Variant": "PulloutIn",
-    "PulloutVars": [
-      "__sq_has_values1",
-      "__sq1"
-    ],
-    "Inputs": [
-      {
-        "OperatorType": "Aggregate",
-        "Variant": "Scalar",
-        "Aggregates": "max(0) AS max(music.id)",
-        "Inputs": [
-          {
-            "OperatorType": "Route",
-            "Variant": "IN",
-=======
             "Values": [
               "VARCHAR(\"aa\")"
             ],
@@ -6318,180 +5460,10 @@
           {
             "OperatorType": "VindexLookup",
             "Variant": "Equal",
->>>>>>> d1e7777c
             "Keyspace": {
               "Name": "user",
               "Sharded": true
             },
-<<<<<<< HEAD
-            "FieldQuery": "select max(music.id) from music where 1 != 1",
-            "Query": "select max(music.id) from music where music.user_id in ::__vals",
-            "Table": "music",
-            "Values": [
-              "(INT64(5), INT64(6))"
-            ],
-            "Vindex": "user_index"
-          }
-        ]
-      },
-      {
-        "OperatorType": "Route",
-        "Variant": "IN",
-        "Keyspace": {
-          "Name": "user",
-          "Sharded": true
-        },
-        "FieldQuery": "select music.id from music where 1 != 1",
-        "Query": "select music.id from music where :__sq_has_values1 = 1 and music.id in ::__vals",
-        "Table": "music",
-        "Values": [
-          ":__sq1"
-        ],
-        "Vindex": "music_user_map"
-      }
-    ]
-  },
-  "TablesUsed": [
-    "user.music"
-  ]
-}
-
-# Mergeable subquery with `MAX` aggregate with `EqualUnique` route operator
-"SELECT music.id FROM music WHERE music.id IN (SELECT MAX(music.id) FROM music WHERE music.user_id = 5)"
-{
-  "QueryType": "SELECT",
-  "Original": "SELECT music.id FROM music WHERE music.id IN (SELECT MAX(music.id) FROM music WHERE music.user_id = 5)",
-  "Instructions": {
-    "OperatorType": "Subquery",
-    "Variant": "PulloutIn",
-    "PulloutVars": [
-      "__sq_has_values1",
-      "__sq1"
-    ],
-    "Inputs": [
-      {
-        "OperatorType": "Route",
-        "Variant": "EqualUnique",
-        "Keyspace": {
-          "Name": "user",
-          "Sharded": true
-        },
-        "FieldQuery": "select max(music.id) from music where 1 != 1",
-        "Query": "select max(music.id) from music where music.user_id = 5",
-        "Table": "music",
-        "Values": [
-          "INT64(5)"
-        ],
-        "Vindex": "user_index"
-      },
-      {
-        "OperatorType": "Route",
-        "Variant": "IN",
-        "Keyspace": {
-          "Name": "user",
-          "Sharded": true
-        },
-        "FieldQuery": "select music.id from music where 1 != 1",
-        "Query": "select music.id from music where :__sq_has_values1 = 1 and music.id in ::__vals",
-        "Table": "music",
-        "Values": [
-          ":__sq1"
-        ],
-        "Vindex": "music_user_map"
-      }
-    ]
-  }
-}
-{
-  "QueryType": "SELECT",
-  "Original": "SELECT music.id FROM music WHERE music.id IN (SELECT MAX(music.id) FROM music WHERE music.user_id = 5)",
-  "Instructions": {
-    "OperatorType": "Route",
-    "Variant": "EqualUnique",
-    "Keyspace": {
-      "Name": "user",
-      "Sharded": true
-    },
-    "FieldQuery": "select music.id from music where 1 != 1",
-    "Query": "select music.id from music where music.id in (select max(music.id) from music where music.user_id = 5)",
-    "Table": "music",
-    "Values": [
-      "INT64(5)"
-    ],
-    "Vindex": "user_index"
-  },
-  "TablesUsed": [
-    "user.music"
-  ]
-}
-
-# Mergeable subquery with `LIMIT` due to `EqualUnique` route
-"SELECT music.id FROM music WHERE music.id IN (SELECT MAX(music.id) FROM music WHERE music.user_id = 5 LIMIT 10)"
-{
-  "QueryType": "SELECT",
-  "Original": "SELECT music.id FROM music WHERE music.id IN (SELECT MAX(music.id) FROM music WHERE music.user_id = 5 LIMIT 10)",
-  "Instructions": {
-    "OperatorType": "Subquery",
-    "Variant": "PulloutIn",
-    "PulloutVars": [
-      "__sq_has_values1",
-      "__sq1"
-    ],
-    "Inputs": [
-      {
-        "OperatorType": "Route",
-        "Variant": "EqualUnique",
-        "Keyspace": {
-          "Name": "user",
-          "Sharded": true
-        },
-        "FieldQuery": "select max(music.id) from music where 1 != 1",
-        "Query": "select max(music.id) from music where music.user_id = 5 limit 10",
-        "Table": "music",
-        "Values": [
-          "INT64(5)"
-        ],
-        "Vindex": "user_index"
-      },
-      {
-        "OperatorType": "Route",
-        "Variant": "IN",
-        "Keyspace": {
-          "Name": "user",
-          "Sharded": true
-        },
-        "FieldQuery": "select music.id from music where 1 != 1",
-        "Query": "select music.id from music where :__sq_has_values1 = 1 and music.id in ::__vals",
-        "Table": "music",
-        "Values": [
-          ":__sq1"
-        ],
-        "Vindex": "music_user_map"
-      }
-    ]
-  }
-}
-{
-  "QueryType": "SELECT",
-  "Original": "SELECT music.id FROM music WHERE music.id IN (SELECT MAX(music.id) FROM music WHERE music.user_id = 5 LIMIT 10)",
-  "Instructions": {
-    "OperatorType": "Route",
-    "Variant": "EqualUnique",
-    "Keyspace": {
-      "Name": "user",
-      "Sharded": true
-    },
-    "FieldQuery": "select music.id from music where 1 != 1",
-    "Query": "select music.id from music where music.id in (select max(music.id) from music where music.user_id = 5 limit 10)",
-    "Table": "music",
-    "Values": [
-      "INT64(5)"
-    ],
-    "Vindex": "user_index"
-  },
-  "TablesUsed": [
-    "user.music"
-=======
             "Values": [
               "VARCHAR(\"aa\")"
             ],
@@ -6531,6 +5503,1048 @@
   },
   "TablesUsed": [
     "user.user"
->>>>>>> d1e7777c
+  ]
+}
+
+# Subquery with `IN` condition using columns with matching lookup vindexes
+"SELECT music.id FROM music WHERE music.id IN (SELECT music.id FROM music WHERE music.user_id IN (1, 2, 3))"
+{
+  "QueryType": "SELECT",
+  "Original": "SELECT music.id FROM music WHERE music.id IN (SELECT music.id FROM music WHERE music.user_id IN (1, 2, 3))",
+  "Instructions": {
+    "OperatorType": "Subquery",
+    "Variant": "PulloutIn",
+    "PulloutVars": [
+      "__sq_has_values1",
+      "__sq1"
+    ],
+    "Inputs": [
+      {
+        "OperatorType": "Route",
+        "Variant": "IN",
+        "Keyspace": {
+          "Name": "user",
+          "Sharded": true
+        },
+        "FieldQuery": "select music.id from music where 1 != 1",
+        "Query": "select music.id from music where music.user_id in ::__vals",
+        "Table": "music",
+        "Values": [
+          "(INT64(1), INT64(2), INT64(3))"
+        ],
+        "Vindex": "user_index"
+      },
+      {
+        "OperatorType": "Route",
+        "Variant": "IN",
+        "Keyspace": {
+          "Name": "user",
+          "Sharded": true
+        },
+        "FieldQuery": "select music.id from music where 1 != 1",
+        "Query": "select music.id from music where :__sq_has_values1 = 1 and music.id in ::__vals",
+        "Table": "music",
+        "Values": [
+          ":__sq1"
+        ],
+        "Vindex": "music_user_map"
+      }
+    ]
+  }
+}
+{
+  "QueryType": "SELECT",
+  "Original": "SELECT music.id FROM music WHERE music.id IN (SELECT music.id FROM music WHERE music.user_id IN (1, 2, 3))",
+  "Instructions": {
+    "OperatorType": "Route",
+    "Variant": "IN",
+    "Keyspace": {
+      "Name": "user",
+      "Sharded": true
+    },
+    "FieldQuery": "select music.id from music where 1 != 1",
+    "Query": "select music.id from music where music.id in (select music.id from music where music.user_id in ::__vals)",
+    "Table": "music",
+    "Values": [
+      "(INT64(1), INT64(2), INT64(3))"
+    ],
+    "Vindex": "user_index"
+  },
+  "TablesUsed": [
+    "user.music"
+  ]
+}
+
+# Subquery with `IN` condition using columns with matching lookup vindexes, with derived table
+"SELECT music.id FROM music WHERE music.id IN (SELECT * FROM (SELECT music.id FROM music WHERE music.user_id IN (1, 2, 3)) _inner)"
+{
+  "QueryType": "SELECT",
+  "Original": "SELECT music.id FROM music WHERE music.id IN (SELECT * FROM (SELECT music.id FROM music WHERE music.user_id IN (1, 2, 3)) _inner)",
+  "Instructions": {
+    "OperatorType": "Subquery",
+    "Variant": "PulloutIn",
+    "PulloutVars": [
+      "__sq_has_values1",
+      "__sq1"
+    ],
+    "Inputs": [
+      {
+        "OperatorType": "Route",
+        "Variant": "IN",
+        "Keyspace": {
+          "Name": "user",
+          "Sharded": true
+        },
+        "FieldQuery": "select * from (select music.id from music where 1 != 1) as _inner where 1 != 1",
+        "Query": "select * from (select music.id from music where music.user_id in ::__vals) as _inner",
+        "Table": "music",
+        "Values": [
+          "(INT64(1), INT64(2), INT64(3))"
+        ],
+        "Vindex": "user_index"
+      },
+      {
+        "OperatorType": "Route",
+        "Variant": "IN",
+        "Keyspace": {
+          "Name": "user",
+          "Sharded": true
+        },
+        "FieldQuery": "select music.id from music where 1 != 1",
+        "Query": "select music.id from music where :__sq_has_values1 = 1 and music.id in ::__vals",
+        "Table": "music",
+        "Values": [
+          ":__sq1"
+        ],
+        "Vindex": "music_user_map"
+      }
+    ]
+  }
+}
+{
+  "QueryType": "SELECT",
+  "Original": "SELECT music.id FROM music WHERE music.id IN (SELECT * FROM (SELECT music.id FROM music WHERE music.user_id IN (1, 2, 3)) _inner)",
+  "Instructions": {
+    "OperatorType": "Route",
+    "Variant": "IN",
+    "Keyspace": {
+      "Name": "user",
+      "Sharded": true
+    },
+    "FieldQuery": "select music.id from music where 1 != 1",
+    "Query": "select music.id from music where music.id in (select _inner.id from (select music.id from music where music.user_id in ::__vals) as _inner)",
+    "Table": "music",
+    "Values": [
+      "(INT64(1), INT64(2), INT64(3))"
+    ],
+    "Vindex": "user_index"
+  },
+  "TablesUsed": [
+    "user.music"
+  ]
+}
+
+# Subquery with `IN` condition using columns with matching lookup vindexes, with inner scatter query
+"SELECT music.id FROM music WHERE music.id IN (SELECT music.id FROM music WHERE music.foo = 'bar') AND music.user_id IN (3, 4, 5)"
+{
+  "QueryType": "SELECT",
+  "Original": "SELECT music.id FROM music WHERE music.id IN (SELECT music.id FROM music WHERE music.foo = 'bar') AND music.user_id IN (3, 4, 5)",
+  "Instructions": {
+    "OperatorType": "Subquery",
+    "Variant": "PulloutIn",
+    "PulloutVars": [
+      "__sq_has_values1",
+      "__sq1"
+    ],
+    "Inputs": [
+      {
+        "OperatorType": "Route",
+        "Variant": "Scatter",
+        "Keyspace": {
+          "Name": "user",
+          "Sharded": true
+        },
+        "FieldQuery": "select music.id from music where 1 != 1",
+        "Query": "select music.id from music where music.foo = 'bar'",
+        "Table": "music"
+      },
+      {
+        "OperatorType": "Route",
+        "Variant": "IN",
+        "Keyspace": {
+          "Name": "user",
+          "Sharded": true
+        },
+        "FieldQuery": "select music.id from music where 1 != 1",
+        "Query": "select music.id from music where music.user_id in ::__vals and :__sq_has_values1 = 1 and music.id in ::__sq1",
+        "Table": "music",
+        "Values": [
+          "(INT64(3), INT64(4), INT64(5))"
+        ],
+        "Vindex": "user_index"
+      }
+    ]
+  }
+}
+{
+  "QueryType": "SELECT",
+  "Original": "SELECT music.id FROM music WHERE music.id IN (SELECT music.id FROM music WHERE music.foo = 'bar') AND music.user_id IN (3, 4, 5)",
+  "Instructions": {
+    "OperatorType": "Route",
+    "Variant": "IN",
+    "Keyspace": {
+      "Name": "user",
+      "Sharded": true
+    },
+    "FieldQuery": "select music.id from music where 1 != 1",
+    "Query": "select music.id from music where music.id in (select music.id from music where music.foo = 'bar') and music.user_id in ::__vals",
+    "Table": "music",
+    "Values": [
+      "(INT64(3), INT64(4), INT64(5))"
+    ],
+    "Vindex": "user_index"
+  },
+  "TablesUsed": [
+    "user.music"
+  ]
+}
+
+# Subquery with `IN` condition using columns with matching lookup vindexes
+"SELECT music.id FROM music WHERE music.id IN (SELECT music.id FROM music WHERE music.user_id IN (1, 2, 3)) and music.user_id = 5"
+{
+  "QueryType": "SELECT",
+  "Original": "SELECT music.id FROM music WHERE music.id IN (SELECT music.id FROM music WHERE music.user_id IN (1, 2, 3)) and music.user_id = 5",
+  "Instructions": {
+    "OperatorType": "Subquery",
+    "Variant": "PulloutIn",
+    "PulloutVars": [
+      "__sq_has_values1",
+      "__sq1"
+    ],
+    "Inputs": [
+      {
+        "OperatorType": "Route",
+        "Variant": "IN",
+        "Keyspace": {
+          "Name": "user",
+          "Sharded": true
+        },
+        "FieldQuery": "select music.id from music where 1 != 1",
+        "Query": "select music.id from music where music.user_id in ::__vals",
+        "Table": "music",
+        "Values": [
+          "(INT64(1), INT64(2), INT64(3))"
+        ],
+        "Vindex": "user_index"
+      },
+      {
+        "OperatorType": "Route",
+        "Variant": "EqualUnique",
+        "Keyspace": {
+          "Name": "user",
+          "Sharded": true
+        },
+        "FieldQuery": "select music.id from music where 1 != 1",
+        "Query": "select music.id from music where music.user_id = 5 and :__sq_has_values1 = 1 and music.id in ::__sq1",
+        "Table": "music",
+        "Values": [
+          "INT64(5)"
+        ],
+        "Vindex": "user_index"
+      }
+    ]
+  }
+}
+{
+  "QueryType": "SELECT",
+  "Original": "SELECT music.id FROM music WHERE music.id IN (SELECT music.id FROM music WHERE music.user_id IN (1, 2, 3)) and music.user_id = 5",
+  "Instructions": {
+    "OperatorType": "Route",
+    "Variant": "EqualUnique",
+    "Keyspace": {
+      "Name": "user",
+      "Sharded": true
+    },
+    "FieldQuery": "select music.id from music where 1 != 1",
+    "Query": "select music.id from music where music.id in (select music.id from music where music.user_id in (1, 2, 3)) and music.user_id = 5",
+    "Table": "music",
+    "Values": [
+      "INT64(5)"
+    ],
+    "Vindex": "user_index"
+  },
+  "TablesUsed": [
+    "user.music"
+  ]
+}
+
+# Subquery with `IN` condition using columns with matching lookup vindexes, but not a top level predicate
+"SELECT music.id FROM music WHERE music.id IN (SELECT music.id FROM music WHERE music.user_id IN (1, 2, 3)) OR music.user_id = 5"
+{
+  "QueryType": "SELECT",
+  "Original": "SELECT music.id FROM music WHERE music.id IN (SELECT music.id FROM music WHERE music.user_id IN (1, 2, 3)) OR music.user_id = 5",
+  "Instructions": {
+    "OperatorType": "Subquery",
+    "Variant": "PulloutIn",
+    "PulloutVars": [
+      "__sq_has_values1",
+      "__sq1"
+    ],
+    "Inputs": [
+      {
+        "OperatorType": "Route",
+        "Variant": "IN",
+        "Keyspace": {
+          "Name": "user",
+          "Sharded": true
+        },
+        "FieldQuery": "select music.id from music where 1 != 1",
+        "Query": "select music.id from music where music.user_id in ::__vals",
+        "Table": "music",
+        "Values": [
+          "(INT64(1), INT64(2), INT64(3))"
+        ],
+        "Vindex": "user_index"
+      },
+      {
+        "OperatorType": "Route",
+        "Variant": "Scatter",
+        "Keyspace": {
+          "Name": "user",
+          "Sharded": true
+        },
+        "FieldQuery": "select music.id from music where 1 != 1",
+        "Query": "select music.id from music where :__sq_has_values1 = 1 and music.id in ::__sq1 or music.user_id = 5",
+        "Table": "music"
+      }
+    ]
+  }
+}
+{
+  "QueryType": "SELECT",
+  "Original": "SELECT music.id FROM music WHERE music.id IN (SELECT music.id FROM music WHERE music.user_id IN (1, 2, 3)) OR music.user_id = 5",
+  "Instructions": {
+    "OperatorType": "Route",
+    "Variant": "Scatter",
+    "Keyspace": {
+      "Name": "user",
+      "Sharded": true
+    },
+    "FieldQuery": "select music.id from music where 1 != 1",
+    "Query": "select music.id from music where music.id in (select music.id from music where music.user_id in (1, 2, 3)) or music.user_id = 5",
+    "Table": "music"
+  },
+  "TablesUsed": [
+    "user.music"
+  ]
+}
+
+# `IN` comparison on Vindex with `None` subquery, as routing predicate
+"SELECT `music`.id FROM `music` WHERE music.id IN (SELECT music.id FROM music WHERE music.user_id IN (NULL)) AND music.user_id = 5"
+{
+  "QueryType": "SELECT",
+  "Original": "SELECT `music`.id FROM `music` WHERE music.id IN (SELECT music.id FROM music WHERE music.user_id IN (NULL)) AND music.user_id = 5",
+  "Instructions": {
+    "OperatorType": "Subquery",
+    "Variant": "PulloutIn",
+    "PulloutVars": [
+      "__sq_has_values1",
+      "__sq1"
+    ],
+    "Inputs": [
+      {
+        "OperatorType": "Route",
+        "Variant": "None",
+        "Keyspace": {
+          "Name": "user",
+          "Sharded": true
+        },
+        "FieldQuery": "select music.id from music where 1 != 1",
+        "Query": "select music.id from music where music.user_id in (null)",
+        "Table": "music"
+      },
+      {
+        "OperatorType": "Route",
+        "Variant": "EqualUnique",
+        "Keyspace": {
+          "Name": "user",
+          "Sharded": true
+        },
+        "FieldQuery": "select music.id from music where 1 != 1",
+        "Query": "select music.id from music where music.user_id = 5 and :__sq_has_values1 = 1 and music.id in ::__sq1",
+        "Table": "music",
+        "Values": [
+          "INT64(5)"
+        ],
+        "Vindex": "user_index"
+      }
+    ]
+  }
+}
+{
+  "QueryType": "SELECT",
+  "Original": "SELECT `music`.id FROM `music` WHERE music.id IN (SELECT music.id FROM music WHERE music.user_id IN (NULL)) AND music.user_id = 5",
+  "Instructions": {
+    "OperatorType": "Route",
+    "Variant": "None",
+    "Keyspace": {
+      "Name": "user",
+      "Sharded": true
+    },
+    "FieldQuery": "select music.id from music where 1 != 1",
+    "Query": "select music.id from music where music.id in (select music.id from music where music.user_id in (null)) and music.user_id = 5",
+    "Table": "music"
+  },
+  "TablesUsed": [
+    "user.music"
+  ]
+}
+
+# `IN` comparison on Vindex with `None` subquery, as non-routing predicate
+"SELECT `music`.id FROM `music` WHERE music.id IN (SELECT music.id FROM music WHERE music.user_id IN (NULL)) OR music.user_id = 5"
+{
+  "QueryType": "SELECT",
+  "Original": "SELECT `music`.id FROM `music` WHERE music.id IN (SELECT music.id FROM music WHERE music.user_id IN (NULL)) OR music.user_id = 5",
+  "Instructions": {
+    "OperatorType": "Subquery",
+    "Variant": "PulloutIn",
+    "PulloutVars": [
+      "__sq_has_values1",
+      "__sq1"
+    ],
+    "Inputs": [
+      {
+        "OperatorType": "Route",
+        "Variant": "None",
+        "Keyspace": {
+          "Name": "user",
+          "Sharded": true
+        },
+        "FieldQuery": "select music.id from music where 1 != 1",
+        "Query": "select music.id from music where music.user_id in (null)",
+        "Table": "music"
+      },
+      {
+        "OperatorType": "Route",
+        "Variant": "Scatter",
+        "Keyspace": {
+          "Name": "user",
+          "Sharded": true
+        },
+        "FieldQuery": "select music.id from music where 1 != 1",
+        "Query": "select music.id from music where :__sq_has_values1 = 1 and music.id in ::__sq1 or music.user_id = 5",
+        "Table": "music"
+      }
+    ]
+  }
+}
+{
+  "QueryType": "SELECT",
+  "Original": "SELECT `music`.id FROM `music` WHERE music.id IN (SELECT music.id FROM music WHERE music.user_id IN (NULL)) OR music.user_id = 5",
+  "Instructions": {
+    "OperatorType": "Route",
+    "Variant": "Scatter",
+    "Keyspace": {
+      "Name": "user",
+      "Sharded": true
+    },
+    "FieldQuery": "select music.id from music where 1 != 1",
+    "Query": "select music.id from music where music.id in (select music.id from music where music.user_id in (null)) or music.user_id = 5",
+    "Table": "music"
+  },
+  "TablesUsed": [
+    "user.music"
+  ]
+}
+
+# Mergeable scatter subquery
+"SELECT music.id FROM music WHERE music.id IN (SELECT music.id FROM music WHERE music.genre = 'pop')"
+{
+  "QueryType": "SELECT",
+  "Original": "SELECT music.id FROM music WHERE music.id IN (SELECT music.id FROM music WHERE music.genre = 'pop')",
+  "Instructions": {
+    "OperatorType": "Subquery",
+    "Variant": "PulloutIn",
+    "PulloutVars": [
+      "__sq_has_values1",
+      "__sq1"
+    ],
+    "Inputs": [
+      {
+        "OperatorType": "Route",
+        "Variant": "Scatter",
+        "Keyspace": {
+          "Name": "user",
+          "Sharded": true
+        },
+        "FieldQuery": "select music.id from music where 1 != 1",
+        "Query": "select music.id from music where music.genre = 'pop'",
+        "Table": "music"
+      },
+      {
+        "OperatorType": "Route",
+        "Variant": "IN",
+        "Keyspace": {
+          "Name": "user",
+          "Sharded": true
+        },
+        "FieldQuery": "select music.id from music where 1 != 1",
+        "Query": "select music.id from music where :__sq_has_values1 = 1 and music.id in ::__vals",
+        "Table": "music",
+        "Values": [
+          ":__sq1"
+        ],
+        "Vindex": "music_user_map"
+      }
+    ]
+  }
+}
+{
+  "QueryType": "SELECT",
+  "Original": "SELECT music.id FROM music WHERE music.id IN (SELECT music.id FROM music WHERE music.genre = 'pop')",
+  "Instructions": {
+    "OperatorType": "Route",
+    "Variant": "Scatter",
+    "Keyspace": {
+      "Name": "user",
+      "Sharded": true
+    },
+    "FieldQuery": "select music.id from music where 1 != 1",
+    "Query": "select music.id from music where music.id in (select music.id from music where music.genre = 'pop')",
+    "Table": "music"
+  },
+  "TablesUsed": [
+    "user.music"
+  ]
+}
+
+# Mergeable scatter subquery with `GROUP BY` on unique vindex column
+"SELECT music.id FROM music WHERE music.id IN (SELECT music.id FROM music WHERE music.genre = 'pop' GROUP BY music.id)"
+{
+  "QueryType": "SELECT",
+  "Original": "SELECT music.id FROM music WHERE music.id IN (SELECT music.id FROM music WHERE music.genre = 'pop' GROUP BY music.id)",
+  "Instructions": {
+    "OperatorType": "Subquery",
+    "Variant": "PulloutIn",
+    "PulloutVars": [
+      "__sq_has_values1",
+      "__sq1"
+    ],
+    "Inputs": [
+      {
+        "OperatorType": "Route",
+        "Variant": "Scatter",
+        "Keyspace": {
+          "Name": "user",
+          "Sharded": true
+        },
+        "FieldQuery": "select music.id from music where 1 != 1 group by music.id",
+        "Query": "select music.id from music where music.genre = 'pop' group by music.id",
+        "Table": "music"
+      },
+      {
+        "OperatorType": "Route",
+        "Variant": "IN",
+        "Keyspace": {
+          "Name": "user",
+          "Sharded": true
+        },
+        "FieldQuery": "select music.id from music where 1 != 1",
+        "Query": "select music.id from music where :__sq_has_values1 = 1 and music.id in ::__vals",
+        "Table": "music",
+        "Values": [
+          ":__sq1"
+        ],
+        "Vindex": "music_user_map"
+      }
+    ]
+  }
+}
+{
+  "QueryType": "SELECT",
+  "Original": "SELECT music.id FROM music WHERE music.id IN (SELECT music.id FROM music WHERE music.genre = 'pop' GROUP BY music.id)",
+  "Instructions": {
+    "OperatorType": "Route",
+    "Variant": "Scatter",
+    "Keyspace": {
+      "Name": "user",
+      "Sharded": true
+    },
+    "FieldQuery": "select music.id from music where 1 != 1",
+    "Query": "select music.id from music where music.id in (select music.id from music where music.genre = 'pop' group by music.id)",
+    "Table": "music"
+  },
+  "TablesUsed": [
+    "user.music"
+  ]
+}
+
+# Unmergeable scatter subquery with `GROUP BY` on-non vindex column
+"SELECT music.id FROM music WHERE music.id IN (SELECT music.id FROM music WHERE music.genre = 'pop' GROUP BY music.genre)"
+"unsupported: in scatter query: group by column must reference column in SELECT list"
+{
+  "QueryType": "SELECT",
+  "Original": "SELECT music.id FROM music WHERE music.id IN (SELECT music.id FROM music WHERE music.genre = 'pop' GROUP BY music.genre)",
+  "Instructions": {
+    "OperatorType": "Subquery",
+    "Variant": "PulloutIn",
+    "PulloutVars": [
+      "__sq_has_values1",
+      "__sq1"
+    ],
+    "Inputs": [
+      {
+        "OperatorType": "Aggregate",
+        "Variant": "Ordered",
+        "Aggregates": "random(0) AS id",
+        "GroupBy": "(1|2)",
+        "ResultColumns": 1,
+        "Inputs": [
+          {
+            "OperatorType": "Route",
+            "Variant": "Scatter",
+            "Keyspace": {
+              "Name": "user",
+              "Sharded": true
+            },
+            "FieldQuery": "select music.id, music.genre, weight_string(music.genre) from music where 1 != 1 group by music.genre, weight_string(music.genre)",
+            "OrderBy": "(1|2) ASC",
+            "Query": "select music.id, music.genre, weight_string(music.genre) from music where music.genre = 'pop' group by music.genre, weight_string(music.genre) order by music.genre asc",
+            "Table": "music"
+          }
+        ]
+      },
+      {
+        "OperatorType": "Route",
+        "Variant": "IN",
+        "Keyspace": {
+          "Name": "user",
+          "Sharded": true
+        },
+        "FieldQuery": "select music.id from music where 1 != 1",
+        "Query": "select music.id from music where :__sq_has_values1 = 1 and music.id in ::__vals",
+        "Table": "music",
+        "Values": [
+          ":__sq1"
+        ],
+        "Vindex": "music_user_map"
+      }
+    ]
+  },
+  "TablesUsed": [
+    "user.music"
+  ]
+}
+
+# Unmergeable scatter subquery with LIMIT
+"SELECT music.id FROM music WHERE music.id IN (SELECT music.id FROM music WHERE music.genre = 'pop' LIMIT 10)"
+{
+  "QueryType": "SELECT",
+  "Original": "SELECT music.id FROM music WHERE music.id IN (SELECT music.id FROM music WHERE music.genre = 'pop' LIMIT 10)",
+  "Instructions": {
+    "OperatorType": "Subquery",
+    "Variant": "PulloutIn",
+    "PulloutVars": [
+      "__sq_has_values1",
+      "__sq1"
+    ],
+    "Inputs": [
+      {
+        "OperatorType": "Limit",
+        "Count": "INT64(10)",
+        "Inputs": [
+          {
+            "OperatorType": "Route",
+            "Variant": "Scatter",
+            "Keyspace": {
+              "Name": "user",
+              "Sharded": true
+            },
+            "FieldQuery": "select music.id from music where 1 != 1",
+            "Query": "select music.id from music where music.genre = 'pop' limit :__upper_limit",
+            "Table": "music"
+          }
+        ]
+      },
+      {
+        "OperatorType": "Route",
+        "Variant": "IN",
+        "Keyspace": {
+          "Name": "user",
+          "Sharded": true
+        },
+        "FieldQuery": "select music.id from music where 1 != 1",
+        "Query": "select music.id from music where :__sq_has_values1 = 1 and music.id in ::__vals",
+        "Table": "music",
+        "Values": [
+          ":__sq1"
+        ],
+        "Vindex": "music_user_map"
+      }
+    ]
+  }
+}
+{
+  "QueryType": "SELECT",
+  "Original": "SELECT music.id FROM music WHERE music.id IN (SELECT music.id FROM music WHERE music.genre = 'pop' LIMIT 10)",
+  "Instructions": {
+    "OperatorType": "Subquery",
+    "Variant": "PulloutIn",
+    "PulloutVars": [
+      "__sq_has_values1",
+      "__sq1"
+    ],
+    "Inputs": [
+      {
+        "OperatorType": "Limit",
+        "Count": "INT64(10)",
+        "Inputs": [
+          {
+            "OperatorType": "Route",
+            "Variant": "Scatter",
+            "Keyspace": {
+              "Name": "user",
+              "Sharded": true
+            },
+            "FieldQuery": "select music.id from music where 1 != 1",
+            "Query": "select music.id from music where music.genre = 'pop' limit :__upper_limit",
+            "Table": "music"
+          }
+        ]
+      },
+      {
+        "OperatorType": "Route",
+        "Variant": "IN",
+        "Keyspace": {
+          "Name": "user",
+          "Sharded": true
+        },
+        "FieldQuery": "select music.id from music where 1 != 1",
+        "Query": "select music.id from music where :__sq_has_values1 = 1 and music.id in ::__vals",
+        "Table": "music",
+        "Values": [
+          ":__sq1"
+        ],
+        "Vindex": "music_user_map"
+      }
+    ]
+  },
+  "TablesUsed": [
+    "user.music"
+  ]
+}
+
+# Mergeable subquery with `MAX` aggregate and grouped by unique vindex
+"SELECT music.id FROM music WHERE music.id IN (SELECT MAX(music.id) FROM music WHERE music.user_id IN (5, 6) GROUP BY music.user_id)"
+{
+  "QueryType": "SELECT",
+  "Original": "SELECT music.id FROM music WHERE music.id IN (SELECT MAX(music.id) FROM music WHERE music.user_id IN (5, 6) GROUP BY music.user_id)",
+  "Instructions": {
+    "OperatorType": "Subquery",
+    "Variant": "PulloutIn",
+    "PulloutVars": [
+      "__sq_has_values1",
+      "__sq1"
+    ],
+    "Inputs": [
+      {
+        "OperatorType": "Route",
+        "Variant": "IN",
+        "Keyspace": {
+          "Name": "user",
+          "Sharded": true
+        },
+        "FieldQuery": "select max(music.id) from music where 1 != 1 group by music.user_id",
+        "Query": "select max(music.id) from music where music.user_id in ::__vals group by music.user_id",
+        "Table": "music",
+        "Values": [
+          "(INT64(5), INT64(6))"
+        ],
+        "Vindex": "user_index"
+      },
+      {
+        "OperatorType": "Route",
+        "Variant": "IN",
+        "Keyspace": {
+          "Name": "user",
+          "Sharded": true
+        },
+        "FieldQuery": "select music.id from music where 1 != 1",
+        "Query": "select music.id from music where :__sq_has_values1 = 1 and music.id in ::__vals",
+        "Table": "music",
+        "Values": [
+          ":__sq1"
+        ],
+        "Vindex": "music_user_map"
+      }
+    ]
+  }
+}
+{
+  "QueryType": "SELECT",
+  "Original": "SELECT music.id FROM music WHERE music.id IN (SELECT MAX(music.id) FROM music WHERE music.user_id IN (5, 6) GROUP BY music.user_id)",
+  "Instructions": {
+    "OperatorType": "Route",
+    "Variant": "IN",
+    "Keyspace": {
+      "Name": "user",
+      "Sharded": true
+    },
+    "FieldQuery": "select music.id from music where 1 != 1",
+    "Query": "select music.id from music where music.id in (select max(music.id) from music where music.user_id in ::__vals group by music.user_id)",
+    "Table": "music",
+    "Values": [
+      "(INT64(5), INT64(6))"
+    ],
+    "Vindex": "user_index"
+  },
+  "TablesUsed": [
+    "user.music"
+  ]
+}
+
+# Unmergeable subquery with `MAX` aggregate
+"SELECT music.id FROM music WHERE music.id IN (SELECT MAX(music.id) FROM music WHERE music.user_id IN (5, 6))"
+{
+  "QueryType": "SELECT",
+  "Original": "SELECT music.id FROM music WHERE music.id IN (SELECT MAX(music.id) FROM music WHERE music.user_id IN (5, 6))",
+  "Instructions": {
+    "OperatorType": "Subquery",
+    "Variant": "PulloutIn",
+    "PulloutVars": [
+      "__sq_has_values1",
+      "__sq1"
+    ],
+    "Inputs": [
+      {
+        "OperatorType": "Aggregate",
+        "Variant": "Scalar",
+        "Aggregates": "max(0)",
+        "Inputs": [
+          {
+            "OperatorType": "Route",
+            "Variant": "IN",
+            "Keyspace": {
+              "Name": "user",
+              "Sharded": true
+            },
+            "FieldQuery": "select max(music.id) from music where 1 != 1",
+            "Query": "select max(music.id) from music where music.user_id in ::__vals",
+            "Table": "music",
+            "Values": [
+              "(INT64(5), INT64(6))"
+            ],
+            "Vindex": "user_index"
+          }
+        ]
+      },
+      {
+        "OperatorType": "Route",
+        "Variant": "IN",
+        "Keyspace": {
+          "Name": "user",
+          "Sharded": true
+        },
+        "FieldQuery": "select music.id from music where 1 != 1",
+        "Query": "select music.id from music where :__sq_has_values1 = 1 and music.id in ::__vals",
+        "Table": "music",
+        "Values": [
+          ":__sq1"
+        ],
+        "Vindex": "music_user_map"
+      }
+    ]
+  }
+}
+{
+  "QueryType": "SELECT",
+  "Original": "SELECT music.id FROM music WHERE music.id IN (SELECT MAX(music.id) FROM music WHERE music.user_id IN (5, 6))",
+  "Instructions": {
+    "OperatorType": "Subquery",
+    "Variant": "PulloutIn",
+    "PulloutVars": [
+      "__sq_has_values1",
+      "__sq1"
+    ],
+    "Inputs": [
+      {
+        "OperatorType": "Aggregate",
+        "Variant": "Scalar",
+        "Aggregates": "max(0) AS max(music.id)",
+        "Inputs": [
+          {
+            "OperatorType": "Route",
+            "Variant": "IN",
+            "Keyspace": {
+              "Name": "user",
+              "Sharded": true
+            },
+            "FieldQuery": "select max(music.id) from music where 1 != 1",
+            "Query": "select max(music.id) from music where music.user_id in ::__vals",
+            "Table": "music",
+            "Values": [
+              "(INT64(5), INT64(6))"
+            ],
+            "Vindex": "user_index"
+          }
+        ]
+      },
+      {
+        "OperatorType": "Route",
+        "Variant": "IN",
+        "Keyspace": {
+          "Name": "user",
+          "Sharded": true
+        },
+        "FieldQuery": "select music.id from music where 1 != 1",
+        "Query": "select music.id from music where :__sq_has_values1 = 1 and music.id in ::__vals",
+        "Table": "music",
+        "Values": [
+          ":__sq1"
+        ],
+        "Vindex": "music_user_map"
+      }
+    ]
+  },
+  "TablesUsed": [
+    "user.music"
+  ]
+}
+
+# Mergeable subquery with `MAX` aggregate with `EqualUnique` route operator
+"SELECT music.id FROM music WHERE music.id IN (SELECT MAX(music.id) FROM music WHERE music.user_id = 5)"
+{
+  "QueryType": "SELECT",
+  "Original": "SELECT music.id FROM music WHERE music.id IN (SELECT MAX(music.id) FROM music WHERE music.user_id = 5)",
+  "Instructions": {
+    "OperatorType": "Subquery",
+    "Variant": "PulloutIn",
+    "PulloutVars": [
+      "__sq_has_values1",
+      "__sq1"
+    ],
+    "Inputs": [
+      {
+        "OperatorType": "Route",
+        "Variant": "EqualUnique",
+        "Keyspace": {
+          "Name": "user",
+          "Sharded": true
+        },
+        "FieldQuery": "select max(music.id) from music where 1 != 1",
+        "Query": "select max(music.id) from music where music.user_id = 5",
+        "Table": "music",
+        "Values": [
+          "INT64(5)"
+        ],
+        "Vindex": "user_index"
+      },
+      {
+        "OperatorType": "Route",
+        "Variant": "IN",
+        "Keyspace": {
+          "Name": "user",
+          "Sharded": true
+        },
+        "FieldQuery": "select music.id from music where 1 != 1",
+        "Query": "select music.id from music where :__sq_has_values1 = 1 and music.id in ::__vals",
+        "Table": "music",
+        "Values": [
+          ":__sq1"
+        ],
+        "Vindex": "music_user_map"
+      }
+    ]
+  }
+}
+{
+  "QueryType": "SELECT",
+  "Original": "SELECT music.id FROM music WHERE music.id IN (SELECT MAX(music.id) FROM music WHERE music.user_id = 5)",
+  "Instructions": {
+    "OperatorType": "Route",
+    "Variant": "EqualUnique",
+    "Keyspace": {
+      "Name": "user",
+      "Sharded": true
+    },
+    "FieldQuery": "select music.id from music where 1 != 1",
+    "Query": "select music.id from music where music.id in (select max(music.id) from music where music.user_id = 5)",
+    "Table": "music",
+    "Values": [
+      "INT64(5)"
+    ],
+    "Vindex": "user_index"
+  },
+  "TablesUsed": [
+    "user.music"
+  ]
+}
+
+# Mergeable subquery with `LIMIT` due to `EqualUnique` route
+"SELECT music.id FROM music WHERE music.id IN (SELECT MAX(music.id) FROM music WHERE music.user_id = 5 LIMIT 10)"
+{
+  "QueryType": "SELECT",
+  "Original": "SELECT music.id FROM music WHERE music.id IN (SELECT MAX(music.id) FROM music WHERE music.user_id = 5 LIMIT 10)",
+  "Instructions": {
+    "OperatorType": "Subquery",
+    "Variant": "PulloutIn",
+    "PulloutVars": [
+      "__sq_has_values1",
+      "__sq1"
+    ],
+    "Inputs": [
+      {
+        "OperatorType": "Route",
+        "Variant": "EqualUnique",
+        "Keyspace": {
+          "Name": "user",
+          "Sharded": true
+        },
+        "FieldQuery": "select max(music.id) from music where 1 != 1",
+        "Query": "select max(music.id) from music where music.user_id = 5 limit 10",
+        "Table": "music",
+        "Values": [
+          "INT64(5)"
+        ],
+        "Vindex": "user_index"
+      },
+      {
+        "OperatorType": "Route",
+        "Variant": "IN",
+        "Keyspace": {
+          "Name": "user",
+          "Sharded": true
+        },
+        "FieldQuery": "select music.id from music where 1 != 1",
+        "Query": "select music.id from music where :__sq_has_values1 = 1 and music.id in ::__vals",
+        "Table": "music",
+        "Values": [
+          ":__sq1"
+        ],
+        "Vindex": "music_user_map"
+      }
+    ]
+  }
+}
+{
+  "QueryType": "SELECT",
+  "Original": "SELECT music.id FROM music WHERE music.id IN (SELECT MAX(music.id) FROM music WHERE music.user_id = 5 LIMIT 10)",
+  "Instructions": {
+    "OperatorType": "Route",
+    "Variant": "EqualUnique",
+    "Keyspace": {
+      "Name": "user",
+      "Sharded": true
+    },
+    "FieldQuery": "select music.id from music where 1 != 1",
+    "Query": "select music.id from music where music.id in (select max(music.id) from music where music.user_id = 5 limit 10)",
+    "Table": "music",
+    "Values": [
+      "INT64(5)"
+    ],
+    "Vindex": "user_index"
+  },
+  "TablesUsed": [
+    "user.music"
   ]
 }