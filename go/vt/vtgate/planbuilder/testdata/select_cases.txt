--- conflicted
+++ resolved
@@ -5551,7 +5551,112 @@
   ]
 }
 
-<<<<<<< HEAD
+# `None` route being merged with another route via join predicate on Vindex columns
+"SELECT `music`.id FROM `music` INNER JOIN `user` ON music.user_id = user.id WHERE music.user_id IN (NULL) AND user.id = 5"
+{
+  "QueryType": "SELECT",
+  "Original": "SELECT `music`.id FROM `music` INNER JOIN `user` ON music.user_id = user.id WHERE music.user_id IN (NULL) AND user.id = 5",
+  "Instructions": {
+    "OperatorType": "Route",
+    "Variant": "None",
+    "Keyspace": {
+      "Name": "user",
+      "Sharded": true
+    },
+    "FieldQuery": "select music.id from music join `user` on music.user_id = `user`.id where 1 != 1",
+    "Query": "select music.id from music join `user` on music.user_id = `user`.id where music.user_id in (null) and `user`.id = 5",
+    "Table": "music, `user`"
+  }
+}
+{
+  "QueryType": "SELECT",
+  "Original": "SELECT `music`.id FROM `music` INNER JOIN `user` ON music.user_id = user.id WHERE music.user_id IN (NULL) AND user.id = 5",
+  "Instructions": {
+    "OperatorType": "Route",
+    "Variant": "None",
+    "Keyspace": {
+      "Name": "user",
+      "Sharded": true
+    },
+    "FieldQuery": "select music.id from music, `user` where 1 != 1",
+    "Query": "select music.id from music, `user` where music.user_id in (null) and `user`.id = 5 and music.user_id = `user`.id",
+    "Table": "`user`, music"
+  },
+  "TablesUsed": [
+    "user.music",
+    "user.user"
+  ]
+}
+
+# Treating single value tuples as `EqualUnique` routes
+"SELECT music.id FROM music WHERE music.id IN (SELECT music.id FROM music WHERE music.user_id IN (5)) AND music.user_id = 5"
+{
+  "QueryType": "SELECT",
+  "Original": "SELECT music.id FROM music WHERE music.id IN (SELECT music.id FROM music WHERE music.user_id IN (5)) AND music.user_id = 5",
+  "Instructions": {
+    "OperatorType": "Subquery",
+    "Variant": "PulloutIn",
+    "PulloutVars": [
+      "__sq_has_values1",
+      "__sq1"
+    ],
+    "Inputs": [
+      {
+        "OperatorType": "Route",
+        "Variant": "IN",
+        "Keyspace": {
+          "Name": "user",
+          "Sharded": true
+        },
+        "FieldQuery": "select music.id from music where 1 != 1",
+        "Query": "select music.id from music where music.user_id in ::__vals",
+        "Table": "music",
+        "Values": [
+          "(INT64(5))"
+        ],
+        "Vindex": "user_index"
+      },
+      {
+        "OperatorType": "Route",
+        "Variant": "EqualUnique",
+        "Keyspace": {
+          "Name": "user",
+          "Sharded": true
+        },
+        "FieldQuery": "select music.id from music where 1 != 1",
+        "Query": "select music.id from music where music.user_id = 5 and :__sq_has_values1 = 1 and music.id in ::__sq1",
+        "Table": "music",
+        "Values": [
+          "INT64(5)"
+        ],
+        "Vindex": "user_index"
+      }
+    ]
+  }
+}
+{
+  "QueryType": "SELECT",
+  "Original": "SELECT music.id FROM music WHERE music.id IN (SELECT music.id FROM music WHERE music.user_id IN (5)) AND music.user_id = 5",
+  "Instructions": {
+    "OperatorType": "Route",
+    "Variant": "EqualUnique",
+    "Keyspace": {
+      "Name": "user",
+      "Sharded": true
+    },
+    "FieldQuery": "select music.id from music where 1 != 1",
+    "Query": "select music.id from music where music.id in (select music.id from music where music.user_id in (5)) and music.user_id = 5",
+    "Table": "music",
+    "Values": [
+      "INT64(5)"
+    ],
+    "Vindex": "user_index"
+  },
+  "TablesUsed": [
+    "user.music"
+  ]
+}
+
 # Subquery with `IN` condition using columns with matching lookup vindexes
 "SELECT music.id FROM music WHERE music.id IN (SELECT music.id FROM music WHERE music.user_id IN (1, 2, 3))"
 {
@@ -5673,21 +5778,10 @@
   "Instructions": {
     "OperatorType": "Route",
     "Variant": "IN",
-=======
-# `None` route being merged with another route via join predicate on Vindex columns
-"SELECT `music`.id FROM `music` INNER JOIN `user` ON music.user_id = user.id WHERE music.user_id IN (NULL) AND user.id = 5"
-{
-  "QueryType": "SELECT",
-  "Original": "SELECT `music`.id FROM `music` INNER JOIN `user` ON music.user_id = user.id WHERE music.user_id IN (NULL) AND user.id = 5",
-  "Instructions": {
-    "OperatorType": "Route",
-    "Variant": "None",
->>>>>>> d7e0d269
-    "Keyspace": {
-      "Name": "user",
-      "Sharded": true
-    },
-<<<<<<< HEAD
+    "Keyspace": {
+      "Name": "user",
+      "Sharded": true
+    },
     "FieldQuery": "select music.id from music where 1 != 1",
     "Query": "select music.id from music where music.id in (select _inner.id from (select music.id from music where music.user_id in ::__vals) as _inner)",
     "Table": "music",
@@ -5741,31 +5835,18 @@
         "Vindex": "user_index"
       }
     ]
-=======
-    "FieldQuery": "select music.id from music join `user` on music.user_id = `user`.id where 1 != 1",
-    "Query": "select music.id from music join `user` on music.user_id = `user`.id where music.user_id in (null) and `user`.id = 5",
-    "Table": "music, `user`"
->>>>>>> d7e0d269
-  }
-}
-{
-  "QueryType": "SELECT",
-<<<<<<< HEAD
+  }
+}
+{
+  "QueryType": "SELECT",
   "Original": "SELECT music.id FROM music WHERE music.id IN (SELECT music.id FROM music WHERE music.foo = 'bar') AND music.user_id IN (3, 4, 5)",
   "Instructions": {
     "OperatorType": "Route",
     "Variant": "IN",
-=======
-  "Original": "SELECT `music`.id FROM `music` INNER JOIN `user` ON music.user_id = user.id WHERE music.user_id IN (NULL) AND user.id = 5",
-  "Instructions": {
-    "OperatorType": "Route",
-    "Variant": "None",
->>>>>>> d7e0d269
-    "Keyspace": {
-      "Name": "user",
-      "Sharded": true
-    },
-<<<<<<< HEAD
+    "Keyspace": {
+      "Name": "user",
+      "Sharded": true
+    },
     "FieldQuery": "select music.id from music where 1 != 1",
     "Query": "select music.id from music where music.id in (select music.id from music where music.foo = 'bar') and music.user_id in ::__vals",
     "Table": "music",
@@ -5784,23 +5865,6 @@
 {
   "QueryType": "SELECT",
   "Original": "SELECT music.id FROM music WHERE music.id IN (SELECT music.id FROM music WHERE music.user_id IN (1, 2, 3)) and music.user_id = 5",
-=======
-    "FieldQuery": "select music.id from music, `user` where 1 != 1",
-    "Query": "select music.id from music, `user` where music.user_id in (null) and `user`.id = 5 and music.user_id = `user`.id",
-    "Table": "`user`, music"
-  },
-  "TablesUsed": [
-    "user.music",
-    "user.user"
-  ]
-}
-
-# Treating single value tuples as `EqualUnique` routes
-"SELECT music.id FROM music WHERE music.id IN (SELECT music.id FROM music WHERE music.user_id IN (5)) AND music.user_id = 5"
-{
-  "QueryType": "SELECT",
-  "Original": "SELECT music.id FROM music WHERE music.id IN (SELECT music.id FROM music WHERE music.user_id IN (5)) AND music.user_id = 5",
->>>>>>> d7e0d269
   "Instructions": {
     "OperatorType": "Subquery",
     "Variant": "PulloutIn",
@@ -5820,11 +5884,7 @@
         "Query": "select music.id from music where music.user_id in ::__vals",
         "Table": "music",
         "Values": [
-<<<<<<< HEAD
           "(INT64(1), INT64(2), INT64(3))"
-=======
-          "(INT64(5))"
->>>>>>> d7e0d269
         ],
         "Vindex": "user_index"
       },
@@ -5848,11 +5908,7 @@
 }
 {
   "QueryType": "SELECT",
-<<<<<<< HEAD
   "Original": "SELECT music.id FROM music WHERE music.id IN (SELECT music.id FROM music WHERE music.user_id IN (1, 2, 3)) and music.user_id = 5",
-=======
-  "Original": "SELECT music.id FROM music WHERE music.id IN (SELECT music.id FROM music WHERE music.user_id IN (5)) AND music.user_id = 5",
->>>>>>> d7e0d269
   "Instructions": {
     "OperatorType": "Route",
     "Variant": "EqualUnique",
@@ -5861,11 +5917,7 @@
       "Sharded": true
     },
     "FieldQuery": "select music.id from music where 1 != 1",
-<<<<<<< HEAD
     "Query": "select music.id from music where music.id in (select music.id from music where music.user_id in (1, 2, 3)) and music.user_id = 5",
-=======
-    "Query": "select music.id from music where music.id in (select music.id from music where music.user_id in (5)) and music.user_id = 5",
->>>>>>> d7e0d269
     "Table": "music",
     "Values": [
       "INT64(5)"
@@ -5875,7 +5927,6 @@
   "TablesUsed": [
     "user.music"
   ]
-<<<<<<< HEAD
 }
 
 # Subquery with `IN` condition using columns with matching lookup vindexes, but not a top level predicate
@@ -7400,6 +7451,4 @@
   "TablesUsed": [
     "user.music"
   ]
-=======
->>>>>>> d7e0d269
 }