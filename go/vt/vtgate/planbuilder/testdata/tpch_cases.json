[
  {
    "comment": "TPC-H query 1",
    "query": "select l_returnflag, l_linestatus, sum(l_quantity) as sum_qty, sum(l_extendedprice) as sum_base_price, sum(l_extendedprice * (1 - l_discount)) as sum_disc_price, sum(l_extendedprice * (1 - l_discount) * (1 + l_tax)) as sum_charge, avg(l_quantity) as avg_qty, avg(l_extendedprice) as avg_price, avg(l_discount) as avg_disc, count(*) as count_order from lineitem where l_shipdate <= '1998-12-01' - interval '108' day group by l_returnflag, l_linestatus order by l_returnflag, l_linestatus",
    "plan": "VT12001: unsupported: in scatter query: aggregation function 'avg(l_quantity) as avg_qty'"
  },
  {
    "comment": "TPC-H query 2",
    "query": "select s_acctbal, s_name, n_name, p_partkey, p_mfgr, s_address, s_phone, s_comment from part, supplier, partsupp, nation, region where p_partkey = ps_partkey and s_suppkey = ps_suppkey and p_size = 15 and p_type like '%BRASS' and s_nationkey = n_nationkey and n_regionkey = r_regionkey and r_name = 'EUROPE' and ps_supplycost = ( select min(ps_supplycost) from partsupp, supplier, nation, region where p_partkey = ps_partkey and s_suppkey = ps_suppkey and s_nationkey = n_nationkey and n_regionkey = r_regionkey and r_name = 'EUROPE' ) order by s_acctbal desc, n_name, s_name, p_partkey limit 10",
    "plan": "VT12001: unsupported: cross-shard correlated subquery"
  },
  {
    "comment": "TPC-H query 3",
    "query": "select l_orderkey, sum(l_extendedprice * (1 - l_discount)) as revenue, o_orderdate, o_shippriority from customer, orders, lineitem where c_mktsegment = 'BUILDING' and c_custkey = o_custkey and l_orderkey = o_orderkey and o_orderdate < date('1995-03-15') and l_shipdate > date('1995-03-15') group by l_orderkey, o_orderdate, o_shippriority order by revenue desc, o_orderdate limit 10",
    "plan": {
      "QueryType": "SELECT",
      "Original": "select l_orderkey, sum(l_extendedprice * (1 - l_discount)) as revenue, o_orderdate, o_shippriority from customer, orders, lineitem where c_mktsegment = 'BUILDING' and c_custkey = o_custkey and l_orderkey = o_orderkey and o_orderdate < date('1995-03-15') and l_shipdate > date('1995-03-15') group by l_orderkey, o_orderdate, o_shippriority order by revenue desc, o_orderdate limit 10",
      "Instructions": {
        "OperatorType": "Limit",
        "Count": "INT64(10)",
        "Inputs": [
          {
            "OperatorType": "Sort",
            "Variant": "Memory",
            "OrderBy": "1 DESC, (2|5) ASC",
            "ResultColumns": 4,
            "Inputs": [
              {
                "OperatorType": "Aggregate",
                "Variant": "Ordered",
                "Aggregates": "sum(1) AS revenue",
                "GroupBy": "(0|4), (2|5), (3|6)",
                "Inputs": [
                  {
                    "OperatorType": "Projection",
                    "Expressions": [
                      "[COLUMN 2] as l_orderkey",
                      "[COLUMN 0] * [COLUMN 1] as revenue",
                      "[COLUMN 3] as o_orderdate",
                      "[COLUMN 4] as o_shippriority",
                      "[COLUMN 5] as weight_string(l_orderkey)",
                      "[COLUMN 6] as weight_string(o_orderdate)",
                      "[COLUMN 7] as weight_string(o_shippriority)"
                    ],
                    "Inputs": [
                      {
                        "OperatorType": "Sort",
                        "Variant": "Memory",
                        "OrderBy": "(2|5) ASC, (3|6) ASC, (4|7) ASC",
                        "Inputs": [
                          {
                            "OperatorType": "Join",
                            "Variant": "Join",
                            "JoinColumnIndexes": "L:0,R:0,L:1,R:1,R:2,L:2,R:3,R:4",
                            "JoinVars": {
                              "l_orderkey": 1
                            },
                            "TableName": "lineitem_orders_customer",
                            "Inputs": [
                              {
                                "OperatorType": "Route",
                                "Variant": "Scatter",
                                "Keyspace": {
                                  "Name": "main",
                                  "Sharded": true
                                },
                                "FieldQuery": "select sum(l_extendedprice * (1 - l_discount)) as revenue, l_orderkey, weight_string(l_orderkey) from lineitem where 1 != 1 group by l_orderkey, weight_string(l_orderkey)",
                                "Query": "select sum(l_extendedprice * (1 - l_discount)) as revenue, l_orderkey, weight_string(l_orderkey) from lineitem where l_shipdate > date('1995-03-15') group by l_orderkey, weight_string(l_orderkey)",
                                "Table": "lineitem"
                              },
                              {
                                "OperatorType": "Projection",
                                "Expressions": [
                                  "[COLUMN 0] * [COLUMN 1] as count(*)",
                                  "[COLUMN 2] as o_orderdate",
                                  "[COLUMN 3] as o_shippriority",
                                  "[COLUMN 4] as weight_string(o_orderdate)",
                                  "[COLUMN 5] as weight_string(o_shippriority)"
                                ],
                                "Inputs": [
                                  {
                                    "OperatorType": "Join",
                                    "Variant": "Join",
                                    "JoinColumnIndexes": "L:0,R:0,L:1,L:2,L:4,L:5",
                                    "JoinVars": {
                                      "o_custkey": 3
                                    },
                                    "TableName": "orders_customer",
                                    "Inputs": [
                                      {
                                        "OperatorType": "Route",
                                        "Variant": "EqualUnique",
                                        "Keyspace": {
                                          "Name": "main",
                                          "Sharded": true
                                        },
                                        "FieldQuery": "select count(*), o_orderdate, o_shippriority, o_custkey, weight_string(o_orderdate), weight_string(o_shippriority) from orders where 1 != 1 group by o_orderdate, o_shippriority, o_custkey, weight_string(o_orderdate), weight_string(o_shippriority)",
                                        "Query": "select count(*), o_orderdate, o_shippriority, o_custkey, weight_string(o_orderdate), weight_string(o_shippriority) from orders where o_orderdate < date('1995-03-15') and o_orderkey = :l_orderkey group by o_orderdate, o_shippriority, o_custkey, weight_string(o_orderdate), weight_string(o_shippriority)",
                                        "Table": "orders",
                                        "Values": [
                                          ":l_orderkey"
                                        ],
                                        "Vindex": "hash"
                                      },
                                      {
                                        "OperatorType": "Route",
                                        "Variant": "EqualUnique",
                                        "Keyspace": {
                                          "Name": "main",
                                          "Sharded": true
                                        },
                                        "FieldQuery": "select count(*) from customer where 1 != 1 group by .0",
                                        "Query": "select count(*) from customer where c_mktsegment = 'BUILDING' and c_custkey = :o_custkey group by .0",
                                        "Table": "customer",
                                        "Values": [
                                          ":o_custkey"
                                        ],
                                        "Vindex": "hash"
                                      }
                                    ]
                                  }
                                ]
                              }
                            ]
                          }
                        ]
                      }
                    ]
                  }
                ]
              }
            ]
          }
        ]
      },
      "TablesUsed": [
        "main.customer",
        "main.lineitem",
        "main.orders"
      ]
    }
  },
  {
    "comment": "TPC-H query 4",
    "query": "select o_orderpriority, count(*) as order_count from orders where o_orderdate >= date('1993-07-01') and o_orderdate < date('1993-07-01') + interval '3' month and exists ( select * from lineitem where l_orderkey = o_orderkey and l_commitdate < l_receiptdate ) group by o_orderpriority order by o_orderpriority",
    "plan": {
      "QueryType": "SELECT",
      "Original": "select o_orderpriority, count(*) as order_count from orders where o_orderdate >= date('1993-07-01') and o_orderdate < date('1993-07-01') + interval '3' month and exists ( select * from lineitem where l_orderkey = o_orderkey and l_commitdate < l_receiptdate ) group by o_orderpriority order by o_orderpriority",
      "Instructions": {
        "OperatorType": "Aggregate",
        "Variant": "Ordered",
        "Aggregates": "sum_count_star(1) AS order_count",
        "GroupBy": "(0|3)",
        "ResultColumns": 2,
        "Inputs": [
          {
            "OperatorType": "SemiJoin",
            "JoinVars": {
              "o_orderkey": 2
            },
            "TableName": "orders_lineitem",
            "Inputs": [
              {
                "OperatorType": "Route",
                "Variant": "Scatter",
                "Keyspace": {
                  "Name": "main",
                  "Sharded": true
                },
                "FieldQuery": "select o_orderpriority, count(*) as order_count, o_orderkey, weight_string(o_orderpriority) from orders where 1 != 1 group by o_orderpriority, o_orderkey, weight_string(o_orderpriority)",
                "OrderBy": "(0|3) ASC",
                "Query": "select o_orderpriority, count(*) as order_count, o_orderkey, weight_string(o_orderpriority) from orders where o_orderdate >= date('1993-07-01') and o_orderdate < date('1993-07-01') + interval '3' month group by o_orderpriority, o_orderkey, weight_string(o_orderpriority) order by o_orderpriority asc",
                "Table": "orders"
              },
              {
                "OperatorType": "VindexLookup",
                "Variant": "EqualUnique",
                "Keyspace": {
                  "Name": "main",
                  "Sharded": true
                },
                "Values": [
                  ":o_orderkey"
                ],
                "Vindex": "lineitem_map",
                "Inputs": [
                  {
                    "InputName": "Outer",
                    "OperatorType": "Route",
                    "Variant": "IN",
                    "Keyspace": {
                      "Name": "main",
                      "Sharded": true
                    },
                    "FieldQuery": "select l_orderkey, l_linenumber from lineitem_map where 1 != 1",
                    "Query": "select l_orderkey, l_linenumber from lineitem_map where l_orderkey in ::__vals",
                    "Table": "lineitem_map",
                    "Values": [
                      "::l_orderkey"
                    ],
                    "Vindex": "md5"
                  },
                  {
<<<<<<< HEAD
                    "OperatorType": "Route",
                    "Variant": "ByDestination",
=======
                    "InputName": "SubQuery",
                    "OperatorType": "VindexLookup",
                    "Variant": "EqualUnique",
>>>>>>> 245670f9
                    "Keyspace": {
                      "Name": "main",
                      "Sharded": true
                    },
                    "FieldQuery": "select 1 from lineitem where 1 != 1",
                    "Query": "select 1 from lineitem where l_commitdate < l_receiptdate and l_orderkey = :o_orderkey",
                    "Table": "lineitem"
                  }
                ]
              }
            ]
          }
        ]
      },
      "TablesUsed": [
        "main.lineitem",
        "main.orders"
      ]
    }
  },
  {
    "comment": "TPC-H query 5",
    "query": "select n_name, sum(l_extendedprice * (1 - l_discount)) as revenue from customer, orders, lineitem, supplier, nation, region where c_custkey = o_custkey and l_orderkey = o_orderkey and l_suppkey = s_suppkey and c_nationkey = s_nationkey and s_nationkey = n_nationkey and n_regionkey = r_regionkey and r_name = 'ASIA' and o_orderdate >= date('1994-01-01') and o_orderdate < date('1994-01-01') + interval '1' year group by n_name order by revenue desc",
    "plan": {
      "QueryType": "SELECT",
      "Original": "select n_name, sum(l_extendedprice * (1 - l_discount)) as revenue from customer, orders, lineitem, supplier, nation, region where c_custkey = o_custkey and l_orderkey = o_orderkey and l_suppkey = s_suppkey and c_nationkey = s_nationkey and s_nationkey = n_nationkey and n_regionkey = r_regionkey and r_name = 'ASIA' and o_orderdate >= date('1994-01-01') and o_orderdate < date('1994-01-01') + interval '1' year group by n_name order by revenue desc",
      "Instructions": {
        "OperatorType": "Sort",
        "Variant": "Memory",
        "OrderBy": "1 DESC",
        "ResultColumns": 2,
        "Inputs": [
          {
            "OperatorType": "Aggregate",
            "Variant": "Ordered",
            "Aggregates": "sum(1) AS revenue",
            "GroupBy": "(0|2)",
            "Inputs": [
              {
                "OperatorType": "Projection",
                "Expressions": [
                  "[COLUMN 2] as n_name",
                  "[COLUMN 0] * [COLUMN 1] as revenue",
                  "[COLUMN 3] as weight_string(n_name)"
                ],
                "Inputs": [
                  {
                    "OperatorType": "Sort",
                    "Variant": "Memory",
                    "OrderBy": "(2|3) ASC",
                    "Inputs": [
                      {
                        "OperatorType": "Join",
                        "Variant": "Join",
                        "JoinColumnIndexes": "L:0,R:0,R:1,R:2",
                        "JoinVars": {
                          "s_nationkey": 1
                        },
                        "TableName": "orders_customer_lineitem_supplier_nation_region",
                        "Inputs": [
                          {
                            "OperatorType": "Projection",
                            "Expressions": [
                              "[COLUMN 1] * [COLUMN 0] as revenue",
                              "[COLUMN 2] as s_nationkey"
                            ],
                            "Inputs": [
                              {
                                "OperatorType": "Join",
                                "Variant": "Join",
                                "JoinColumnIndexes": "R:0,L:0,R:1",
                                "JoinVars": {
                                  "c_nationkey": 2,
                                  "o_orderkey": 1
                                },
                                "TableName": "orders_customer_lineitem_supplier",
                                "Inputs": [
                                  {
                                    "OperatorType": "Projection",
                                    "Expressions": [
                                      "[COLUMN 0] * [COLUMN 1] as count(*)",
                                      "[COLUMN 2] as o_orderkey",
                                      "[COLUMN 3] as c_nationkey"
                                    ],
                                    "Inputs": [
                                      {
                                        "OperatorType": "Join",
                                        "Variant": "Join",
                                        "JoinColumnIndexes": "L:0,R:0,L:1,R:1",
                                        "JoinVars": {
                                          "o_custkey": 2
                                        },
                                        "TableName": "orders_customer",
                                        "Inputs": [
                                          {
                                            "OperatorType": "Route",
                                            "Variant": "Scatter",
                                            "Keyspace": {
                                              "Name": "main",
                                              "Sharded": true
                                            },
                                            "FieldQuery": "select count(*), o_orderkey, o_custkey from orders where 1 != 1 group by o_orderkey, o_custkey",
                                            "Query": "select count(*), o_orderkey, o_custkey from orders where o_orderdate >= date('1994-01-01') and o_orderdate < date('1994-01-01') + interval '1' year group by o_orderkey, o_custkey",
                                            "Table": "orders"
                                          },
                                          {
                                            "OperatorType": "Route",
                                            "Variant": "EqualUnique",
                                            "Keyspace": {
                                              "Name": "main",
                                              "Sharded": true
                                            },
                                            "FieldQuery": "select count(*), c_nationkey from customer where 1 != 1 group by c_nationkey",
                                            "Query": "select count(*), c_nationkey from customer where c_custkey = :o_custkey group by c_nationkey",
                                            "Table": "customer",
                                            "Values": [
                                              ":o_custkey"
                                            ],
                                            "Vindex": "hash"
                                          }
                                        ]
                                      }
                                    ]
                                  },
                                  {
                                    "OperatorType": "Projection",
                                    "Expressions": [
                                      "[COLUMN 0] * [COLUMN 1] as revenue",
                                      "[COLUMN 2] as s_nationkey"
                                    ],
                                    "Inputs": [
                                      {
                                        "OperatorType": "Join",
                                        "Variant": "Join",
                                        "JoinColumnIndexes": "L:0,R:0,R:1",
                                        "JoinVars": {
                                          "l_suppkey": 1
                                        },
                                        "TableName": "lineitem_supplier",
                                        "Inputs": [
                                          {
                                            "OperatorType": "VindexLookup",
                                            "Variant": "EqualUnique",
                                            "Keyspace": {
                                              "Name": "main",
                                              "Sharded": true
                                            },
                                            "Values": [
                                              ":o_orderkey"
                                            ],
                                            "Vindex": "lineitem_map",
                                            "Inputs": [
                                              {
                                                "OperatorType": "Route",
                                                "Variant": "IN",
                                                "Keyspace": {
                                                  "Name": "main",
                                                  "Sharded": true
                                                },
                                                "FieldQuery": "select l_orderkey, l_linenumber from lineitem_map where 1 != 1",
                                                "Query": "select l_orderkey, l_linenumber from lineitem_map where l_orderkey in ::__vals",
                                                "Table": "lineitem_map",
                                                "Values": [
                                                  "::l_orderkey"
                                                ],
                                                "Vindex": "md5"
                                              },
                                              {
                                                "OperatorType": "Route",
                                                "Variant": "ByDestination",
                                                "Keyspace": {
                                                  "Name": "main",
                                                  "Sharded": true
                                                },
                                                "FieldQuery": "select sum(l_extendedprice * (1 - l_discount)) as revenue, l_suppkey from lineitem where 1 != 1 group by l_suppkey",
                                                "Query": "select sum(l_extendedprice * (1 - l_discount)) as revenue, l_suppkey from lineitem where l_orderkey = :o_orderkey group by l_suppkey",
                                                "Table": "lineitem"
                                              }
                                            ]
                                          },
                                          {
                                            "OperatorType": "Route",
                                            "Variant": "EqualUnique",
                                            "Keyspace": {
                                              "Name": "main",
                                              "Sharded": true
                                            },
                                            "FieldQuery": "select count(*), s_nationkey from supplier where 1 != 1 group by s_nationkey",
                                            "Query": "select count(*), s_nationkey from supplier where s_nationkey = :c_nationkey and s_suppkey = :l_suppkey group by s_nationkey",
                                            "Table": "supplier",
                                            "Values": [
                                              ":l_suppkey"
                                            ],
                                            "Vindex": "hash"
                                          }
                                        ]
                                      }
                                    ]
                                  }
                                ]
                              }
                            ]
                          },
                          {
                            "OperatorType": "Projection",
                            "Expressions": [
                              "[COLUMN 0] * [COLUMN 1] as count(*)",
                              "[COLUMN 2] as n_name",
                              "[COLUMN 3] as weight_string(n_name)"
                            ],
                            "Inputs": [
                              {
                                "OperatorType": "Join",
                                "Variant": "Join",
                                "JoinColumnIndexes": "L:0,R:0,L:1,L:3",
                                "JoinVars": {
                                  "n_regionkey": 2
                                },
                                "TableName": "nation_region",
                                "Inputs": [
                                  {
                                    "OperatorType": "Route",
                                    "Variant": "EqualUnique",
                                    "Keyspace": {
                                      "Name": "main",
                                      "Sharded": true
                                    },
                                    "FieldQuery": "select count(*), n_name, n_regionkey, weight_string(n_name) from nation where 1 != 1 group by n_name, n_regionkey, weight_string(n_name)",
                                    "Query": "select count(*), n_name, n_regionkey, weight_string(n_name) from nation where n_nationkey = :s_nationkey group by n_name, n_regionkey, weight_string(n_name)",
                                    "Table": "nation",
                                    "Values": [
                                      ":s_nationkey"
                                    ],
                                    "Vindex": "hash"
                                  },
                                  {
                                    "OperatorType": "Route",
                                    "Variant": "EqualUnique",
                                    "Keyspace": {
                                      "Name": "main",
                                      "Sharded": true
                                    },
                                    "FieldQuery": "select count(*) from region where 1 != 1 group by .0",
                                    "Query": "select count(*) from region where r_name = 'ASIA' and r_regionkey = :n_regionkey group by .0",
                                    "Table": "region",
                                    "Values": [
                                      ":n_regionkey"
                                    ],
                                    "Vindex": "hash"
                                  }
                                ]
                              }
                            ]
                          }
                        ]
                      }
                    ]
                  }
                ]
              }
            ]
          }
        ]
      },
      "TablesUsed": [
        "main.customer",
        "main.lineitem",
        "main.nation",
        "main.orders",
        "main.region",
        "main.supplier"
      ]
    }
  },
  {
    "comment": "TPC-H query 6",
    "query": "select sum(l_extendedprice * l_discount) as revenue from lineitem where l_shipdate >= date('1994-01-01') and l_shipdate < date('1994-01-01') + interval '1' year and l_discount between 0.06 - 0.01 and 0.06 + 0.01 and l_quantity < 24",
    "plan": {
      "QueryType": "SELECT",
      "Original": "select sum(l_extendedprice * l_discount) as revenue from lineitem where l_shipdate >= date('1994-01-01') and l_shipdate < date('1994-01-01') + interval '1' year and l_discount between 0.06 - 0.01 and 0.06 + 0.01 and l_quantity < 24",
      "Instructions": {
        "OperatorType": "Aggregate",
        "Variant": "Scalar",
        "Aggregates": "sum(0) AS revenue",
        "Inputs": [
          {
            "OperatorType": "Route",
            "Variant": "Scatter",
            "Keyspace": {
              "Name": "main",
              "Sharded": true
            },
            "FieldQuery": "select sum(l_extendedprice * l_discount) as revenue from lineitem where 1 != 1",
            "Query": "select sum(l_extendedprice * l_discount) as revenue from lineitem where l_shipdate >= date('1994-01-01') and l_shipdate < date('1994-01-01') + interval '1' year and l_discount between 0.06 - 0.01 and 0.06 + 0.01 and l_quantity < 24",
            "Table": "lineitem"
          }
        ]
      },
      "TablesUsed": [
        "main.lineitem"
      ]
    }
  },
  {
    "comment": "TPC-H query 7",
    "query": "select supp_nation, cust_nation, l_year, sum(volume) as revenue from (select n1.n_name as supp_nation, n2.n_name as cust_nation, extract(year from l_shipdate) as l_year, l_extendedprice * (1 - l_discount) as volume from supplier, lineitem, orders, customer, nation n1, nation n2 where s_suppkey = l_suppkey and o_orderkey = l_orderkey and c_custkey = o_custkey and s_nationkey = n1.n_nationkey and c_nationkey = n2.n_nationkey and ((n1.n_name = 'FRANCE' and n2.n_name = 'GERMANY') or (n1.n_name = 'GERMANY' and n2.n_name = 'FRANCE')) and l_shipdate between date('1995-01-01') and date('1996-12-31')) as shipping group by supp_nation, cust_nation, l_year order by supp_nation, cust_nation, l_year",
    "plan": {
      "QueryType": "SELECT",
      "Original": "select supp_nation, cust_nation, l_year, sum(volume) as revenue from (select n1.n_name as supp_nation, n2.n_name as cust_nation, extract(year from l_shipdate) as l_year, l_extendedprice * (1 - l_discount) as volume from supplier, lineitem, orders, customer, nation n1, nation n2 where s_suppkey = l_suppkey and o_orderkey = l_orderkey and c_custkey = o_custkey and s_nationkey = n1.n_nationkey and c_nationkey = n2.n_nationkey and ((n1.n_name = 'FRANCE' and n2.n_name = 'GERMANY') or (n1.n_name = 'GERMANY' and n2.n_name = 'FRANCE')) and l_shipdate between date('1995-01-01') and date('1996-12-31')) as shipping group by supp_nation, cust_nation, l_year order by supp_nation, cust_nation, l_year",
      "Instructions": {
        "OperatorType": "Aggregate",
        "Variant": "Ordered",
        "Aggregates": "sum(3) AS revenue",
        "GroupBy": "(0|4), (1|5), (2|6)",
        "ResultColumns": 4,
        "Inputs": [
          {
            "OperatorType": "Projection",
            "Expressions": [
              "[COLUMN 2] as supp_nation",
              "[COLUMN 3] as cust_nation",
              "[COLUMN 4] as l_year",
              "[COLUMN 0] * [COLUMN 1] as revenue",
              "[COLUMN 5] as weight_string(supp_nation)",
              "[COLUMN 6] as weight_string(cust_nation)",
              "[COLUMN 7] as weight_string(l_year)"
            ],
            "Inputs": [
              {
                "OperatorType": "Join",
                "Variant": "Join",
                "JoinColumnIndexes": "L:0,R:0,L:1,R:1,L:2,L:5,R:2,L:6",
                "JoinVars": {
                  "n1_n_name": 4,
                  "o_custkey": 3
                },
                "TableName": "lineitem_orders_supplier_nation_customer_nation",
                "Inputs": [
                  {
                    "OperatorType": "Projection",
                    "Expressions": [
                      "[COLUMN 0] * [COLUMN 1] as revenue",
                      "[COLUMN 2] as supp_nation",
                      "[COLUMN 3] as l_year",
                      "[COLUMN 4] as orders.o_custkey",
                      "[COLUMN 5] as n1.n_name",
                      "[COLUMN 6] as weight_string(supp_nation)",
                      "[COLUMN 7] as weight_string(l_year)"
                    ],
                    "Inputs": [
                      {
                        "OperatorType": "Join",
                        "Variant": "Join",
                        "JoinColumnIndexes": "L:0,R:0,R:1,L:1,L:2,L:3,R:2,L:5",
                        "JoinVars": {
                          "l_suppkey": 4
                        },
                        "TableName": "lineitem_orders_supplier_nation",
                        "Inputs": [
                          {
                            "OperatorType": "Projection",
                            "Expressions": [
                              "[COLUMN 0] * [COLUMN 1] as revenue",
                              "[COLUMN 2] as l_year",
                              "[COLUMN 3] as orders.o_custkey",
                              "[COLUMN 4] as n1.n_name",
                              "[COLUMN 5] as lineitem.l_suppkey",
                              "[COLUMN 6] as weight_string(l_year)"
                            ],
                            "Inputs": [
                              {
                                "OperatorType": "Join",
                                "Variant": "Join",
                                "JoinColumnIndexes": "L:0,R:0,L:1,L:2,L:3,L:4,L:6",
                                "JoinVars": {
                                  "l_orderkey": 5
                                },
                                "TableName": "lineitem_orders",
                                "Inputs": [
                                  {
                                    "OperatorType": "Route",
                                    "Variant": "Scatter",
                                    "Keyspace": {
                                      "Name": "main",
                                      "Sharded": true
                                    },
                                    "FieldQuery": "select sum(volume) as revenue, l_year, shipping.`orders.o_custkey`, shipping.`n1.n_name`, shipping.`lineitem.l_suppkey`, shipping.`lineitem.l_orderkey`, weight_string(l_year), supp_nation, weight_string(supp_nation), cust_nation, weight_string(cust_nation) from (select extract(year from l_shipdate) as l_year, l_extendedprice * (1 - l_discount) as volume, orders.o_custkey as `orders.o_custkey`, lineitem.l_suppkey as `lineitem.l_suppkey`, lineitem.l_orderkey as `lineitem.l_orderkey` from lineitem where 1 != 1) as shipping where 1 != 1 group by l_year, shipping.`orders.o_custkey`, shipping.`n1.n_name`, shipping.`lineitem.l_suppkey`, shipping.`lineitem.l_orderkey`, weight_string(l_year)",
                                    "OrderBy": "(7|8) ASC, (9|10) ASC, (1|6) ASC",
                                    "Query": "select sum(volume) as revenue, l_year, shipping.`orders.o_custkey`, shipping.`n1.n_name`, shipping.`lineitem.l_suppkey`, shipping.`lineitem.l_orderkey`, weight_string(l_year), supp_nation, weight_string(supp_nation), cust_nation, weight_string(cust_nation) from (select extract(year from l_shipdate) as l_year, l_extendedprice * (1 - l_discount) as volume, orders.o_custkey as `orders.o_custkey`, lineitem.l_suppkey as `lineitem.l_suppkey`, lineitem.l_orderkey as `lineitem.l_orderkey` from lineitem where l_shipdate between date('1995-01-01') and date('1996-12-31')) as shipping group by l_year, shipping.`orders.o_custkey`, shipping.`n1.n_name`, shipping.`lineitem.l_suppkey`, shipping.`lineitem.l_orderkey`, weight_string(l_year) order by supp_nation asc, cust_nation asc, l_year asc",
                                    "Table": "lineitem"
                                  },
                                  {
                                    "OperatorType": "Route",
                                    "Variant": "EqualUnique",
                                    "Keyspace": {
                                      "Name": "main",
                                      "Sharded": true
                                    },
                                    "FieldQuery": "select count(*) from orders where 1 != 1 group by .0",
                                    "Query": "select count(*) from orders where o_orderkey = :l_orderkey group by .0",
                                    "Table": "orders",
                                    "Values": [
                                      ":l_orderkey"
                                    ],
                                    "Vindex": "hash"
                                  }
                                ]
                              }
                            ]
                          },
                          {
                            "OperatorType": "Projection",
                            "Expressions": [
                              "[COLUMN 0] * [COLUMN 1] as count(*)",
                              "[COLUMN 2] as supp_nation",
                              "[COLUMN 3] as weight_string(supp_nation)"
                            ],
                            "Inputs": [
                              {
                                "OperatorType": "Join",
                                "Variant": "Join",
                                "JoinColumnIndexes": "L:0,R:0,R:1,R:2",
                                "JoinVars": {
                                  "s_nationkey": 1
                                },
                                "TableName": "supplier_nation",
                                "Inputs": [
                                  {
                                    "OperatorType": "Route",
                                    "Variant": "EqualUnique",
                                    "Keyspace": {
                                      "Name": "main",
                                      "Sharded": true
                                    },
                                    "FieldQuery": "select count(*), shipping.`supplier.s_nationkey` from (select supplier.s_nationkey as `supplier.s_nationkey` from supplier where 1 != 1) as shipping where 1 != 1 group by shipping.`supplier.s_nationkey`",
                                    "Query": "select count(*), shipping.`supplier.s_nationkey` from (select supplier.s_nationkey as `supplier.s_nationkey` from supplier where s_suppkey = :l_suppkey) as shipping group by shipping.`supplier.s_nationkey`",
                                    "Table": "supplier",
                                    "Values": [
                                      ":l_suppkey"
                                    ],
                                    "Vindex": "hash"
                                  },
                                  {
                                    "OperatorType": "Route",
                                    "Variant": "EqualUnique",
                                    "Keyspace": {
                                      "Name": "main",
                                      "Sharded": true
                                    },
                                    "FieldQuery": "select count(*), supp_nation, weight_string(supp_nation) from (select n1.n_name as supp_nation from nation as n1 where 1 != 1) as shipping where 1 != 1 group by supp_nation, weight_string(supp_nation)",
                                    "Query": "select count(*), supp_nation, weight_string(supp_nation) from (select n1.n_name as supp_nation from nation as n1 where n1.n_nationkey = :s_nationkey) as shipping group by supp_nation, weight_string(supp_nation)",
                                    "Table": "nation",
                                    "Values": [
                                      ":s_nationkey"
                                    ],
                                    "Vindex": "hash"
                                  }
                                ]
                              }
                            ]
                          }
                        ]
                      }
                    ]
                  },
                  {
                    "OperatorType": "Projection",
                    "Expressions": [
                      "[COLUMN 0] * [COLUMN 1] as count(*)",
                      "[COLUMN 2] as cust_nation",
                      "[COLUMN 3] as weight_string(cust_nation)"
                    ],
                    "Inputs": [
                      {
                        "OperatorType": "Join",
                        "Variant": "Join",
                        "JoinColumnIndexes": "L:0,R:0,R:1,R:2",
                        "JoinVars": {
                          "c_nationkey": 1
                        },
                        "TableName": "customer_nation",
                        "Inputs": [
                          {
                            "OperatorType": "Route",
                            "Variant": "EqualUnique",
                            "Keyspace": {
                              "Name": "main",
                              "Sharded": true
                            },
                            "FieldQuery": "select count(*), shipping.`customer.c_nationkey` from (select customer.c_nationkey as `customer.c_nationkey` from customer where 1 != 1) as shipping where 1 != 1 group by shipping.`customer.c_nationkey`",
                            "Query": "select count(*), shipping.`customer.c_nationkey` from (select customer.c_nationkey as `customer.c_nationkey` from customer where c_custkey = :o_custkey) as shipping group by shipping.`customer.c_nationkey`",
                            "Table": "customer",
                            "Values": [
                              ":o_custkey"
                            ],
                            "Vindex": "hash"
                          },
                          {
                            "OperatorType": "Route",
                            "Variant": "EqualUnique",
                            "Keyspace": {
                              "Name": "main",
                              "Sharded": true
                            },
                            "FieldQuery": "select count(*), cust_nation, weight_string(cust_nation) from (select n2.n_name as cust_nation from nation as n2 where 1 != 1) as shipping where 1 != 1 group by cust_nation, weight_string(cust_nation)",
                            "Query": "select count(*), cust_nation, weight_string(cust_nation) from (select n2.n_name as cust_nation from nation as n2 where (:n1_n_name = 'FRANCE' and n2.n_name = 'GERMANY' or :n1_n_name = 'GERMANY' and n2.n_name = 'FRANCE') and n2.n_nationkey = :c_nationkey) as shipping group by cust_nation, weight_string(cust_nation)",
                            "Table": "nation",
                            "Values": [
                              ":c_nationkey"
                            ],
                            "Vindex": "hash"
                          }
                        ]
                      }
                    ]
                  }
                ]
              }
            ]
          }
        ]
      },
      "TablesUsed": [
        "main.customer",
        "main.lineitem",
        "main.nation",
        "main.orders",
        "main.supplier"
      ]
    }
  },
  {
    "comment": "TPC-H query 8",
    "query": "select o_year, sum(case when nation = 'BRAZIL' then volume else 0 end) / sum(volume) as mkt_share from ( select extract(year from o_orderdate) as o_year, l_extendedprice * (1 - l_discount) as volume, n2.n_name as nation from part, supplier, lineitem, orders, customer, nation n1, nation n2, region where p_partkey = l_partkey and s_suppkey = l_suppkey and l_orderkey = o_orderkey and o_custkey = c_custkey and c_nationkey = n1.n_nationkey and n1.n_regionkey = r_regionkey and r_name = 'AMERICA' and s_nationkey = n2.n_nationkey and o_orderdate between date '1995-01-01' and date('1996-12-31') and p_type = 'ECONOMY ANODIZED STEEL' ) as all_nations group by o_year order by o_year",
    "plan": "VT13002: unexpected AST struct for query: o_year"
  },
  {
    "comment": "TPC-H query 9",
    "query": "select nation, o_year, sum(amount) as sum_profit from ( select n_name as nation, extract(year from o_orderdate) as o_year, l_extendedprice * (1 - l_discount) - ps_supplycost * l_quantity as amount from part, supplier, lineitem, partsupp, orders, nation where s_suppkey = l_suppkey and ps_suppkey = l_suppkey and ps_partkey = l_partkey and p_partkey = l_partkey and o_orderkey = l_orderkey and s_nationkey = n_nationkey and p_name like '%green%' ) as profit group by nation, o_year order by nation, o_year desc",
    "plan": "VT13002: unexpected AST struct for query: nation"
  },
  {
    "comment": "TPC-H query 10",
    "query": "select c_custkey, c_name, sum(l_extendedprice * (1 - l_discount)) as revenue, c_acctbal, n_name, c_address, c_phone, c_comment from customer, orders, lineitem, nation where c_custkey = o_custkey and l_orderkey = o_orderkey and o_orderdate >= date('1993-10-01') and o_orderdate < date('1993-10-01') + interval '3' month and l_returnflag = 'R' and c_nationkey = n_nationkey group by c_custkey, c_name, c_acctbal, c_phone, n_name, c_address, c_comment order by revenue desc limit 20",
    "plan": {
      "QueryType": "SELECT",
      "Original": "select c_custkey, c_name, sum(l_extendedprice * (1 - l_discount)) as revenue, c_acctbal, n_name, c_address, c_phone, c_comment from customer, orders, lineitem, nation where c_custkey = o_custkey and l_orderkey = o_orderkey and o_orderdate >= date('1993-10-01') and o_orderdate < date('1993-10-01') + interval '3' month and l_returnflag = 'R' and c_nationkey = n_nationkey group by c_custkey, c_name, c_acctbal, c_phone, n_name, c_address, c_comment order by revenue desc limit 20",
      "Instructions": {
        "OperatorType": "Limit",
        "Count": "INT64(20)",
        "Inputs": [
          {
            "OperatorType": "Sort",
            "Variant": "Memory",
            "OrderBy": "2 DESC",
            "ResultColumns": 8,
            "Inputs": [
              {
                "OperatorType": "Aggregate",
                "Variant": "Ordered",
                "Aggregates": "sum(2) AS revenue",
                "GroupBy": "(0|8), (1|9), (3|10), (6|11), (4|12), (5|13), (7|14)",
                "Inputs": [
                  {
                    "OperatorType": "Projection",
                    "Expressions": [
                      "[COLUMN 2] as c_custkey",
                      "[COLUMN 3] as c_name",
                      "[COLUMN 0] * [COLUMN 1] as revenue",
                      "[COLUMN 4] as c_acctbal",
                      "[COLUMN 6] as n_name",
                      "[COLUMN 7] as c_address",
                      "[COLUMN 5] as c_phone",
                      "[COLUMN 8] as c_comment",
                      "[COLUMN 9] as weight_string(c_custkey)",
                      "[COLUMN 10] as weight_string(c_name)",
                      "[COLUMN 11] as weight_string(c_acctbal)",
                      "[COLUMN 12] as weight_string(c_phone)",
                      "[COLUMN 13] as weight_string(n_name)",
                      "[COLUMN 14] as weight_string(c_address)",
                      "[COLUMN 15] as weight_string(c_comment)"
                    ],
                    "Inputs": [
                      {
                        "OperatorType": "Sort",
                        "Variant": "Memory",
                        "OrderBy": "(2|9) ASC, (3|10) ASC, (4|11) ASC, (5|12) ASC, (6|13) ASC, (7|14) ASC, (8|15) ASC",
                        "Inputs": [
                          {
                            "OperatorType": "Join",
                            "Variant": "Join",
                            "JoinColumnIndexes": "L:0,R:0,R:1,R:2,R:3,R:4,R:5,R:6,R:7,R:8,R:9,R:10,R:11,R:12,R:13,R:14",
                            "JoinVars": {
                              "o_custkey": 1
                            },
                            "TableName": "orders_lineitem_customer_nation",
                            "Inputs": [
                              {
                                "OperatorType": "Projection",
                                "Expressions": [
                                  "[COLUMN 1] * [COLUMN 0] as revenue",
                                  "[COLUMN 2] as o_custkey"
                                ],
                                "Inputs": [
                                  {
                                    "OperatorType": "Join",
                                    "Variant": "Join",
                                    "JoinColumnIndexes": "R:0,L:0,L:1",
                                    "JoinVars": {
                                      "o_orderkey": 2
                                    },
                                    "TableName": "orders_lineitem",
                                    "Inputs": [
                                      {
                                        "OperatorType": "Route",
                                        "Variant": "Scatter",
                                        "Keyspace": {
                                          "Name": "main",
                                          "Sharded": true
                                        },
                                        "FieldQuery": "select count(*), o_custkey, o_orderkey from orders where 1 != 1 group by o_custkey, o_orderkey",
                                        "Query": "select count(*), o_custkey, o_orderkey from orders where o_orderdate >= date('1993-10-01') and o_orderdate < date('1993-10-01') + interval '3' month group by o_custkey, o_orderkey",
                                        "Table": "orders"
                                      },
                                      {
                                        "OperatorType": "VindexLookup",
                                        "Variant": "EqualUnique",
                                        "Keyspace": {
                                          "Name": "main",
                                          "Sharded": true
                                        },
                                        "Values": [
                                          ":o_orderkey"
                                        ],
                                        "Vindex": "lineitem_map",
                                        "Inputs": [
                                          {
                                            "OperatorType": "Route",
                                            "Variant": "IN",
                                            "Keyspace": {
                                              "Name": "main",
                                              "Sharded": true
                                            },
                                            "FieldQuery": "select l_orderkey, l_linenumber from lineitem_map where 1 != 1",
                                            "Query": "select l_orderkey, l_linenumber from lineitem_map where l_orderkey in ::__vals",
                                            "Table": "lineitem_map",
                                            "Values": [
                                              "::l_orderkey"
                                            ],
                                            "Vindex": "md5"
                                          },
                                          {
                                            "OperatorType": "Route",
                                            "Variant": "ByDestination",
                                            "Keyspace": {
                                              "Name": "main",
                                              "Sharded": true
                                            },
                                            "FieldQuery": "select sum(l_extendedprice * (1 - l_discount)) as revenue from lineitem where 1 != 1 group by .0",
                                            "Query": "select sum(l_extendedprice * (1 - l_discount)) as revenue from lineitem where l_returnflag = 'R' and l_orderkey = :o_orderkey group by .0",
                                            "Table": "lineitem"
                                          }
                                        ]
                                      }
                                    ]
                                  }
                                ]
                              },
                              {
                                "OperatorType": "Projection",
                                "Expressions": [
                                  "[COLUMN 0] * [COLUMN 1] as count(*)",
                                  "[COLUMN 2] as c_custkey",
                                  "[COLUMN 3] as c_name",
                                  "[COLUMN 4] as c_acctbal",
                                  "[COLUMN 5] as c_phone",
                                  "[COLUMN 6] as n_name",
                                  "[COLUMN 7] as c_address",
                                  "[COLUMN 8] as c_comment",
                                  "[COLUMN 9] as weight_string(c_custkey)",
                                  "[COLUMN 10] as weight_string(c_name)",
                                  "[COLUMN 11] as weight_string(c_acctbal)",
                                  "[COLUMN 12] as weight_string(c_phone)",
                                  "[COLUMN 13] as weight_string(n_name)",
                                  "[COLUMN 14] as weight_string(c_address)",
                                  "[COLUMN 15] as weight_string(c_comment)"
                                ],
                                "Inputs": [
                                  {
                                    "OperatorType": "Join",
                                    "Variant": "Join",
                                    "JoinColumnIndexes": "L:0,R:0,L:1,L:2,L:3,L:4,R:1,L:5,L:6,L:8,L:9,L:10,L:11,R:2,L:12,L:13",
                                    "JoinVars": {
                                      "c_nationkey": 7
                                    },
                                    "TableName": "customer_nation",
                                    "Inputs": [
                                      {
                                        "OperatorType": "Route",
                                        "Variant": "EqualUnique",
                                        "Keyspace": {
                                          "Name": "main",
                                          "Sharded": true
                                        },
                                        "FieldQuery": "select count(*), c_custkey, c_name, c_acctbal, c_phone, c_address, c_comment, c_nationkey, weight_string(c_custkey), weight_string(c_name), weight_string(c_acctbal), weight_string(c_phone), weight_string(c_address), weight_string(c_comment) from customer where 1 != 1 group by c_custkey, c_name, c_acctbal, c_phone, c_address, c_comment, c_nationkey, weight_string(c_custkey), weight_string(c_name), weight_string(c_acctbal), weight_string(c_phone), weight_string(c_address), weight_string(c_comment)",
                                        "Query": "select count(*), c_custkey, c_name, c_acctbal, c_phone, c_address, c_comment, c_nationkey, weight_string(c_custkey), weight_string(c_name), weight_string(c_acctbal), weight_string(c_phone), weight_string(c_address), weight_string(c_comment) from customer where c_custkey = :o_custkey group by c_custkey, c_name, c_acctbal, c_phone, c_address, c_comment, c_nationkey, weight_string(c_custkey), weight_string(c_name), weight_string(c_acctbal), weight_string(c_phone), weight_string(c_address), weight_string(c_comment)",
                                        "Table": "customer",
                                        "Values": [
                                          ":o_custkey"
                                        ],
                                        "Vindex": "hash"
                                      },
                                      {
                                        "OperatorType": "Route",
                                        "Variant": "EqualUnique",
                                        "Keyspace": {
                                          "Name": "main",
                                          "Sharded": true
                                        },
                                        "FieldQuery": "select count(*), n_name, weight_string(n_name) from nation where 1 != 1 group by n_name, weight_string(n_name)",
                                        "Query": "select count(*), n_name, weight_string(n_name) from nation where n_nationkey = :c_nationkey group by n_name, weight_string(n_name)",
                                        "Table": "nation",
                                        "Values": [
                                          ":c_nationkey"
                                        ],
                                        "Vindex": "hash"
                                      }
                                    ]
                                  }
                                ]
                              }
                            ]
                          }
                        ]
                      }
                    ]
                  }
                ]
              }
            ]
          }
        ]
      },
      "TablesUsed": [
        "main.customer",
        "main.lineitem",
        "main.nation",
        "main.orders"
      ]
    }
  },
  {
    "comment": "TPC-H query 11",
    "query": "select ps_partkey, sum(ps_supplycost * ps_availqty) as value from partsupp, supplier, nation where ps_suppkey = s_suppkey and s_nationkey = n_nationkey and n_name = 'GERMANY' group by ps_partkey  having sum(ps_supplycost * ps_availqty) > ( select sum(ps_supplycost * ps_availqty) * 0.00001000000 from partsupp, supplier, nation where ps_suppkey = s_suppkey and s_nationkey = n_nationkey and n_name = 'GERMANY' ) order by value desc",
    "plan": "VT12001: unsupported: in scatter query: complex aggregate expression"
  },
  {
    "comment": "TPC-H query 12",
    "query": "select l_shipmode, sum(case when o_orderpriority = '1-URGENT' or o_orderpriority = '2-HIGH' then 1 else 0 end) as high_line_count, sum(case when o_orderpriority <> '1-URGENT' and o_orderpriority <> '2-HIGH' then 1 else 0 end) as low_line_count from orders, lineitem where o_orderkey = l_orderkey and l_shipmode in ('MAIL', 'SHIP') and l_commitdate < l_receiptdate and l_shipdate < l_commitdate and l_receiptdate >= date('1994-01-01') and l_receiptdate < date('1994-01-01') + interval '1' year group by l_shipmode order by l_shipmode",
    "plan": {
      "QueryType": "SELECT",
      "Original": "select l_shipmode, sum(case when o_orderpriority = '1-URGENT' or o_orderpriority = '2-HIGH' then 1 else 0 end) as high_line_count, sum(case when o_orderpriority <> '1-URGENT' and o_orderpriority <> '2-HIGH' then 1 else 0 end) as low_line_count from orders, lineitem where o_orderkey = l_orderkey and l_shipmode in ('MAIL', 'SHIP') and l_commitdate < l_receiptdate and l_shipdate < l_commitdate and l_receiptdate >= date('1994-01-01') and l_receiptdate < date('1994-01-01') + interval '1' year group by l_shipmode order by l_shipmode",
      "Instructions": {
        "OperatorType": "Aggregate",
        "Variant": "Ordered",
        "Aggregates": "sum(1) AS high_line_count, sum(2) AS low_line_count",
        "GroupBy": "(0|3)",
        "ResultColumns": 3,
        "Inputs": [
          {
            "OperatorType": "Sort",
            "Variant": "Memory",
            "OrderBy": "(0|3) ASC",
            "Inputs": [
              {
                "OperatorType": "Join",
                "Variant": "Join",
                "JoinColumnIndexes": "R:0,L:0,L:1,R:1",
                "JoinVars": {
                  "o_orderkey": 2
                },
                "TableName": "orders_lineitem",
                "Inputs": [
                  {
                    "OperatorType": "Route",
                    "Variant": "Scatter",
                    "Keyspace": {
                      "Name": "main",
                      "Sharded": true
                    },
                    "FieldQuery": "select case when o_orderpriority = '1-URGENT' or o_orderpriority = '2-HIGH' then 1 else 0 end, case when o_orderpriority != '1-URGENT' and o_orderpriority != '2-HIGH' then 1 else 0 end, o_orderkey from orders where 1 != 1",
                    "Query": "select case when o_orderpriority = '1-URGENT' or o_orderpriority = '2-HIGH' then 1 else 0 end, case when o_orderpriority != '1-URGENT' and o_orderpriority != '2-HIGH' then 1 else 0 end, o_orderkey from orders",
                    "Table": "orders"
                  },
                  {
                    "OperatorType": "VindexLookup",
                    "Variant": "EqualUnique",
                    "Keyspace": {
                      "Name": "main",
                      "Sharded": true
                    },
                    "Values": [
                      ":o_orderkey"
                    ],
                    "Vindex": "lineitem_map",
                    "Inputs": [
                      {
                        "OperatorType": "Route",
                        "Variant": "IN",
                        "Keyspace": {
                          "Name": "main",
                          "Sharded": true
                        },
                        "FieldQuery": "select l_orderkey, l_linenumber from lineitem_map where 1 != 1",
                        "Query": "select l_orderkey, l_linenumber from lineitem_map where l_orderkey in ::__vals",
                        "Table": "lineitem_map",
                        "Values": [
                          "::l_orderkey"
                        ],
                        "Vindex": "md5"
                      },
                      {
                        "OperatorType": "Route",
                        "Variant": "ByDestination",
                        "Keyspace": {
                          "Name": "main",
                          "Sharded": true
                        },
                        "FieldQuery": "select l_shipmode, weight_string(l_shipmode) from lineitem where 1 != 1",
                        "Query": "select l_shipmode, weight_string(l_shipmode) from lineitem where l_shipmode in ('MAIL', 'SHIP') and l_commitdate < l_receiptdate and l_shipdate < l_commitdate and l_receiptdate >= date('1994-01-01') and l_receiptdate < date('1994-01-01') + interval '1' year and l_orderkey = :o_orderkey",
                        "Table": "lineitem"
                      }
                    ]
                  }
                ]
              }
            ]
          }
        ]
      },
      "TablesUsed": [
        "main.lineitem",
        "main.orders"
      ]
    }
  },
  {
    "comment": "TPC-H query 13",
    "query": "select c_count, count(*) as custdist from ( select c_custkey, count(o_orderkey) from customer left outer join orders on c_custkey = o_custkey and o_comment not like '%special%requests%' group by c_custkey ) as c_orders(c_custkey, c_count) group by c_count order by custdist desc, c_count desc",
    "plan": "VT12001: unsupported: using aggregation on top of a *planbuilder.orderedAggregate plan"
  },
  {
    "comment": "TPC-H query 14",
    "query": "select 100.00 * sum(case when p_type like 'PROMO%' then l_extendedprice * (1 - l_discount) else 0 end) /  sum(l_extendedprice * (1 - l_discount)) as promo_revenue from lineitem, part where l_partkey = p_partkey and l_shipdate >= date('1995-09-01') and l_shipdate < date('1995-09-01') + interval '1' month",
    "plan": {
      "QueryType": "SELECT",
      "Original": "select 100.00 * sum(case when p_type like 'PROMO%' then l_extendedprice * (1 - l_discount) else 0 end) /  sum(l_extendedprice * (1 - l_discount)) as promo_revenue from lineitem, part where l_partkey = p_partkey and l_shipdate >= date('1995-09-01') and l_shipdate < date('1995-09-01') + interval '1' month",
      "Instructions": {
        "OperatorType": "Projection",
        "Expressions": [
          "([COLUMN 0] * [COLUMN 1]) / [COLUMN 2] as promo_revenue"
        ],
        "Inputs": [
          {
            "OperatorType": "Aggregate",
            "Variant": "Scalar",
            "Aggregates": "any_value(0), sum(1) AS sum(case when p_type like 'PROMO%' then l_extendedprice * (1 - l_discount) else 0 end), sum(2) AS sum(l_extendedprice * (1 - l_discount))",
            "Inputs": [
              {
                "OperatorType": "Join",
                "Variant": "Join",
                "JoinColumnIndexes": "L:0,R:0,L:3",
                "JoinVars": {
                  "l_discount": 2,
                  "l_extendedprice": 1,
                  "l_partkey": 4
                },
                "TableName": "lineitem_part",
                "Inputs": [
                  {
                    "OperatorType": "Route",
                    "Variant": "Scatter",
                    "Keyspace": {
                      "Name": "main",
                      "Sharded": true
                    },
                    "FieldQuery": "select 100.00, l_extendedprice, l_discount, l_extendedprice * (1 - l_discount), l_partkey from lineitem where 1 != 1",
                    "Query": "select 100.00, l_extendedprice, l_discount, l_extendedprice * (1 - l_discount), l_partkey from lineitem where l_shipdate >= date('1995-09-01') and l_shipdate < date('1995-09-01') + interval '1' month",
                    "Table": "lineitem"
                  },
                  {
                    "OperatorType": "Route",
                    "Variant": "EqualUnique",
                    "Keyspace": {
                      "Name": "main",
                      "Sharded": true
                    },
                    "FieldQuery": "select case when p_type like 'PROMO%' then :l_extendedprice * (1 - :l_discount) else 0 end from part where 1 != 1",
                    "Query": "select case when p_type like 'PROMO%' then :l_extendedprice * (1 - :l_discount) else 0 end from part where p_partkey = :l_partkey",
                    "Table": "part",
                    "Values": [
                      ":l_partkey"
                    ],
                    "Vindex": "hash"
                  }
                ]
              }
            ]
          }
        ]
      },
      "TablesUsed": [
        "main.lineitem",
        "main.part"
      ]
    }
  },
  {
    "comment": "TPC-H query 15",
    "query": "select s_suppkey, s_name, s_address, s_phone, total_revenue from supplier, revenue0 where s_suppkey = supplier_no and total_revenue = ( select max(total_revenue) from revenue0 ) order by s_suppkey",
    "plan": {
      "QueryType": "SELECT",
      "Original": "select s_suppkey, s_name, s_address, s_phone, total_revenue from supplier, revenue0 where s_suppkey = supplier_no and total_revenue = ( select max(total_revenue) from revenue0 ) order by s_suppkey",
      "Instructions": {
        "OperatorType": "UncorrelatedSubquery",
        "Variant": "PulloutValue",
        "PulloutVars": [
          "__sq_has_values1",
          "__sq1"
        ],
        "Inputs": [
          {
            "InputName": "SubQuery",
            "OperatorType": "Aggregate",
            "Variant": "Scalar",
            "Aggregates": "max(0) AS max(total_revenue)",
            "Inputs": [
              {
                "OperatorType": "Route",
                "Variant": "Scatter",
                "Keyspace": {
                  "Name": "main",
                  "Sharded": true
                },
                "FieldQuery": "select max(total_revenue) from revenue0 where 1 != 1",
                "Query": "select max(total_revenue) from revenue0",
                "Table": "revenue0"
              }
            ]
          },
          {
            "InputName": "Outer",
            "OperatorType": "Route",
            "Variant": "Scatter",
            "Keyspace": {
              "Name": "main",
              "Sharded": true
            },
            "FieldQuery": "select s_suppkey, s_name, s_address, s_phone, total_revenue, weight_string(s_suppkey) from supplier, revenue0 where 1 != 1",
            "OrderBy": "(0|5) ASC",
            "Query": "select s_suppkey, s_name, s_address, s_phone, total_revenue, weight_string(s_suppkey) from supplier, revenue0 where s_suppkey = supplier_no and total_revenue = :__sq1 order by s_suppkey asc",
            "ResultColumns": 5,
            "Table": "revenue0, supplier"
          }
        ]
      },
      "TablesUsed": [
        "main.revenue0",
        "main.supplier"
      ]
    }
  },
  {
    "comment": "TPC-H query 16",
    "query": "select p_brand, p_type, p_size, count(distinct ps_suppkey) as supplier_cnt from partsupp, part where p_partkey = ps_partkey and p_brand <> 'Brand#45' and p_type not like 'MEDIUM POLISHED%' and p_size in (49, 14, 23, 45, 19, 3, 36, 9) and ps_suppkey not in ( select s_suppkey from supplier where s_comment like '%Customer%Complaints%' ) group by p_brand, p_type, p_size order by supplier_cnt desc, p_brand, p_type, p_size",
    "plan": {
      "QueryType": "SELECT",
      "Original": "select p_brand, p_type, p_size, count(distinct ps_suppkey) as supplier_cnt from partsupp, part where p_partkey = ps_partkey and p_brand <> 'Brand#45' and p_type not like 'MEDIUM POLISHED%' and p_size in (49, 14, 23, 45, 19, 3, 36, 9) and ps_suppkey not in ( select s_suppkey from supplier where s_comment like '%Customer%Complaints%' ) group by p_brand, p_type, p_size order by supplier_cnt desc, p_brand, p_type, p_size",
      "Instructions": {
        "OperatorType": "Sort",
        "Variant": "Memory",
        "OrderBy": "3 DESC, (0|4) ASC, (1|5) ASC, (2|6) ASC",
        "ResultColumns": 4,
        "Inputs": [
          {
            "OperatorType": "Aggregate",
            "Variant": "Ordered",
            "Aggregates": "count_distinct(3|7) AS supplier_cnt",
            "GroupBy": "(0|4), (1|5), (2|6)",
            "Inputs": [
              {
                "OperatorType": "Sort",
                "Variant": "Memory",
                "OrderBy": "(0|4) ASC, (1|5) ASC, (2|6) ASC, (3|7) ASC",
                "Inputs": [
                  {
                    "OperatorType": "Join",
                    "Variant": "Join",
                    "JoinColumnIndexes": "R:0,R:1,R:2,L:0,R:3,R:4,R:5,L:1",
                    "JoinVars": {
                      "ps_partkey": 2
                    },
                    "TableName": "partsupp_part",
                    "Inputs": [
                      {
                        "OperatorType": "UncorrelatedSubquery",
                        "Variant": "PulloutNotIn",
                        "PulloutVars": [
                          "__sq_has_values1",
                          "__sq1"
                        ],
                        "Inputs": [
                          {
                            "OperatorType": "Route",
                            "Variant": "Scatter",
                            "Keyspace": {
                              "Name": "main",
                              "Sharded": true
                            },
                            "FieldQuery": "select s_suppkey from supplier where 1 != 1",
                            "Query": "select s_suppkey from supplier where s_comment like '%Customer%Complaints%'",
                            "Table": "supplier"
                          },
                          {
                            "OperatorType": "Route",
                            "Variant": "Scatter",
                            "Keyspace": {
                              "Name": "main",
                              "Sharded": true
                            },
                            "FieldQuery": "select ps_suppkey, weight_string(ps_suppkey), ps_partkey from partsupp where 1 != 1",
                            "Query": "select ps_suppkey, weight_string(ps_suppkey), ps_partkey from partsupp where not :__sq_has_values1 and ps_suppkey not in ::__sq1",
                            "Table": "partsupp"
                          }
                        ]
                      },
                      {
                        "OperatorType": "Route",
                        "Variant": "EqualUnique",
                        "Keyspace": {
                          "Name": "main",
                          "Sharded": true
                        },
                        "FieldQuery": "select p_brand, p_type, p_size, weight_string(p_brand), weight_string(p_type), weight_string(p_size) from part where 1 != 1",
                        "Query": "select p_brand, p_type, p_size, weight_string(p_brand), weight_string(p_type), weight_string(p_size) from part where p_brand != 'Brand#45' and p_type not like 'MEDIUM POLISHED%' and p_size in (49, 14, 23, 45, 19, 3, 36, 9) and p_partkey = :ps_partkey",
                        "Table": "part",
                        "Values": [
                          ":ps_partkey"
                        ],
                        "Vindex": "hash"
                      }
                    ]
                  }
                ]
              }
            ]
          }
        ]
      },
      "TablesUsed": [
        "main.part",
        "main.partsupp",
        "main.supplier"
      ]
    }
  },
  {
    "comment": "TPC-H query 17",
    "query": "select sum(l_extendedprice) / 7.0 as avg_yearly from lineitem, part where p_partkey = l_partkey and p_brand = 'Brand#23' and p_container = 'MED BOX' and l_quantity < ( select 0.2 * avg(l_quantity) from lineitem where l_partkey = p_partkey )",
    "plan": "VT12001: unsupported: correlated subquery is only supported for EXISTS"
  },
  {
    "comment": "TPC-H query 18",
    "query": "select c_name, c_custkey, o_orderkey, o_orderdate, o_totalprice, sum(l_quantity) from customer, orders, lineitem where o_orderkey in ( select l_orderkey from lineitem group by l_orderkey having sum(l_quantity) > 300 ) and c_custkey = o_custkey and o_orderkey = l_orderkey group by c_name, c_custkey, o_orderkey, o_orderdate, o_totalprice order by o_totalprice desc, o_orderdate limit 100",
    "plan": {
      "QueryType": "SELECT",
      "Original": "select c_name, c_custkey, o_orderkey, o_orderdate, o_totalprice, sum(l_quantity) from customer, orders, lineitem where o_orderkey in ( select l_orderkey from lineitem group by l_orderkey having sum(l_quantity) > 300 ) and c_custkey = o_custkey and o_orderkey = l_orderkey group by c_name, c_custkey, o_orderkey, o_orderdate, o_totalprice order by o_totalprice desc, o_orderdate limit 100",
      "Instructions": {
        "OperatorType": "Limit",
        "Count": "INT64(100)",
        "Inputs": [
          {
            "OperatorType": "Aggregate",
            "Variant": "Ordered",
            "Aggregates": "sum(5) AS sum(l_quantity)",
            "GroupBy": "(4|10), (3|9), (0|8), (1|7), (2|6)",
            "ResultColumns": 6,
            "Inputs": [
              {
                "OperatorType": "Projection",
                "Expressions": [
                  "[COLUMN 2] as c_name",
                  "[COLUMN 3] as c_custkey",
                  "[COLUMN 4] as o_orderkey",
                  "[COLUMN 1] as o_orderdate",
                  "[COLUMN 0] as o_totalprice",
                  "([COLUMN 10] * COALESCE([COLUMN 11], INT64(1))) * COALESCE([COLUMN 12], INT64(1)) as sum(l_quantity)",
                  "[COLUMN 9]",
                  "[COLUMN 8]",
                  "[COLUMN 7]",
                  "[COLUMN 6]",
                  "[COLUMN 5]"
                ],
                "Inputs": [
                  {
                    "OperatorType": "Join",
                    "Variant": "Join",
                    "JoinColumnIndexes": "L:2,L:3,L:4,L:5,L:6,L:8,L:9,L:10,L:11,L:12,L:13,L:14,R:1",
                    "JoinVars": {
                      "o_orderkey": 0
                    },
                    "TableName": "orders_customer_lineitem",
                    "Inputs": [
                      {
                        "OperatorType": "Sort",
                        "Variant": "Memory",
                        "OrderBy": "(2|8) DESC, (3|9) ASC, (4|10) ASC, (5|11) ASC, (0|7) ASC",
                        "Inputs": [
                          {
                            "OperatorType": "Join",
                            "Variant": "Join",
                            "JoinColumnIndexes": "L:0,L:0,L:5,L:7,R:1,R:3,L:0,L:4,L:6,L:8,R:2,R:4,L:4,L:2,R:0",
                            "JoinVars": {
                              "o_custkey": 1
                            },
                            "TableName": "orders_customer",
                            "Inputs": [
                              {
                                "OperatorType": "Route",
                                "Variant": "IN",
                                "Keyspace": {
                                  "Name": "main",
                                  "Sharded": true
                                },
                                "FieldQuery": "select o_orderkey, o_custkey, count(*), weight_string(o_custkey), weight_string(o_orderkey), o_totalprice, weight_string(o_totalprice), o_orderdate, weight_string(o_orderdate) from orders where 1 != 1 group by o_custkey, weight_string(o_custkey), o_orderkey, weight_string(o_orderkey), o_totalprice, weight_string(o_totalprice), o_orderdate, weight_string(o_orderdate)",
                                "Query": "select o_orderkey, o_custkey, count(*), weight_string(o_custkey), weight_string(o_orderkey), o_totalprice, weight_string(o_totalprice), o_orderdate, weight_string(o_orderdate) from orders where :o_orderkey in (select l_orderkey from lineitem group by l_orderkey having sum(l_quantity) > 300) group by o_custkey, weight_string(o_custkey), o_orderkey, weight_string(o_orderkey), o_totalprice, weight_string(o_totalprice), o_orderdate, weight_string(o_orderdate)",
                                "Table": "orders",
                                "Values": [
                                  "::__sq1"
                                ],
                                "Vindex": "hash"
                              },
                              {
                                "OperatorType": "Route",
                                "Variant": "EqualUnique",
                                "Keyspace": {
                                  "Name": "main",
                                  "Sharded": true
                                },
                                "FieldQuery": "select count(*), c_name, weight_string(c_name), c_custkey, weight_string(c_custkey) from customer where 1 != 1 group by c_name, weight_string(c_name), c_custkey, weight_string(c_custkey)",
                                "Query": "select count(*), c_name, weight_string(c_name), c_custkey, weight_string(c_custkey) from customer where c_custkey = :o_custkey group by c_name, weight_string(c_name), c_custkey, weight_string(c_custkey)",
                                "Table": "customer",
                                "Values": [
                                  ":o_custkey"
                                ],
                                "Vindex": "hash"
                              }
                            ]
                          }
                        ]
                      },
                      {
                        "OperatorType": "VindexLookup",
                        "Variant": "EqualUnique",
                        "Keyspace": {
                          "Name": "main",
                          "Sharded": true
                        },
                        "Values": [
                          ":o_orderkey"
                        ],
                        "Vindex": "lineitem_map",
                        "Inputs": [
                          {
                            "OperatorType": "Route",
                            "Variant": "IN",
                            "Keyspace": {
                              "Name": "main",
                              "Sharded": true
                            },
                            "FieldQuery": "select l_orderkey, l_linenumber from lineitem_map where 1 != 1",
                            "Query": "select l_orderkey, l_linenumber from lineitem_map where l_orderkey in ::__vals",
                            "Table": "lineitem_map",
                            "Values": [
                              "::l_orderkey"
                            ],
                            "Vindex": "md5"
                          },
                          {
                            "OperatorType": "Route",
                            "Variant": "ByDestination",
                            "Keyspace": {
                              "Name": "main",
                              "Sharded": true
                            },
                            "FieldQuery": "select 1, sum(l_quantity) from lineitem where 1 != 1 group by 1",
                            "Query": "select 1, sum(l_quantity) from lineitem where l_orderkey = :o_orderkey group by 1",
                            "Table": "lineitem"
                          }
                        ]
                      }
                    ]
                  }
                ]
              }
            ]
          }
        ]
      },
      "TablesUsed": [
        "main.customer",
        "main.lineitem",
        "main.orders"
      ]
    }
  },
  {
    "comment": "TPC-H query 19",
    "query": "select sum(l_extendedprice* (1 - l_discount)) as revenue from lineitem, part where ( p_partkey = l_partkey and p_brand = 'Brand#12' and p_container in ('SM CASE', 'SM BOX', 'SM PACK', 'SM PKG') and l_quantity >= 1 and l_quantity <= 1 + 10 and p_size between 1 and 5 and l_shipmode in ('AIR', 'AIR REG') and l_shipinstruct = 'DELIVER IN PERSON' ) or ( p_partkey = l_partkey and p_brand = 'Brand#23' and p_container in ('MED BAG', 'MED BOX', 'MED PKG', 'MED PACK') and l_quantity >= 10 and l_quantity <= 10 + 10 and p_size between 1 and 10 and l_shipmode in ('AIR', 'AIR REG') and l_shipinstruct = 'DELIVER IN PERSON' ) or ( p_partkey = l_partkey and p_brand = 'Brand#34' and p_container in ('LG CASE', 'LG BOX', 'LG PACK', 'LG PKG') and l_quantity >= 20 and l_quantity <= 20 + 10 and p_size between 1 and 15 and l_shipmode in ('AIR', 'AIR REG') and l_shipinstruct = 'DELIVER IN PERSON' )",
    "plan": {
      "QueryType": "SELECT",
      "Original": "select sum(l_extendedprice* (1 - l_discount)) as revenue from lineitem, part where ( p_partkey = l_partkey and p_brand = 'Brand#12' and p_container in ('SM CASE', 'SM BOX', 'SM PACK', 'SM PKG') and l_quantity >= 1 and l_quantity <= 1 + 10 and p_size between 1 and 5 and l_shipmode in ('AIR', 'AIR REG') and l_shipinstruct = 'DELIVER IN PERSON' ) or ( p_partkey = l_partkey and p_brand = 'Brand#23' and p_container in ('MED BAG', 'MED BOX', 'MED PKG', 'MED PACK') and l_quantity >= 10 and l_quantity <= 10 + 10 and p_size between 1 and 10 and l_shipmode in ('AIR', 'AIR REG') and l_shipinstruct = 'DELIVER IN PERSON' ) or ( p_partkey = l_partkey and p_brand = 'Brand#34' and p_container in ('LG CASE', 'LG BOX', 'LG PACK', 'LG PKG') and l_quantity >= 20 and l_quantity <= 20 + 10 and p_size between 1 and 15 and l_shipmode in ('AIR', 'AIR REG') and l_shipinstruct = 'DELIVER IN PERSON' )",
      "Instructions": {
        "OperatorType": "Aggregate",
        "Variant": "Scalar",
        "Aggregates": "sum(0) AS revenue",
        "Inputs": [
          {
            "OperatorType": "Projection",
            "Expressions": [
              "[COLUMN 0] * [COLUMN 1] as revenue"
            ],
            "Inputs": [
              {
                "OperatorType": "Join",
                "Variant": "Join",
                "JoinColumnIndexes": "L:0,R:0",
                "JoinVars": {
                  "l_partkey": 1,
                  "l_quantity": 2,
                  "l_shipinstruct": 4,
                  "l_shipmode": 3
                },
                "TableName": "lineitem_part",
                "Inputs": [
                  {
                    "OperatorType": "Route",
                    "Variant": "Scatter",
                    "Keyspace": {
                      "Name": "main",
                      "Sharded": true
                    },
                    "FieldQuery": "select sum(l_extendedprice * (1 - l_discount)) as revenue, l_partkey, l_quantity, l_shipmode, l_shipinstruct from lineitem where 1 != 1 group by l_partkey, l_quantity, l_shipmode, l_shipinstruct",
                    "Query": "select sum(l_extendedprice * (1 - l_discount)) as revenue, l_partkey, l_quantity, l_shipmode, l_shipinstruct from lineitem group by l_partkey, l_quantity, l_shipmode, l_shipinstruct",
                    "Table": "lineitem"
                  },
                  {
                    "OperatorType": "Route",
                    "Variant": "Scatter",
                    "Keyspace": {
                      "Name": "main",
                      "Sharded": true
                    },
                    "FieldQuery": "select count(*) from part where 1 != 1 group by .0",
                    "Query": "select count(*) from part where p_partkey = :l_partkey and p_brand = 'Brand#12' and p_container in ('SM CASE', 'SM BOX', 'SM PACK', 'SM PKG') and :l_quantity >= 1 and :l_quantity <= 1 + 10 and p_size between 1 and 5 and :l_shipmode in ('AIR', 'AIR REG') and :l_shipinstruct = 'DELIVER IN PERSON' or p_partkey = :l_partkey and p_brand = 'Brand#23' and p_container in ('MED BAG', 'MED BOX', 'MED PKG', 'MED PACK') and :l_quantity >= 10 and :l_quantity <= 10 + 10 and p_size between 1 and 10 and :l_shipmode in ('AIR', 'AIR REG') and :l_shipinstruct = 'DELIVER IN PERSON' or p_partkey = :l_partkey and p_brand = 'Brand#34' and p_container in ('LG CASE', 'LG BOX', 'LG PACK', 'LG PKG') and :l_quantity >= 20 and :l_quantity <= 20 + 10 and p_size between 1 and 15 and :l_shipmode in ('AIR', 'AIR REG') and :l_shipinstruct = 'DELIVER IN PERSON' group by .0",
                    "Table": "part"
                  }
                ]
              }
            ]
          }
        ]
      },
      "TablesUsed": [
        "main.lineitem",
        "main.part"
      ]
    }
  },
  {
    "comment": "TPC-H query 20",
    "query": "select s_name, s_address from supplier, nation where s_suppkey in ( select ps_suppkey from partsupp where ps_partkey in ( select p_partkey from part where p_name like 'forest%' ) and ps_availqty > ( select 0.5 * sum(l_quantity) from lineitem where l_partkey = ps_partkey and l_suppkey = ps_suppkey and l_shipdate >= date('1994-01-01') and l_shipdate < date('1994-01-01') + interval '1' year ) ) and s_nationkey = n_nationkey and n_name = 'CANADA' order by s_name",
    "plan": "VT12001: unsupported: correlated subquery is only supported for EXISTS"
  },
  {
    "comment": "TPC-H query 21",
    "query": "select s_name, count(*) as numwait from supplier, lineitem l1, orders, nation where s_suppkey = l1.l_suppkey and o_orderkey = l1.l_orderkey and o_orderstatus = 'F' and l1.l_receiptdate > l1.l_commitdate and exists ( select * from lineitem l2 where l2.l_orderkey = l1.l_orderkey and l2.l_suppkey <> l1.l_suppkey ) and not exists ( select * from lineitem l3 where l3.l_orderkey = l1.l_orderkey and l3.l_suppkey <> l1.l_suppkey and l3.l_receiptdate > l3.l_commitdate ) and s_nationkey = n_nationkey and n_name = 'SAUDI ARABIA' group by s_name order by numwait desc, s_name limit 100",
    "plan": {
      "QueryType": "SELECT",
      "Original": "select s_name, count(*) as numwait from supplier, lineitem l1, orders, nation where s_suppkey = l1.l_suppkey and o_orderkey = l1.l_orderkey and o_orderstatus = 'F' and l1.l_receiptdate > l1.l_commitdate and exists ( select * from lineitem l2 where l2.l_orderkey = l1.l_orderkey and l2.l_suppkey <> l1.l_suppkey ) and not exists ( select * from lineitem l3 where l3.l_orderkey = l1.l_orderkey and l3.l_suppkey <> l1.l_suppkey and l3.l_receiptdate > l3.l_commitdate ) and s_nationkey = n_nationkey and n_name = 'SAUDI ARABIA' group by s_name order by numwait desc, s_name limit 100",
      "Instructions": {
        "OperatorType": "Limit",
        "Count": "INT64(100)",
        "Inputs": [
          {
            "OperatorType": "Sort",
            "Variant": "Memory",
            "OrderBy": "1 DESC, (0|2) ASC",
            "ResultColumns": 2,
            "Inputs": [
              {
                "OperatorType": "Aggregate",
                "Variant": "Ordered",
                "Aggregates": "sum_count_star(1) AS numwait",
                "GroupBy": "(0|2)",
                "Inputs": [
                  {
                    "OperatorType": "Projection",
                    "Expressions": [
                      "[COLUMN 0] as s_name",
                      "(([COLUMN 2] * COALESCE([COLUMN 3], INT64(1))) * COALESCE([COLUMN 4], INT64(1))) * COALESCE([COLUMN 5], INT64(1)) as numwait",
                      "[COLUMN 1]"
                    ],
                    "Inputs": [
                      {
                        "OperatorType": "Sort",
                        "Variant": "Memory",
                        "OrderBy": "(0|1) ASC",
                        "Inputs": [
                          {
                            "OperatorType": "Join",
                            "Variant": "Join",
                            "JoinColumnIndexes": "R:0,R:1,L:3,L:4,R:2,R:3",
                            "JoinVars": {
                              "l1_l_suppkey": 0
                            },
                            "TableName": "lineitem_orders_supplier_nation",
                            "Inputs": [
                              {
                                "OperatorType": "Join",
                                "Variant": "Join",
                                "JoinColumnIndexes": "L:0,L:0,L:4,L:2,R:1",
                                "JoinVars": {
                                  "l1_l_orderkey": 1
                                },
                                "TableName": "lineitem_orders",
                                "Inputs": [
                                  {
                                    "OperatorType": "Route",
                                    "Variant": "Scatter",
                                    "Keyspace": {
                                      "Name": "main",
                                      "Sharded": true
                                    },
                                    "FieldQuery": "select l1.l_suppkey, l1.l_orderkey, count(*) as numwait, weight_string(l1.l_orderkey), weight_string(l1.l_suppkey) from lineitem as l1 where 1 != 1 group by l1.l_orderkey, weight_string(l1.l_orderkey), l1.l_suppkey, weight_string(l1.l_suppkey)",
                                    "Query": "select l1.l_suppkey, l1.l_orderkey, count(*) as numwait, weight_string(l1.l_orderkey), weight_string(l1.l_suppkey) from lineitem as l1 where l1.l_receiptdate > l1.l_commitdate and exists (select 1 from lineitem as l2 where l2.l_orderkey = l1.l_orderkey and l2.l_suppkey != l1.l_suppkey limit 1) and not exists (select 1 from lineitem as l3 where l3.l_orderkey = l1.l_orderkey and l3.l_suppkey != l1.l_suppkey and l3.l_receiptdate > l3.l_commitdate limit 1) group by l1.l_orderkey, weight_string(l1.l_orderkey), l1.l_suppkey, weight_string(l1.l_suppkey)",
                                    "Table": "lineitem"
                                  },
                                  {
                                    "OperatorType": "Route",
                                    "Variant": "EqualUnique",
                                    "Keyspace": {
                                      "Name": "main",
                                      "Sharded": true
                                    },
                                    "FieldQuery": "select 1, count(*) as numwait from orders where 1 != 1 group by 1",
                                    "Query": "select 1, count(*) as numwait from orders where o_orderstatus = 'F' and o_orderkey = :l1_l_orderkey and exists (select 1 from lineitem as l2 where l2.l_orderkey = l1.l_orderkey and l2.l_suppkey != l1.l_suppkey limit 1) and not exists (select 1 from lineitem as l3 where l3.l_orderkey = l1.l_orderkey and l3.l_suppkey != l1.l_suppkey and l3.l_receiptdate > l3.l_commitdate limit 1) group by 1",
                                    "Table": "orders",
                                    "Values": [
                                      ":l1_l_orderkey"
                                    ],
                                    "Vindex": "hash"
                                  }
                                ]
                              },
                              {
                                "OperatorType": "Join",
                                "Variant": "Join",
                                "JoinColumnIndexes": "L:3,L:4,L:1,R:1",
                                "JoinVars": {
                                  "s_nationkey": 0
                                },
                                "TableName": "supplier_nation",
                                "Inputs": [
                                  {
                                    "OperatorType": "Route",
                                    "Variant": "EqualUnique",
                                    "Keyspace": {
                                      "Name": "main",
                                      "Sharded": true
                                    },
                                    "FieldQuery": "select s_nationkey, count(*) as numwait, weight_string(s_nationkey), s_name, weight_string(s_name) from supplier where 1 != 1 group by s_nationkey, weight_string(s_nationkey), s_name, weight_string(s_name)",
                                    "Query": "select s_nationkey, count(*) as numwait, weight_string(s_nationkey), s_name, weight_string(s_name) from supplier where s_suppkey = :l1_l_suppkey and exists (select 1 from lineitem as l2 where l2.l_orderkey = l1.l_orderkey and l2.l_suppkey != l1.l_suppkey limit 1) and not exists (select 1 from lineitem as l3 where l3.l_orderkey = l1.l_orderkey and l3.l_suppkey != l1.l_suppkey and l3.l_receiptdate > l3.l_commitdate limit 1) group by s_nationkey, weight_string(s_nationkey), s_name, weight_string(s_name)",
                                    "Table": "supplier",
                                    "Values": [
                                      ":l1_l_suppkey"
                                    ],
                                    "Vindex": "hash"
                                  },
                                  {
                                    "OperatorType": "Route",
                                    "Variant": "EqualUnique",
                                    "Keyspace": {
                                      "Name": "main",
                                      "Sharded": true
                                    },
                                    "FieldQuery": "select 1, count(*) as numwait from nation where 1 != 1 group by 1",
                                    "Query": "select 1, count(*) as numwait from nation where n_name = 'SAUDI ARABIA' and n_nationkey = :s_nationkey and exists (select 1 from lineitem as l2 where l2.l_orderkey = l1.l_orderkey and l2.l_suppkey != l1.l_suppkey limit 1) and not exists (select 1 from lineitem as l3 where l3.l_orderkey = l1.l_orderkey and l3.l_suppkey != l1.l_suppkey and l3.l_receiptdate > l3.l_commitdate limit 1) group by 1",
                                    "Table": "nation",
                                    "Values": [
                                      ":s_nationkey"
                                    ],
                                    "Vindex": "hash"
                                  }
                                ]
                              }
                            ]
                          }
                        ]
                      }
                    ]
                  }
                ]
              }
            ]
          }
        ]
      },
      "TablesUsed": [
        "main.lineitem",
        "main.nation",
        "main.orders",
        "main.supplier"
      ]
    }
  },
  {
    "comment": "TPC-H query 22",
    "query": "select cntrycode, count(*) as numcust, sum(c_acctbal) as totacctbal from ( select substring(c_phone from 1 for 2) as cntrycode, c_acctbal from customer where substring(c_phone from 1 for 2) in ('13', '31', '23', '29', '30', '18', '17') and c_acctbal > ( select avg(c_acctbal) from customer where c_acctbal > 0.00 and substring(c_phone from 1 for 2) in ('13', '31', '23', '29', '30', '18', '17') ) and not exists ( select * from orders where o_custkey = c_custkey ) ) as custsale group by cntrycode order by cntrycode",
    "plan": "VT12001: unsupported: subquery: not exists (select 1 from orders where o_custkey = c_custkey)"
  }
]<|MERGE_RESOLUTION|>--- conflicted
+++ resolved
@@ -161,7 +161,8 @@
             "TableName": "orders_lineitem",
             "Inputs": [
               {
-                "OperatorType": "Route",
+                "InputName": "Outer",
+                    "OperatorType": "Route",
                 "Variant": "Scatter",
                 "Keyspace": {
                   "Name": "main",
@@ -173,6 +174,7 @@
                 "Table": "orders"
               },
               {
+                    "InputName": "SubQuery",
                 "OperatorType": "VindexLookup",
                 "Variant": "EqualUnique",
                 "Keyspace": {
@@ -185,7 +187,6 @@
                 "Vindex": "lineitem_map",
                 "Inputs": [
                   {
-                    "InputName": "Outer",
                     "OperatorType": "Route",
                     "Variant": "IN",
                     "Keyspace": {
@@ -201,14 +202,8 @@
                     "Vindex": "md5"
                   },
                   {
-<<<<<<< HEAD
                     "OperatorType": "Route",
                     "Variant": "ByDestination",
-=======
-                    "InputName": "SubQuery",
-                    "OperatorType": "VindexLookup",
-                    "Variant": "EqualUnique",
->>>>>>> 245670f9
                     "Keyspace": {
                       "Name": "main",
                       "Sharded": true
