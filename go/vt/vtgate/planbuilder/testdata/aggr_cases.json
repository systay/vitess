[
  {
    "comment": "count(*) spread across join",
    "query": "select count(*) from user join user_extra on user.foo = user_extra.bar",
    "plan": {
      "QueryType": "SELECT",
      "Original": "select count(*) from user join user_extra on user.foo = user_extra.bar",
      "Instructions": {
        "OperatorType": "Aggregate",
        "Variant": "Scalar",
        "Aggregates": "sum_count_star(0) AS count(*)",
        "Inputs": [
          {
            "OperatorType": "Projection",
            "Expressions": [
              "[COLUMN 0] * [COLUMN 1] as count(*)"
            ],
            "Inputs": [
              {
                "OperatorType": "Join",
                "Variant": "Join",
                "JoinColumnIndexes": "L:0,R:0",
                "JoinVars": {
                  "user_foo": 1
                },
                "TableName": "`user`_user_extra",
                "Inputs": [
                  {
                    "OperatorType": "Route",
                    "Variant": "Scatter",
                    "Keyspace": {
                      "Name": "user",
                      "Sharded": true
                    },
                    "FieldQuery": "select count(*), `user`.foo from `user` where 1 != 1 group by `user`.foo",
                    "Query": "select count(*), `user`.foo from `user` group by `user`.foo",
                    "Table": "`user`"
                  },
                  {
                    "OperatorType": "Route",
                    "Variant": "Scatter",
                    "Keyspace": {
                      "Name": "user",
                      "Sharded": true
                    },
                    "FieldQuery": "select count(*) from user_extra where 1 != 1 group by .0",
                    "Query": "select count(*) from user_extra where user_extra.bar = :user_foo group by .0",
                    "Table": "user_extra"
                  }
                ]
              }
            ]
          }
        ]
      },
      "TablesUsed": [
        "user.user",
        "user.user_extra"
      ]
    }
  },
  {
    "comment": "sum spread across join",
    "query": "select sum(user.col) from user join user_extra on user.foo = user_extra.bar",
    "plan": {
      "QueryType": "SELECT",
      "Original": "select sum(user.col) from user join user_extra on user.foo = user_extra.bar",
      "Instructions": {
        "OperatorType": "Aggregate",
        "Variant": "Scalar",
        "Aggregates": "sum(0) AS sum(`user`.col)",
        "Inputs": [
          {
            "OperatorType": "Projection",
            "Expressions": [
              "[COLUMN 0] * [COLUMN 1] as sum(`user`.col)"
            ],
            "Inputs": [
              {
                "OperatorType": "Join",
                "Variant": "Join",
                "JoinColumnIndexes": "L:0,R:0",
                "JoinVars": {
                  "user_foo": 1
                },
                "TableName": "`user`_user_extra",
                "Inputs": [
                  {
                    "OperatorType": "Route",
                    "Variant": "Scatter",
                    "Keyspace": {
                      "Name": "user",
                      "Sharded": true
                    },
                    "FieldQuery": "select sum(`user`.col), `user`.foo from `user` where 1 != 1 group by `user`.foo",
                    "Query": "select sum(`user`.col), `user`.foo from `user` group by `user`.foo",
                    "Table": "`user`"
                  },
                  {
                    "OperatorType": "Route",
                    "Variant": "Scatter",
                    "Keyspace": {
                      "Name": "user",
                      "Sharded": true
                    },
                    "FieldQuery": "select count(*) from user_extra where 1 != 1 group by .0",
                    "Query": "select count(*) from user_extra where user_extra.bar = :user_foo group by .0",
                    "Table": "user_extra"
                  }
                ]
              }
            ]
          }
        ]
      },
      "TablesUsed": [
        "user.user",
        "user.user_extra"
      ]
    }
  },
  {
    "comment": "count spread across join",
    "query": "select count(user.col) from user join user_extra on user.foo = user_extra.bar",
    "plan": {
      "QueryType": "SELECT",
      "Original": "select count(user.col) from user join user_extra on user.foo = user_extra.bar",
      "Instructions": {
        "OperatorType": "Aggregate",
        "Variant": "Scalar",
        "Aggregates": "sum_count(0) AS count(`user`.col)",
        "Inputs": [
          {
            "OperatorType": "Projection",
            "Expressions": [
              "[COLUMN 0] * [COLUMN 1] as count(`user`.col)"
            ],
            "Inputs": [
              {
                "OperatorType": "Join",
                "Variant": "Join",
                "JoinColumnIndexes": "L:0,R:0",
                "JoinVars": {
                  "user_foo": 1
                },
                "TableName": "`user`_user_extra",
                "Inputs": [
                  {
                    "OperatorType": "Route",
                    "Variant": "Scatter",
                    "Keyspace": {
                      "Name": "user",
                      "Sharded": true
                    },
                    "FieldQuery": "select count(`user`.col), `user`.foo from `user` where 1 != 1 group by `user`.foo",
                    "Query": "select count(`user`.col), `user`.foo from `user` group by `user`.foo",
                    "Table": "`user`"
                  },
                  {
                    "OperatorType": "Route",
                    "Variant": "Scatter",
                    "Keyspace": {
                      "Name": "user",
                      "Sharded": true
                    },
                    "FieldQuery": "select count(*) from user_extra where 1 != 1 group by .0",
                    "Query": "select count(*) from user_extra where user_extra.bar = :user_foo group by .0",
                    "Table": "user_extra"
                  }
                ]
              }
            ]
          }
        ]
      },
      "TablesUsed": [
        "user.user",
        "user.user_extra"
      ]
    }
  },
  {
    "comment": "max spread across join",
    "query": "select max(user.col) from user join user_extra on user.foo = user_extra.bar",
    "plan": {
      "QueryType": "SELECT",
      "Original": "select max(user.col) from user join user_extra on user.foo = user_extra.bar",
      "Instructions": {
        "OperatorType": "Aggregate",
        "Variant": "Scalar",
        "Aggregates": "max(0) AS max(`user`.col)",
        "Inputs": [
          {
            "OperatorType": "Join",
            "Variant": "Join",
            "JoinColumnIndexes": "L:0",
            "JoinVars": {
              "user_foo": 1
            },
            "TableName": "`user`_user_extra",
            "Inputs": [
              {
                "OperatorType": "Route",
                "Variant": "Scatter",
                "Keyspace": {
                  "Name": "user",
                  "Sharded": true
                },
                "FieldQuery": "select max(`user`.col), `user`.foo from `user` where 1 != 1 group by `user`.foo",
                "Query": "select max(`user`.col), `user`.foo from `user` group by `user`.foo",
                "Table": "`user`"
              },
              {
                "OperatorType": "Route",
                "Variant": "Scatter",
                "Keyspace": {
                  "Name": "user",
                  "Sharded": true
                },
                "FieldQuery": "select 1 from user_extra where 1 != 1 group by .0",
                "Query": "select 1 from user_extra where user_extra.bar = :user_foo group by .0",
                "Table": "user_extra"
              }
            ]
          }
        ]
      },
      "TablesUsed": [
        "user.user",
        "user.user_extra"
      ]
    }
  },
  {
    "comment": "min spread across join RHS",
    "query": "select min(user_extra.col) from user join user_extra on user.foo = user_extra.bar",
    "plan": {
      "QueryType": "SELECT",
      "Original": "select min(user_extra.col) from user join user_extra on user.foo = user_extra.bar",
      "Instructions": {
        "OperatorType": "Aggregate",
        "Variant": "Scalar",
        "Aggregates": "min(0) AS min(user_extra.col)",
        "Inputs": [
          {
            "OperatorType": "Join",
            "Variant": "Join",
            "JoinColumnIndexes": "R:0",
            "JoinVars": {
              "user_foo": 0
            },
            "TableName": "`user`_user_extra",
            "Inputs": [
              {
                "OperatorType": "Route",
                "Variant": "Scatter",
                "Keyspace": {
                  "Name": "user",
                  "Sharded": true
                },
                "FieldQuery": "select `user`.foo from `user` where 1 != 1 group by `user`.foo",
                "Query": "select `user`.foo from `user` group by `user`.foo",
                "Table": "`user`"
              },
              {
                "OperatorType": "Route",
                "Variant": "Scatter",
                "Keyspace": {
                  "Name": "user",
                  "Sharded": true
                },
                "FieldQuery": "select min(user_extra.col) from user_extra where 1 != 1 group by .0",
                "Query": "select min(user_extra.col) from user_extra where user_extra.bar = :user_foo group by .0",
                "Table": "user_extra"
              }
            ]
          }
        ]
      },
      "TablesUsed": [
        "user.user",
        "user.user_extra"
      ]
    }
  },
  {
    "comment": "group by a unique vindex should revert to simple route, and having clause should find the correct symbols.",
    "query": "select id, count(*) c from user group by id having max(col) > 10",
    "plan": {
      "QueryType": "SELECT",
      "Original": "select id, count(*) c from user group by id having max(col) > 10",
      "Instructions": {
        "OperatorType": "Route",
        "Variant": "Scatter",
        "Keyspace": {
          "Name": "user",
          "Sharded": true
        },
        "FieldQuery": "select id, count(*) as c from `user` where 1 != 1 group by id",
        "Query": "select id, count(*) as c from `user` group by id having max(col) > 10",
        "Table": "`user`"
      },
      "TablesUsed": [
        "user.user"
      ]
    }
  },
  {
    "comment": "scatter aggregate in a subquery",
    "query": "select a from (select count(*) as a from user) t",
    "plan": {
      "QueryType": "SELECT",
      "Original": "select a from (select count(*) as a from user) t",
      "Instructions": {
        "OperatorType": "Aggregate",
        "Variant": "Scalar",
        "Aggregates": "sum_count_star(0) AS a",
        "Inputs": [
          {
            "OperatorType": "Route",
            "Variant": "Scatter",
            "Keyspace": {
              "Name": "user",
              "Sharded": true
            },
            "FieldQuery": "select count(*) as a from `user` where 1 != 1",
            "Query": "select count(*) as a from `user`",
            "Table": "`user`"
          }
        ]
      },
      "TablesUsed": [
        "user.user"
      ]
    }
  },
  {
    "comment": "scatter aggregate with non-aggregate expressions.",
    "query": "select id, count(*) from user",
    "plan": {
      "QueryType": "SELECT",
      "Original": "select id, count(*) from user",
      "Instructions": {
        "OperatorType": "Aggregate",
        "Variant": "Scalar",
        "Aggregates": "any_value(0) AS id, sum_count_star(1) AS count(*)",
        "Inputs": [
          {
            "OperatorType": "Route",
            "Variant": "Scatter",
            "Keyspace": {
              "Name": "user",
              "Sharded": true
            },
            "FieldQuery": "select id, count(*) from `user` where 1 != 1",
            "Query": "select id, count(*) from `user`",
            "Table": "`user`"
          }
        ]
      },
      "TablesUsed": [
        "user.user"
      ]
    }
  },
  {
    "comment": "scatter aggregate using distinctdistinct",
    "query": "select distinct col from user",
    "plan": {
      "QueryType": "SELECT",
      "Original": "select distinct col from user",
      "Instructions": {
        "OperatorType": "Distinct",
        "Collations": [
          "0"
        ],
        "Inputs": [
          {
            "OperatorType": "Route",
            "Variant": "Scatter",
            "Keyspace": {
              "Name": "user",
              "Sharded": true
            },
            "FieldQuery": "select col from `user` where 1 != 1",
            "Query": "select distinct col from `user`",
            "Table": "`user`"
          }
        ]
      },
      "TablesUsed": [
        "user.user"
      ]
    }
  },
  {
    "comment": "scatter aggregate group by select col",
    "query": "select col from user group by col",
    "plan": {
      "QueryType": "SELECT",
      "Original": "select col from user group by col",
      "Instructions": {
        "OperatorType": "Aggregate",
        "Variant": "Ordered",
        "GroupBy": "0",
        "Inputs": [
          {
            "OperatorType": "Route",
            "Variant": "Scatter",
            "Keyspace": {
              "Name": "user",
              "Sharded": true
            },
            "FieldQuery": "select col from `user` where 1 != 1 group by col",
            "OrderBy": "0 ASC",
            "Query": "select col from `user` group by col order by col asc",
            "Table": "`user`"
          }
        ]
      },
      "TablesUsed": [
        "user.user"
      ]
    }
  },
  {
    "comment": "count with distinct group by unique vindex",
    "query": "select id, count(distinct col) from user group by id",
    "plan": {
      "QueryType": "SELECT",
      "Original": "select id, count(distinct col) from user group by id",
      "Instructions": {
        "OperatorType": "Route",
        "Variant": "Scatter",
        "Keyspace": {
          "Name": "user",
          "Sharded": true
        },
        "FieldQuery": "select id, count(distinct col) from `user` where 1 != 1 group by id",
        "Query": "select id, count(distinct col) from `user` group by id",
        "Table": "`user`"
      },
      "TablesUsed": [
        "user.user"
      ]
    }
  },
  {
    "comment": "count with distinct unique vindex",
    "query": "select col, count(distinct id), sum(distinct id) from user group by col",
    "plan": {
      "QueryType": "SELECT",
      "Original": "select col, count(distinct id), sum(distinct id) from user group by col",
      "Instructions": {
        "OperatorType": "Aggregate",
        "Variant": "Ordered",
        "Aggregates": "sum_count_distinct(1) AS count(distinct id), sum_sum_distinct(2) AS sum(distinct id)",
        "GroupBy": "0",
        "Inputs": [
          {
            "OperatorType": "Route",
            "Variant": "Scatter",
            "Keyspace": {
              "Name": "user",
              "Sharded": true
            },
            "FieldQuery": "select col, count(distinct id), sum(distinct id) from `user` where 1 != 1 group by col",
            "OrderBy": "0 ASC",
            "Query": "select col, count(distinct id), sum(distinct id) from `user` group by col order by col asc",
            "Table": "`user`"
          }
        ]
      },
      "TablesUsed": [
        "user.user"
      ]
    }
  },
  {
    "comment": "count with distinct no unique vindex",
    "query": "select col1, count(distinct col2) from user group by col1",
    "plan": {
      "QueryType": "SELECT",
      "Original": "select col1, count(distinct col2) from user group by col1",
      "Instructions": {
        "OperatorType": "Aggregate",
        "Variant": "Ordered",
        "Aggregates": "count_distinct(1|3) AS count(distinct col2)",
        "GroupBy": "(0|2)",
        "ResultColumns": 2,
        "Inputs": [
          {
            "OperatorType": "Route",
            "Variant": "Scatter",
            "Keyspace": {
              "Name": "user",
              "Sharded": true
            },
            "FieldQuery": "select col1, col2, weight_string(col1), weight_string(col2) from `user` where 1 != 1 group by col1, col2, weight_string(col1), weight_string(col2)",
            "OrderBy": "(0|2) ASC, (1|3) ASC",
            "Query": "select col1, col2, weight_string(col1), weight_string(col2) from `user` group by col1, col2, weight_string(col1), weight_string(col2) order by col1 asc, col2 asc",
            "Table": "`user`"
          }
        ]
      },
      "TablesUsed": [
        "user.user"
      ]
    }
  },
  {
    "comment": "count with distinct no unique vindex and no group by",
    "query": "select count(distinct col2) from user",
    "plan": {
      "QueryType": "SELECT",
      "Original": "select count(distinct col2) from user",
      "Instructions": {
        "OperatorType": "Aggregate",
        "Variant": "Scalar",
        "Aggregates": "count_distinct(0|1) AS count(distinct col2)",
        "ResultColumns": 1,
        "Inputs": [
          {
            "OperatorType": "Route",
            "Variant": "Scatter",
            "Keyspace": {
              "Name": "user",
              "Sharded": true
            },
            "FieldQuery": "select col2, weight_string(col2) from `user` where 1 != 1 group by col2, weight_string(col2)",
            "OrderBy": "(0|1) ASC",
            "Query": "select col2, weight_string(col2) from `user` group by col2, weight_string(col2) order by col2 asc",
            "Table": "`user`"
          }
        ]
      },
      "TablesUsed": [
        "user.user"
      ]
    }
  },
  {
    "comment": "count with distinct no unique vindex, count expression aliased",
    "query": "select col1, count(distinct col2) c2 from user group by col1",
    "plan": {
      "QueryType": "SELECT",
      "Original": "select col1, count(distinct col2) c2 from user group by col1",
      "Instructions": {
        "OperatorType": "Aggregate",
        "Variant": "Ordered",
        "Aggregates": "count_distinct(1|3) AS c2",
        "GroupBy": "(0|2)",
        "ResultColumns": 2,
        "Inputs": [
          {
            "OperatorType": "Route",
            "Variant": "Scatter",
            "Keyspace": {
              "Name": "user",
              "Sharded": true
            },
            "FieldQuery": "select col1, col2, weight_string(col1), weight_string(col2) from `user` where 1 != 1 group by col1, col2, weight_string(col1), weight_string(col2)",
            "OrderBy": "(0|2) ASC, (1|3) ASC",
            "Query": "select col1, col2, weight_string(col1), weight_string(col2) from `user` group by col1, col2, weight_string(col1), weight_string(col2) order by col1 asc, col2 asc",
            "Table": "`user`"
          }
        ]
      },
      "TablesUsed": [
        "user.user"
      ]
    }
  },
  {
    "comment": "sum with distinct no unique vindex",
    "query": "select col1, sum(distinct col2) from user group by col1",
    "plan": {
      "QueryType": "SELECT",
      "Original": "select col1, sum(distinct col2) from user group by col1",
      "Instructions": {
        "OperatorType": "Aggregate",
        "Variant": "Ordered",
        "Aggregates": "sum_distinct(1|3) AS sum(distinct col2)",
        "GroupBy": "(0|2)",
        "ResultColumns": 2,
        "Inputs": [
          {
            "OperatorType": "Route",
            "Variant": "Scatter",
            "Keyspace": {
              "Name": "user",
              "Sharded": true
            },
            "FieldQuery": "select col1, col2, weight_string(col1), weight_string(col2) from `user` where 1 != 1 group by col1, col2, weight_string(col1), weight_string(col2)",
            "OrderBy": "(0|2) ASC, (1|3) ASC",
            "Query": "select col1, col2, weight_string(col1), weight_string(col2) from `user` group by col1, col2, weight_string(col1), weight_string(col2) order by col1 asc, col2 asc",
            "Table": "`user`"
          }
        ]
      },
      "TablesUsed": [
        "user.user"
      ]
    }
  },
  {
    "comment": "min with distinct no unique vindex. distinct is ignored.",
    "query": "select col1, min(distinct col2) from user group by col1",
    "plan": {
      "QueryType": "SELECT",
      "Original": "select col1, min(distinct col2) from user group by col1",
      "Instructions": {
        "OperatorType": "Aggregate",
        "Variant": "Ordered",
        "Aggregates": "min(1|3) AS min(distinct col2)",
        "GroupBy": "(0|2)",
        "ResultColumns": 2,
        "Inputs": [
          {
            "OperatorType": "Route",
            "Variant": "Scatter",
            "Keyspace": {
              "Name": "user",
              "Sharded": true
            },
            "FieldQuery": "select col1, min(col2) as `min(distinct col2)`, weight_string(col1), weight_string(col2) from `user` where 1 != 1 group by col1, weight_string(col1), weight_string(col2)",
            "OrderBy": "(0|2) ASC",
            "Query": "select col1, min(col2) as `min(distinct col2)`, weight_string(col1), weight_string(col2) from `user` group by col1, weight_string(col1), weight_string(col2) order by col1 asc",
            "Table": "`user`"
          }
        ]
      },
      "TablesUsed": [
        "user.user"
      ]
    }
  },
  {
    "comment": "order by count distinct",
    "query": "select col1, count(distinct col2) k from user group by col1 order by k",
    "plan": {
      "QueryType": "SELECT",
      "Original": "select col1, count(distinct col2) k from user group by col1 order by k",
      "Instructions": {
        "OperatorType": "Sort",
        "Variant": "Memory",
        "OrderBy": "1 ASC",
        "ResultColumns": 2,
        "Inputs": [
          {
            "OperatorType": "Aggregate",
            "Variant": "Ordered",
            "Aggregates": "count_distinct(1|3) AS k",
            "GroupBy": "(0|2)",
            "Inputs": [
              {
                "OperatorType": "Route",
                "Variant": "Scatter",
                "Keyspace": {
                  "Name": "user",
                  "Sharded": true
                },
                "FieldQuery": "select col1, col2, weight_string(col1), weight_string(col2) from `user` where 1 != 1 group by col1, col2, weight_string(col1), weight_string(col2)",
                "OrderBy": "(0|2) ASC, (1|3) ASC",
                "Query": "select col1, col2, weight_string(col1), weight_string(col2) from `user` group by col1, col2, weight_string(col1), weight_string(col2) order by col1 asc, col2 asc",
                "Table": "`user`"
              }
            ]
          }
        ]
      },
      "TablesUsed": [
        "user.user"
      ]
    }
  },
  {
    "comment": "scatter aggregate group by aggregate function",
    "query": "select count(*) b from user group by b",
    "plan": "VT03005: cannot group on 'count(*)'"
  },
  {
    "comment": "scatter aggregate multiple group by (columns)",
    "query": "select a, b, count(*) from user group by a, b",
    "plan": {
      "QueryType": "SELECT",
      "Original": "select a, b, count(*) from user group by a, b",
      "Instructions": {
        "OperatorType": "Aggregate",
        "Variant": "Ordered",
        "Aggregates": "sum_count_star(2) AS count(*)",
        "GroupBy": "(0|3), (1|4)",
        "ResultColumns": 3,
        "Inputs": [
          {
            "OperatorType": "Route",
            "Variant": "Scatter",
            "Keyspace": {
              "Name": "user",
              "Sharded": true
            },
            "FieldQuery": "select a, b, count(*), weight_string(a), weight_string(b) from `user` where 1 != 1 group by a, b, weight_string(a), weight_string(b)",
            "OrderBy": "(0|3) ASC, (1|4) ASC",
            "Query": "select a, b, count(*), weight_string(a), weight_string(b) from `user` group by a, b, weight_string(a), weight_string(b) order by a asc, b asc",
            "Table": "`user`"
          }
        ]
      },
      "TablesUsed": [
        "user.user"
      ]
    }
  },
  {
    "comment": "scatter aggregate multiple group by (numbers)",
    "query": "select a, b, count(*) from user group by 2, 1",
    "plan": {
      "QueryType": "SELECT",
      "Original": "select a, b, count(*) from user group by 2, 1",
      "Instructions": {
        "OperatorType": "Aggregate",
        "Variant": "Ordered",
        "Aggregates": "sum_count_star(2) AS count(*)",
        "GroupBy": "(1|3), (0|4)",
        "ResultColumns": 3,
        "Inputs": [
          {
            "OperatorType": "Route",
            "Variant": "Scatter",
            "Keyspace": {
              "Name": "user",
              "Sharded": true
            },
            "FieldQuery": "select a, b, count(*), weight_string(b), weight_string(a) from `user` where 1 != 1 group by b, a, weight_string(b), weight_string(a)",
            "OrderBy": "(1|3) ASC, (0|4) ASC",
            "Query": "select a, b, count(*), weight_string(b), weight_string(a) from `user` group by b, a, weight_string(b), weight_string(a) order by b asc, a asc",
            "Table": "`user`"
          }
        ]
      },
      "TablesUsed": [
        "user.user"
      ]
    }
  },
  {
    "comment": "scatter aggregate multiple group by columns inverse order",
    "query": "select a, b, count(*) from user group by b, a",
    "plan": {
      "QueryType": "SELECT",
      "Original": "select a, b, count(*) from user group by b, a",
      "Instructions": {
        "OperatorType": "Aggregate",
        "Variant": "Ordered",
        "Aggregates": "sum_count_star(2) AS count(*)",
        "GroupBy": "(1|3), (0|4)",
        "ResultColumns": 3,
        "Inputs": [
          {
            "OperatorType": "Route",
            "Variant": "Scatter",
            "Keyspace": {
              "Name": "user",
              "Sharded": true
            },
            "FieldQuery": "select a, b, count(*), weight_string(b), weight_string(a) from `user` where 1 != 1 group by b, a, weight_string(b), weight_string(a)",
            "OrderBy": "(1|3) ASC, (0|4) ASC",
            "Query": "select a, b, count(*), weight_string(b), weight_string(a) from `user` group by b, a, weight_string(b), weight_string(a) order by b asc, a asc",
            "Table": "`user`"
          }
        ]
      },
      "TablesUsed": [
        "user.user"
      ]
    }
  },
  {
    "comment": "scatter aggregate group by column number",
    "query": "select col from user group by 1",
    "plan": {
      "QueryType": "SELECT",
      "Original": "select col from user group by 1",
      "Instructions": {
        "OperatorType": "Aggregate",
        "Variant": "Ordered",
        "GroupBy": "0",
        "Inputs": [
          {
            "OperatorType": "Route",
            "Variant": "Scatter",
            "Keyspace": {
              "Name": "user",
              "Sharded": true
            },
            "FieldQuery": "select col from `user` where 1 != 1 group by col",
            "OrderBy": "0 ASC",
            "Query": "select col from `user` group by col order by col asc",
            "Table": "`user`"
          }
        ]
      },
      "TablesUsed": [
        "user.user"
      ]
    }
  },
  {
    "comment": "scatter aggregate group by invalid column number",
    "query": "select col from user group by 2",
    "plan": "Unknown column '2' in 'group statement'"
  },
  {
    "comment": "scatter aggregate order by null",
    "query": "select count(*) from user order by null",
    "plan": {
      "QueryType": "SELECT",
      "Original": "select count(*) from user order by null",
      "Instructions": {
        "OperatorType": "Aggregate",
        "Variant": "Scalar",
        "Aggregates": "sum_count_star(0) AS count(*)",
        "Inputs": [
          {
            "OperatorType": "Route",
            "Variant": "Scatter",
            "Keyspace": {
              "Name": "user",
              "Sharded": true
            },
            "FieldQuery": "select count(*) from `user` where 1 != 1",
            "Query": "select count(*) from `user`",
            "Table": "`user`"
          }
        ]
      },
      "TablesUsed": [
        "user.user"
      ]
    }
  },
  {
    "comment": "scatter aggregate with numbered order by columns",
    "query": "select a, b, c, d, count(*) from user group by 1, 2, 3 order by 1, 2, 3",
    "plan": {
      "QueryType": "SELECT",
      "Original": "select a, b, c, d, count(*) from user group by 1, 2, 3 order by 1, 2, 3",
      "Instructions": {
        "OperatorType": "Aggregate",
        "Variant": "Ordered",
        "Aggregates": "any_value(3) AS d, sum_count_star(4) AS count(*)",
        "GroupBy": "(0|5), (1|6), (2|7)",
        "ResultColumns": 5,
        "Inputs": [
          {
            "OperatorType": "Route",
            "Variant": "Scatter",
            "Keyspace": {
              "Name": "user",
              "Sharded": true
            },
            "FieldQuery": "select a, b, c, d, count(*), weight_string(a), weight_string(b), weight_string(c) from `user` where 1 != 1 group by a, b, c, weight_string(a), weight_string(b), weight_string(c)",
            "OrderBy": "(0|5) ASC, (1|6) ASC, (2|7) ASC",
            "Query": "select a, b, c, d, count(*), weight_string(a), weight_string(b), weight_string(c) from `user` group by a, b, c, weight_string(a), weight_string(b), weight_string(c) order by a asc, b asc, c asc",
            "Table": "`user`"
          }
        ]
      },
      "TablesUsed": [
        "user.user"
      ]
    }
  },
  {
    "comment": "scatter aggregate with named order by columns",
    "query": "select a, b, c, d, count(*) from user group by 1, 2, 3 order by a, b, c",
    "plan": {
      "QueryType": "SELECT",
      "Original": "select a, b, c, d, count(*) from user group by 1, 2, 3 order by a, b, c",
      "Instructions": {
        "OperatorType": "Aggregate",
        "Variant": "Ordered",
        "Aggregates": "any_value(3) AS d, sum_count_star(4) AS count(*)",
        "GroupBy": "(0|5), (1|6), (2|7)",
        "ResultColumns": 5,
        "Inputs": [
          {
            "OperatorType": "Route",
            "Variant": "Scatter",
            "Keyspace": {
              "Name": "user",
              "Sharded": true
            },
            "FieldQuery": "select a, b, c, d, count(*), weight_string(a), weight_string(b), weight_string(c) from `user` where 1 != 1 group by a, b, c, weight_string(a), weight_string(b), weight_string(c)",
            "OrderBy": "(0|5) ASC, (1|6) ASC, (2|7) ASC",
            "Query": "select a, b, c, d, count(*), weight_string(a), weight_string(b), weight_string(c) from `user` group by a, b, c, weight_string(a), weight_string(b), weight_string(c) order by a asc, b asc, c asc",
            "Table": "`user`"
          }
        ]
      },
      "TablesUsed": [
        "user.user"
      ]
    }
  },
  {
    "comment": "scatter aggregate with jumbled order by columns",
    "query": "select a, b, c, d, count(*) from user group by 1, 2, 3, 4 order by d, b, a, c",
    "plan": {
      "QueryType": "SELECT",
      "Original": "select a, b, c, d, count(*) from user group by 1, 2, 3, 4 order by d, b, a, c",
      "Instructions": {
        "OperatorType": "Aggregate",
        "Variant": "Ordered",
        "Aggregates": "sum_count_star(4) AS count(*)",
        "GroupBy": "(3|5), (1|6), (0|7), (2|8)",
        "ResultColumns": 5,
        "Inputs": [
          {
            "OperatorType": "Route",
            "Variant": "Scatter",
            "Keyspace": {
              "Name": "user",
              "Sharded": true
            },
            "FieldQuery": "select a, b, c, d, count(*), weight_string(d), weight_string(b), weight_string(a), weight_string(c) from `user` where 1 != 1 group by d, b, a, c, weight_string(d), weight_string(b), weight_string(a), weight_string(c)",
            "OrderBy": "(3|5) ASC, (1|6) ASC, (0|7) ASC, (2|8) ASC",
            "Query": "select a, b, c, d, count(*), weight_string(d), weight_string(b), weight_string(a), weight_string(c) from `user` group by d, b, a, c, weight_string(d), weight_string(b), weight_string(a), weight_string(c) order by d asc, b asc, a asc, c asc",
            "Table": "`user`"
          }
        ]
      },
      "TablesUsed": [
        "user.user"
      ]
    }
  },
  {
    "comment": "scatter aggregate with jumbled group by and order by columns",
    "query": "select a, b, c, d, count(*) from user group by 3, 2, 1, 4 order by d, b, a, c",
    "plan": {
      "QueryType": "SELECT",
      "Original": "select a, b, c, d, count(*) from user group by 3, 2, 1, 4 order by d, b, a, c",
      "Instructions": {
        "OperatorType": "Aggregate",
        "Variant": "Ordered",
        "Aggregates": "sum_count_star(4) AS count(*)",
        "GroupBy": "(3|5), (1|6), (0|7), (2|8)",
        "ResultColumns": 5,
        "Inputs": [
          {
            "OperatorType": "Route",
            "Variant": "Scatter",
            "Keyspace": {
              "Name": "user",
              "Sharded": true
            },
            "FieldQuery": "select a, b, c, d, count(*), weight_string(d), weight_string(b), weight_string(a), weight_string(c) from `user` where 1 != 1 group by d, b, a, c, weight_string(d), weight_string(b), weight_string(a), weight_string(c)",
            "OrderBy": "(3|5) ASC, (1|6) ASC, (0|7) ASC, (2|8) ASC",
            "Query": "select a, b, c, d, count(*), weight_string(d), weight_string(b), weight_string(a), weight_string(c) from `user` group by d, b, a, c, weight_string(d), weight_string(b), weight_string(a), weight_string(c) order by d asc, b asc, a asc, c asc",
            "Table": "`user`"
          }
        ]
      },
      "TablesUsed": [
        "user.user"
      ]
    }
  },
  {
    "comment": "scatter aggregate with some descending order by cols",
    "query": "select a, b, c, count(*) from user group by 3, 2, 1 order by 1 desc, 3 desc, b",
    "plan": {
      "QueryType": "SELECT",
      "Original": "select a, b, c, count(*) from user group by 3, 2, 1 order by 1 desc, 3 desc, b",
      "Instructions": {
        "OperatorType": "Aggregate",
        "Variant": "Ordered",
        "Aggregates": "sum_count_star(3) AS count(*)",
        "GroupBy": "(0|4), (2|5), (1|6)",
        "ResultColumns": 4,
        "Inputs": [
          {
            "OperatorType": "Route",
            "Variant": "Scatter",
            "Keyspace": {
              "Name": "user",
              "Sharded": true
            },
            "FieldQuery": "select a, b, c, count(*), weight_string(a), weight_string(c), weight_string(b) from `user` where 1 != 1 group by a, c, b, weight_string(a), weight_string(c), weight_string(b)",
            "OrderBy": "(0|4) DESC, (2|5) DESC, (1|6) ASC",
            "Query": "select a, b, c, count(*), weight_string(a), weight_string(c), weight_string(b) from `user` group by a, c, b, weight_string(a), weight_string(c), weight_string(b) order by a desc, c desc, b asc",
            "Table": "`user`"
          }
        ]
      },
      "TablesUsed": [
        "user.user"
      ]
    }
  },
  {
    "comment": "invalid order by column numner for scatter",
    "query": "select col, count(*) from user group by col order by 5 limit 10",
    "plan": "Unknown column '5' in 'order clause'"
  },
  {
    "comment": "aggregate with limit",
    "query": "select col, count(*) from user group by col limit 10",
    "plan": {
      "QueryType": "SELECT",
      "Original": "select col, count(*) from user group by col limit 10",
      "Instructions": {
        "OperatorType": "Limit",
        "Count": "INT64(10)",
        "Inputs": [
          {
            "OperatorType": "Aggregate",
            "Variant": "Ordered",
            "Aggregates": "sum_count_star(1) AS count(*)",
            "GroupBy": "0",
            "Inputs": [
              {
                "OperatorType": "Route",
                "Variant": "Scatter",
                "Keyspace": {
                  "Name": "user",
                  "Sharded": true
                },
                "FieldQuery": "select col, count(*) from `user` where 1 != 1 group by col",
                "OrderBy": "0 ASC",
                "Query": "select col, count(*) from `user` group by col order by col asc",
                "Table": "`user`"
              }
            ]
          }
        ]
      },
      "TablesUsed": [
        "user.user"
      ]
    }
  },
  {
    "comment": "Group by with collate operator",
    "query": "select user.col1 as a from user where user.id = 5 group by a collate utf8_general_ci",
    "plan": {
      "QueryType": "SELECT",
      "Original": "select user.col1 as a from user where user.id = 5 group by a collate utf8_general_ci",
      "Instructions": {
        "OperatorType": "Route",
        "Variant": "EqualUnique",
        "Keyspace": {
          "Name": "user",
          "Sharded": true
        },
        "FieldQuery": "select `user`.col1 as a from `user` where 1 != 1 group by a collate utf8_general_ci",
        "Query": "select `user`.col1 as a from `user` where `user`.id = 5 group by a collate utf8_general_ci",
        "Table": "`user`",
        "Values": [
          "INT64(5)"
        ],
        "Vindex": "user_index"
      },
      "TablesUsed": [
        "user.user"
      ]
    }
  },
  {
    "comment": "routing rules for aggregates",
    "query": "select id, count(*) from route2 group by id",
    "plan": {
      "QueryType": "SELECT",
      "Original": "select id, count(*) from route2 group by id",
      "Instructions": {
        "OperatorType": "Route",
        "Variant": "Unsharded",
        "Keyspace": {
          "Name": "main",
          "Sharded": false
        },
        "FieldQuery": "select id, count(*) from unsharded as route2 where 1 != 1 group by id",
        "Query": "select id, count(*) from unsharded as route2 group by id",
        "Table": "unsharded"
      },
      "TablesUsed": [
        "main.unsharded"
      ]
    }
  },
  {
    "comment": "order by on a reference table",
    "query": "select col from ref order by col",
    "plan": {
      "QueryType": "SELECT",
      "Original": "select col from ref order by col",
      "Instructions": {
        "OperatorType": "Route",
        "Variant": "Reference",
        "Keyspace": {
          "Name": "user",
          "Sharded": true
        },
        "FieldQuery": "select col from ref where 1 != 1",
        "Query": "select col from ref order by col asc",
        "Table": "ref"
      },
      "TablesUsed": [
        "user.ref"
      ]
    }
  },
  {
    "comment": "distinct and aggregate functions missing group by",
    "query": "select distinct a, count(*) from user",
    "plan": {
      "QueryType": "SELECT",
      "Original": "select distinct a, count(*) from user",
      "Instructions": {
        "OperatorType": "Aggregate",
        "Variant": "Scalar",
        "Aggregates": "any_value(0) AS a, sum_count_star(1) AS count(*)",
        "Inputs": [
          {
            "OperatorType": "Route",
            "Variant": "Scatter",
            "Keyspace": {
              "Name": "user",
              "Sharded": true
            },
            "FieldQuery": "select a, count(*) from `user` where 1 != 1",
            "Query": "select a, count(*) from `user`",
            "Table": "`user`"
          }
        ]
      },
      "TablesUsed": [
        "user.user"
      ]
    }
  },
  {
    "comment": "distinct and aggregate functions",
    "query": "select distinct a, count(*) from user group by a",
    "plan": {
      "QueryType": "SELECT",
      "Original": "select distinct a, count(*) from user group by a",
      "Instructions": {
        "OperatorType": "Aggregate",
        "Variant": "Ordered",
        "Aggregates": "sum_count_star(1) AS count(*)",
        "GroupBy": "(0|2)",
        "ResultColumns": 2,
        "Inputs": [
          {
            "OperatorType": "Route",
            "Variant": "Scatter",
            "Keyspace": {
              "Name": "user",
              "Sharded": true
            },
            "FieldQuery": "select a, count(*), weight_string(a) from `user` where 1 != 1 group by a, weight_string(a)",
            "OrderBy": "(0|2) ASC",
            "Query": "select a, count(*), weight_string(a) from `user` group by a, weight_string(a) order by a asc",
            "Table": "`user`"
          }
        ]
      },
      "TablesUsed": [
        "user.user"
      ]
    }
  },
  {
    "comment": "Group by invalid column number (code is duplicated from symab).",
    "query": "select id from user group by 1.1",
    "plan": {
      "QueryType": "SELECT",
      "Original": "select id from user group by 1.1",
      "Instructions": {
        "OperatorType": "Aggregate",
        "Variant": "Ordered",
        "Aggregates": "any_value(0) AS id",
        "GroupBy": "1",
        "ResultColumns": 1,
        "Inputs": [
          {
            "OperatorType": "Route",
            "Variant": "Scatter",
            "Keyspace": {
              "Name": "user",
              "Sharded": true
            },
            "FieldQuery": "select id, 1.1 from `user` where 1 != 1 group by 1.1",
            "OrderBy": "1 ASC",
            "Query": "select id, 1.1 from `user` group by 1.1 order by 1.1 asc",
            "Table": "`user`"
          }
        ]
      },
      "TablesUsed": [
        "user.user"
      ]
    }
  },
  {
    "comment": "Group by out of range column number (code is duplicated from symab).",
    "query": "select id from user group by 2",
    "plan": "Unknown column '2' in 'group statement'"
  },
  {
    "comment": "here it is safe to remove the order by on the derived table since it will not influence the output of the count(*)",
    "query": "select count(*) from (select user.col, user_extra.extra from user join user_extra on user.id = user_extra.user_id order by user_extra.extra) a",
    "plan": {
      "QueryType": "SELECT",
      "Original": "select count(*) from (select user.col, user_extra.extra from user join user_extra on user.id = user_extra.user_id order by user_extra.extra) a",
      "Instructions": {
        "OperatorType": "Aggregate",
        "Variant": "Scalar",
        "Aggregates": "sum_count_star(0) AS count(*)",
        "Inputs": [
          {
            "OperatorType": "Route",
            "Variant": "Scatter",
            "Keyspace": {
              "Name": "user",
              "Sharded": true
            },
            "FieldQuery": "select count(*) from (select `user`.col, user_extra.extra from `user`, user_extra where 1 != 1) as a where 1 != 1",
            "Query": "select count(*) from (select `user`.col, user_extra.extra from `user`, user_extra where `user`.id = user_extra.user_id) as a",
            "Table": "`user`, user_extra"
          }
        ]
      },
      "TablesUsed": [
        "user.user",
        "user.user_extra"
      ]
    }
  },
  {
    "comment": "order by inside derived tables can be ignored",
    "query": "select col from (select user.col, user_extra.extra from user join user_extra on user.id = user_extra.user_id order by user_extra.extra) a",
    "plan": {
      "QueryType": "SELECT",
      "Original": "select col from (select user.col, user_extra.extra from user join user_extra on user.id = user_extra.user_id order by user_extra.extra) a",
      "Instructions": {
        "OperatorType": "Route",
        "Variant": "Scatter",
        "Keyspace": {
          "Name": "user",
          "Sharded": true
        },
        "FieldQuery": "select col from (select `user`.col, user_extra.extra from `user`, user_extra where 1 != 1) as a where 1 != 1",
        "Query": "select col from (select `user`.col, user_extra.extra from `user`, user_extra where `user`.id = user_extra.user_id) as a",
        "Table": "`user`, user_extra"
      },
      "TablesUsed": [
        "user.user",
        "user.user_extra"
      ]
    }
  },
  {
    "comment": "here we keep the order since the column is visible on the outside, and used by the orderedAggregate",
    "query": "select col, count(*) from (select user.col, user_extra.extra from user join user_extra on user.id = user_extra.user_id order by user_extra.extra) a group by col",
    "plan": {
      "QueryType": "SELECT",
      "Original": "select col, count(*) from (select user.col, user_extra.extra from user join user_extra on user.id = user_extra.user_id order by user_extra.extra) a group by col",
      "Instructions": {
        "OperatorType": "Aggregate",
        "Variant": "Ordered",
        "Aggregates": "sum_count_star(1) AS count(*)",
        "GroupBy": "0",
        "Inputs": [
          {
            "OperatorType": "Route",
            "Variant": "Scatter",
            "Keyspace": {
              "Name": "user",
              "Sharded": true
            },
            "FieldQuery": "select col, count(*) from (select `user`.col, user_extra.extra from `user`, user_extra where 1 != 1) as a where 1 != 1 group by col",
            "OrderBy": "0 ASC",
            "Query": "select col, count(*) from (select `user`.col, user_extra.extra from `user`, user_extra where `user`.id = user_extra.user_id) as a group by col order by col asc",
            "Table": "`user`, user_extra"
          }
        ]
      },
      "TablesUsed": [
        "user.user",
        "user.user_extra"
      ]
    }
  },
  {
    "comment": "optimize group by when using distinct with no aggregation",
    "query": "select distinct col1, col2 from user group by col1, col2",
    "plan": {
      "QueryType": "SELECT",
      "Original": "select distinct col1, col2 from user group by col1, col2",
      "Instructions": {
        "OperatorType": "Distinct",
        "Collations": [
          "(0:2)",
          "(1:3)"
        ],
        "ResultColumns": 2,
        "Inputs": [
          {
            "OperatorType": "Route",
            "Variant": "Scatter",
            "Keyspace": {
              "Name": "user",
              "Sharded": true
            },
            "FieldQuery": "select col1, col2, weight_string(col1), weight_string(col2) from `user` where 1 != 1",
            "Query": "select distinct col1, col2, weight_string(col1), weight_string(col2) from `user`",
            "Table": "`user`"
          }
        ]
      },
      "TablesUsed": [
        "user.user"
      ]
    }
  },
  {
    "comment": "do not use distinct when using only aggregates and no group by",
    "query": "select distinct count(*) from user",
    "plan": {
      "QueryType": "SELECT",
      "Original": "select distinct count(*) from user",
      "Instructions": {
        "OperatorType": "Aggregate",
        "Variant": "Scalar",
        "Aggregates": "sum_count_star(0) AS count(*)",
        "Inputs": [
          {
            "OperatorType": "Route",
            "Variant": "Scatter",
            "Keyspace": {
              "Name": "user",
              "Sharded": true
            },
            "FieldQuery": "select count(*) from `user` where 1 != 1",
            "Query": "select count(*) from `user`",
            "Table": "`user`"
          }
        ]
      },
      "TablesUsed": [
        "user.user"
      ]
    }
  },
  {
    "comment": "Grouping on join",
    "query": "select user.a from user join user_extra group by user.a",
    "plan": {
      "QueryType": "SELECT",
      "Original": "select user.a from user join user_extra group by user.a",
      "Instructions": {
        "OperatorType": "Aggregate",
        "Variant": "Ordered",
        "GroupBy": "(0|1)",
        "ResultColumns": 1,
        "Inputs": [
          {
            "OperatorType": "Join",
            "Variant": "Join",
            "JoinColumnIndexes": "L:0,L:1",
            "TableName": "`user`_user_extra",
            "Inputs": [
              {
                "OperatorType": "Route",
                "Variant": "Scatter",
                "Keyspace": {
                  "Name": "user",
                  "Sharded": true
                },
                "FieldQuery": "select `user`.a, weight_string(`user`.a) from `user` where 1 != 1 group by `user`.a, weight_string(`user`.a)",
                "OrderBy": "(0|1) ASC",
                "Query": "select `user`.a, weight_string(`user`.a) from `user` group by `user`.a, weight_string(`user`.a) order by `user`.a asc",
                "Table": "`user`"
              },
              {
                "OperatorType": "Route",
                "Variant": "Scatter",
                "Keyspace": {
                  "Name": "user",
                  "Sharded": true
                },
                "FieldQuery": "select 1 from user_extra where 1 != 1 group by .0",
                "Query": "select 1 from user_extra group by .0",
                "Table": "user_extra"
              }
            ]
          }
        ]
      },
      "TablesUsed": [
        "user.user",
        "user.user_extra"
      ]
    }
  },
  {
    "comment": "multiple distinct functions with grouping.",
    "query": "select col1, count(distinct col2), sum(distinct col2) from user group by col1",
    "plan": {
      "QueryType": "SELECT",
      "Original": "select col1, count(distinct col2), sum(distinct col2) from user group by col1",
      "Instructions": {
        "OperatorType": "Aggregate",
        "Variant": "Ordered",
        "Aggregates": "count_distinct(1|4) AS count(distinct col2), sum_distinct(2|4) AS sum(distinct col2)",
        "GroupBy": "(0|3)",
        "ResultColumns": 3,
        "Inputs": [
          {
            "OperatorType": "Route",
            "Variant": "Scatter",
            "Keyspace": {
              "Name": "user",
              "Sharded": true
            },
            "FieldQuery": "select col1, col2, col2, weight_string(col1), weight_string(col2) from `user` where 1 != 1 group by col1, col2, weight_string(col1), weight_string(col2)",
            "OrderBy": "(0|3) ASC, (1|4) ASC",
            "Query": "select col1, col2, col2, weight_string(col1), weight_string(col2) from `user` group by col1, col2, weight_string(col1), weight_string(col2) order by col1 asc, col2 asc",
            "Table": "`user`"
          }
        ]
      },
      "TablesUsed": [
        "user.user"
      ]
    }
  },
  {
    "comment": "aggregate query with order by aggregate column along with NULL",
    "query": "select col, count(*) k from user group by col order by null, k",
    "plan": {
      "QueryType": "SELECT",
      "Original": "select col, count(*) k from user group by col order by null, k",
      "Instructions": {
        "OperatorType": "Sort",
        "Variant": "Memory",
        "OrderBy": "1 ASC",
        "Inputs": [
          {
            "OperatorType": "Aggregate",
            "Variant": "Ordered",
            "Aggregates": "sum_count_star(1) AS k",
            "GroupBy": "0",
            "Inputs": [
              {
                "OperatorType": "Route",
                "Variant": "Scatter",
                "Keyspace": {
                  "Name": "user",
                  "Sharded": true
                },
                "FieldQuery": "select col, count(*) as k from `user` where 1 != 1 group by col",
                "OrderBy": "0 ASC",
                "Query": "select col, count(*) as k from `user` group by col order by col asc",
                "Table": "`user`"
              }
            ]
          }
        ]
      },
      "TablesUsed": [
        "user.user"
      ]
    }
  },
  {
    "comment": "aggregate query with order by NULL",
    "query": "select col, count(*) k from user group by col order by null",
    "plan": {
      "QueryType": "SELECT",
      "Original": "select col, count(*) k from user group by col order by null",
      "Instructions": {
        "OperatorType": "Aggregate",
        "Variant": "Ordered",
        "Aggregates": "sum_count_star(1) AS k",
        "GroupBy": "0",
        "Inputs": [
          {
            "OperatorType": "Route",
            "Variant": "Scatter",
            "Keyspace": {
              "Name": "user",
              "Sharded": true
            },
            "FieldQuery": "select col, count(*) as k from `user` where 1 != 1 group by col",
            "OrderBy": "0 ASC",
            "Query": "select col, count(*) as k from `user` group by col order by col asc",
            "Table": "`user`"
          }
        ]
      },
      "TablesUsed": [
        "user.user"
      ]
    }
  },
  {
    "comment": "join query on sharding key with group by a unique vindex with having clause.",
    "query": "select user.id, count(*) c from user, user_extra where user.id = user_extra.user_id group by user.id having max(user.col) > 10",
    "plan": {
      "QueryType": "SELECT",
      "Original": "select user.id, count(*) c from user, user_extra where user.id = user_extra.user_id group by user.id having max(user.col) > 10",
      "Instructions": {
        "OperatorType": "Route",
        "Variant": "Scatter",
        "Keyspace": {
          "Name": "user",
          "Sharded": true
        },
        "FieldQuery": "select `user`.id, count(*) as c from `user`, user_extra where 1 != 1 group by `user`.id",
        "Query": "select `user`.id, count(*) as c from `user`, user_extra where `user`.id = user_extra.user_id group by `user`.id having max(`user`.col) > 10",
        "Table": "`user`, user_extra"
      },
      "TablesUsed": [
        "user.user",
        "user.user_extra"
      ]
    }
  },
  {
    "comment": "correlated subquery on sharding key with group by a unique vindex with having clause.",
    "query": "select count(*) from user where exists (select 1 from user_extra where user_id = user.id group by user_id having max(col) > 10)",
    "plan": {
      "QueryType": "SELECT",
      "Original": "select count(*) from user where exists (select 1 from user_extra where user_id = user.id group by user_id having max(col) > 10)",
      "Instructions": {
        "OperatorType": "Aggregate",
        "Variant": "Scalar",
        "Aggregates": "sum_count_star(0) AS count(*)",
        "Inputs": [
          {
            "OperatorType": "Route",
            "Variant": "Scatter",
            "Keyspace": {
              "Name": "user",
              "Sharded": true
            },
            "FieldQuery": "select count(*) from `user` where 1 != 1",
            "Query": "select count(*) from `user` where exists (select 1 from user_extra where user_id = `user`.id group by user_id having max(col) > 10)",
            "Table": "`user`"
          }
        ]
      },
      "TablesUsed": [
        "user.user",
        "user.user_extra"
      ]
    }
  },
  {
    "comment": "aggregation filtering by having on a route",
    "query": "select id from user group by id having count(id) = 10",
    "plan": {
      "QueryType": "SELECT",
      "Original": "select id from user group by id having count(id) = 10",
      "Instructions": {
        "OperatorType": "Route",
        "Variant": "Scatter",
        "Keyspace": {
          "Name": "user",
          "Sharded": true
        },
        "FieldQuery": "select id from `user` where 1 != 1 group by id",
        "Query": "select id from `user` group by id having count(id) = 10",
        "Table": "`user`"
      },
      "TablesUsed": [
        "user.user"
      ]
    }
  },
  {
    "comment": "weight_string addition to group by",
    "query": "select lower(textcol1) as v, count(*) from user group by v",
    "plan": {
      "QueryType": "SELECT",
      "Original": "select lower(textcol1) as v, count(*) from user group by v",
      "Instructions": {
        "OperatorType": "Aggregate",
        "Variant": "Ordered",
        "Aggregates": "sum_count_star(1) AS count(*)",
        "GroupBy": "(0|2)",
        "ResultColumns": 2,
        "Inputs": [
          {
            "OperatorType": "Route",
            "Variant": "Scatter",
            "Keyspace": {
              "Name": "user",
              "Sharded": true
            },
            "FieldQuery": "select lower(textcol1) as v, count(*), weight_string(lower(textcol1)) from `user` where 1 != 1 group by v, weight_string(lower(textcol1))",
            "OrderBy": "(0|2) ASC",
            "Query": "select lower(textcol1) as v, count(*), weight_string(lower(textcol1)) from `user` group by v, weight_string(lower(textcol1)) order by v asc",
            "Table": "`user`"
          }
        ]
      },
      "TablesUsed": [
        "user.user"
      ]
    }
  },
  {
    "comment": "weight_string addition to group by when also there in order by",
    "query": "select char_length(texcol1) as a, count(*) from user group by a order by a",
    "plan": {
      "QueryType": "SELECT",
      "Original": "select char_length(texcol1) as a, count(*) from user group by a order by a",
      "Instructions": {
        "OperatorType": "Aggregate",
        "Variant": "Ordered",
        "Aggregates": "sum_count_star(1) AS count(*)",
        "GroupBy": "(0|2)",
        "ResultColumns": 2,
        "Inputs": [
          {
            "OperatorType": "Route",
            "Variant": "Scatter",
            "Keyspace": {
              "Name": "user",
              "Sharded": true
            },
            "FieldQuery": "select char_length(texcol1) as a, count(*), weight_string(char_length(texcol1)) from `user` where 1 != 1 group by a, weight_string(char_length(texcol1))",
            "OrderBy": "(0|2) ASC",
            "Query": "select char_length(texcol1) as a, count(*), weight_string(char_length(texcol1)) from `user` group by a, weight_string(char_length(texcol1)) order by a asc",
            "Table": "`user`"
          }
        ]
      },
      "TablesUsed": [
        "user.user"
      ]
    }
  },
  {
    "comment": "order by inside and outside parenthesis select",
    "query": "(select id from user order by 1 desc) order by 1 asc limit 2",
    "plan": {
      "QueryType": "SELECT",
      "Original": "(select id from user order by 1 desc) order by 1 asc limit 2",
      "Instructions": {
        "OperatorType": "Limit",
        "Count": "INT64(2)",
        "Inputs": [
          {
            "OperatorType": "Route",
            "Variant": "Scatter",
            "Keyspace": {
              "Name": "user",
              "Sharded": true
            },
            "FieldQuery": "select id, weight_string(id) from `user` where 1 != 1",
            "OrderBy": "(0|1) ASC",
            "Query": "select id, weight_string(id) from `user` order by id asc limit :__upper_limit",
            "ResultColumns": 1,
            "Table": "`user`"
          }
        ]
      },
      "TablesUsed": [
        "user.user"
      ]
    }
  },
  {
    "comment": "correlated subquery in exists clause with an ordering",
    "query": "select col, id from user where exists(select user_id from user_extra where user_id = 3 and user_id < user.id) order by id",
    "plan": {
      "QueryType": "SELECT",
      "Original": "select col, id from user where exists(select user_id from user_extra where user_id = 3 and user_id < user.id) order by id",
      "Instructions": {
        "OperatorType": "SemiJoin",
        "JoinVars": {
          "user_id": 1
        },
        "TableName": "`user`_user_extra",
        "Inputs": [
          {
            "InputName": "Outer",
            "OperatorType": "Route",
            "Variant": "Scatter",
            "Keyspace": {
              "Name": "user",
              "Sharded": true
            },
            "FieldQuery": "select col, id, weight_string(id) from `user` where 1 != 1",
            "OrderBy": "(1|2) ASC",
            "Query": "select col, id, weight_string(id) from `user` order by id asc",
            "ResultColumns": 2,
            "Table": "`user`"
          },
          {
            "InputName": "SubQuery",
            "OperatorType": "Route",
            "Variant": "EqualUnique",
            "Keyspace": {
              "Name": "user",
              "Sharded": true
            },
            "FieldQuery": "select 1 from user_extra where 1 != 1",
            "Query": "select 1 from user_extra where user_id = 3 and user_id < :user_id",
            "Table": "user_extra",
            "Values": [
              "INT64(3)"
            ],
            "Vindex": "user_index"
          }
        ]
      },
      "TablesUsed": [
        "user.user",
        "user.user_extra"
      ]
    }
  },
  {
    "comment": "Column and Literal equality filter on scatter aggregates",
    "query": "select count(*) a from user having a = 10",
    "plan": {
      "QueryType": "SELECT",
      "Original": "select count(*) a from user having a = 10",
      "Instructions": {
        "OperatorType": "Filter",
        "Predicate": "count(*) = 10",
        "Inputs": [
          {
            "OperatorType": "Aggregate",
            "Variant": "Scalar",
            "Aggregates": "sum_count_star(0) AS a",
            "Inputs": [
              {
                "OperatorType": "Route",
                "Variant": "Scatter",
                "Keyspace": {
                  "Name": "user",
                  "Sharded": true
                },
                "FieldQuery": "select count(*) as a from `user` where 1 != 1",
                "Query": "select count(*) as a from `user`",
                "Table": "`user`"
              }
            ]
          }
        ]
      },
      "TablesUsed": [
        "user.user"
      ]
    }
  },
  {
    "comment": "Equality filtering with column and string literal on scatter aggregates",
    "query": "select count(*) a from user having a = '1'",
    "plan": {
      "QueryType": "SELECT",
      "Original": "select count(*) a from user having a = '1'",
      "Instructions": {
        "OperatorType": "Filter",
        "Predicate": "count(*) = '1'",
        "Inputs": [
          {
            "OperatorType": "Aggregate",
            "Variant": "Scalar",
            "Aggregates": "sum_count_star(0) AS a",
            "Inputs": [
              {
                "OperatorType": "Route",
                "Variant": "Scatter",
                "Keyspace": {
                  "Name": "user",
                  "Sharded": true
                },
                "FieldQuery": "select count(*) as a from `user` where 1 != 1",
                "Query": "select count(*) as a from `user`",
                "Table": "`user`"
              }
            ]
          }
        ]
      },
      "TablesUsed": [
        "user.user"
      ]
    }
  },
  {
    "comment": "Column and Literal not equal filter on scatter aggregates",
    "query": "select count(*) a from user having a != 10",
    "plan": {
      "QueryType": "SELECT",
      "Original": "select count(*) a from user having a != 10",
      "Instructions": {
        "OperatorType": "Filter",
        "Predicate": "count(*) != 10",
        "Inputs": [
          {
            "OperatorType": "Aggregate",
            "Variant": "Scalar",
            "Aggregates": "sum_count_star(0) AS a",
            "Inputs": [
              {
                "OperatorType": "Route",
                "Variant": "Scatter",
                "Keyspace": {
                  "Name": "user",
                  "Sharded": true
                },
                "FieldQuery": "select count(*) as a from `user` where 1 != 1",
                "Query": "select count(*) as a from `user`",
                "Table": "`user`"
              }
            ]
          }
        ]
      },
      "TablesUsed": [
        "user.user"
      ]
    }
  },
  {
    "comment": "Not equal filter with column and string literal on scatter aggregates",
    "query": "select count(*) a from user having a != '1'",
    "plan": {
      "QueryType": "SELECT",
      "Original": "select count(*) a from user having a != '1'",
      "Instructions": {
        "OperatorType": "Filter",
        "Predicate": "count(*) != '1'",
        "Inputs": [
          {
            "OperatorType": "Aggregate",
            "Variant": "Scalar",
            "Aggregates": "sum_count_star(0) AS a",
            "Inputs": [
              {
                "OperatorType": "Route",
                "Variant": "Scatter",
                "Keyspace": {
                  "Name": "user",
                  "Sharded": true
                },
                "FieldQuery": "select count(*) as a from `user` where 1 != 1",
                "Query": "select count(*) as a from `user`",
                "Table": "`user`"
              }
            ]
          }
        ]
      },
      "TablesUsed": [
        "user.user"
      ]
    }
  },
  {
    "comment": "Greater than filter on scatter aggregates",
    "query": "select count(*) a from user having a > 10",
    "plan": {
      "QueryType": "SELECT",
      "Original": "select count(*) a from user having a > 10",
      "Instructions": {
        "OperatorType": "Filter",
        "Predicate": "count(*) > 10",
        "Inputs": [
          {
            "OperatorType": "Aggregate",
            "Variant": "Scalar",
            "Aggregates": "sum_count_star(0) AS a",
            "Inputs": [
              {
                "OperatorType": "Route",
                "Variant": "Scatter",
                "Keyspace": {
                  "Name": "user",
                  "Sharded": true
                },
                "FieldQuery": "select count(*) as a from `user` where 1 != 1",
                "Query": "select count(*) as a from `user`",
                "Table": "`user`"
              }
            ]
          }
        ]
      },
      "TablesUsed": [
        "user.user"
      ]
    }
  },
  {
    "comment": "Greater Equal filter on scatter aggregates",
    "query": "select count(*) a from user having a >= 10",
    "plan": {
      "QueryType": "SELECT",
      "Original": "select count(*) a from user having a >= 10",
      "Instructions": {
        "OperatorType": "Filter",
        "Predicate": "count(*) >= 10",
        "Inputs": [
          {
            "OperatorType": "Aggregate",
            "Variant": "Scalar",
            "Aggregates": "sum_count_star(0) AS a",
            "Inputs": [
              {
                "OperatorType": "Route",
                "Variant": "Scatter",
                "Keyspace": {
                  "Name": "user",
                  "Sharded": true
                },
                "FieldQuery": "select count(*) as a from `user` where 1 != 1",
                "Query": "select count(*) as a from `user`",
                "Table": "`user`"
              }
            ]
          }
        ]
      },
      "TablesUsed": [
        "user.user"
      ]
    }
  },
  {
    "comment": "Less than filter on scatter aggregates",
    "query": "select count(*) a from user having a < 10",
    "plan": {
      "QueryType": "SELECT",
      "Original": "select count(*) a from user having a < 10",
      "Instructions": {
        "OperatorType": "Filter",
        "Predicate": "count(*) < 10",
        "Inputs": [
          {
            "OperatorType": "Aggregate",
            "Variant": "Scalar",
            "Aggregates": "sum_count_star(0) AS a",
            "Inputs": [
              {
                "OperatorType": "Route",
                "Variant": "Scatter",
                "Keyspace": {
                  "Name": "user",
                  "Sharded": true
                },
                "FieldQuery": "select count(*) as a from `user` where 1 != 1",
                "Query": "select count(*) as a from `user`",
                "Table": "`user`"
              }
            ]
          }
        ]
      },
      "TablesUsed": [
        "user.user"
      ]
    }
  },
  {
    "comment": "Less Equal filter on scatter aggregates",
    "query": "select count(*) a from user having a <= 10",
    "plan": {
      "QueryType": "SELECT",
      "Original": "select count(*) a from user having a <= 10",
      "Instructions": {
        "OperatorType": "Filter",
        "Predicate": "count(*) <= 10",
        "Inputs": [
          {
            "OperatorType": "Aggregate",
            "Variant": "Scalar",
            "Aggregates": "sum_count_star(0) AS a",
            "Inputs": [
              {
                "OperatorType": "Route",
                "Variant": "Scatter",
                "Keyspace": {
                  "Name": "user",
                  "Sharded": true
                },
                "FieldQuery": "select count(*) as a from `user` where 1 != 1",
                "Query": "select count(*) as a from `user`",
                "Table": "`user`"
              }
            ]
          }
        ]
      },
      "TablesUsed": [
        "user.user"
      ]
    }
  },
  {
    "comment": "Less Equal filter on scatter with grouping",
    "query": "select col, count(*) a from user group by col having a <= 10",
    "plan": {
      "QueryType": "SELECT",
      "Original": "select col, count(*) a from user group by col having a <= 10",
      "Instructions": {
        "OperatorType": "Filter",
        "Predicate": "count(*) <= 10",
        "Inputs": [
          {
            "OperatorType": "Aggregate",
            "Variant": "Ordered",
            "Aggregates": "sum_count_star(1) AS a",
            "GroupBy": "0",
            "Inputs": [
              {
                "OperatorType": "Route",
                "Variant": "Scatter",
                "Keyspace": {
                  "Name": "user",
                  "Sharded": true
                },
                "FieldQuery": "select col, count(*) as a from `user` where 1 != 1 group by col",
                "OrderBy": "0 ASC",
                "Query": "select col, count(*) as a from `user` group by col order by col asc",
                "Table": "`user`"
              }
            ]
          }
        ]
      },
      "TablesUsed": [
        "user.user"
      ]
    }
  },
  {
    "comment": "We should be able to find grouping keys on ordered aggregates",
    "query": "select count(*) as a, val1 from user group by val1 having a = 1.00",
    "plan": {
      "QueryType": "SELECT",
      "Original": "select count(*) as a, val1 from user group by val1 having a = 1.00",
      "Instructions": {
        "OperatorType": "Filter",
        "Predicate": "count(*) = 1.00",
        "ResultColumns": 2,
        "Inputs": [
          {
            "OperatorType": "Aggregate",
            "Variant": "Ordered",
            "Aggregates": "sum_count_star(0) AS a",
            "GroupBy": "(1|2)",
            "Inputs": [
              {
                "OperatorType": "Route",
                "Variant": "Scatter",
                "Keyspace": {
                  "Name": "user",
                  "Sharded": true
                },
                "FieldQuery": "select count(*) as a, val1, weight_string(val1) from `user` where 1 != 1 group by val1, weight_string(val1)",
                "OrderBy": "(1|2) ASC",
                "Query": "select count(*) as a, val1, weight_string(val1) from `user` group by val1, weight_string(val1) order by val1 asc",
                "Table": "`user`"
              }
            ]
          }
        ]
      },
      "TablesUsed": [
        "user.user"
      ]
    }
  },
  {
    "comment": "distinct on text column with collation",
    "query": "select col, count(distinct textcol1) from user group by col",
    "plan": {
      "QueryType": "SELECT",
      "Original": "select col, count(distinct textcol1) from user group by col",
      "Instructions": {
        "OperatorType": "Aggregate",
        "Variant": "Ordered",
        "Aggregates": "count_distinct(1 COLLATE latin1_swedish_ci) AS count(distinct textcol1)",
        "GroupBy": "0",
        "Inputs": [
          {
            "OperatorType": "Route",
            "Variant": "Scatter",
            "Keyspace": {
              "Name": "user",
              "Sharded": true
            },
            "FieldQuery": "select col, textcol1 from `user` where 1 != 1 group by col, textcol1",
            "OrderBy": "0 ASC, 1 ASC COLLATE latin1_swedish_ci",
            "Query": "select col, textcol1 from `user` group by col, textcol1 order by col asc, textcol1 asc",
            "Table": "`user`"
          }
        ]
      },
      "TablesUsed": [
        "user.user"
      ]
    }
  },
  {
    "comment": "aggregation filtering by having on a route with no group by with non-unique vindex filter",
    "query": "select 1 from user having count(id) = 10 and name = 'a'",
    "plan": {
      "QueryType": "SELECT",
      "Original": "select 1 from user having count(id) = 10 and name = 'a'",
      "Instructions": {
        "OperatorType": "Filter",
        "Predicate": "count(id) = 10",
        "ResultColumns": 1,
        "Inputs": [
          {
            "OperatorType": "Aggregate",
            "Variant": "Scalar",
            "Aggregates": "any_value(0) AS 1, sum_count(1) AS count(id)",
            "Inputs": [
              {
                "OperatorType": "VindexLookup",
                "Variant": "Equal",
                "Keyspace": {
                  "Name": "user",
                  "Sharded": true
                },
                "Values": [
                  "VARCHAR(\"a\")"
                ],
                "Vindex": "name_user_map",
                "Inputs": [
                  {
                    "OperatorType": "Route",
                    "Variant": "IN",
                    "Keyspace": {
                      "Name": "user",
                      "Sharded": true
                    },
                    "FieldQuery": "select `name`, keyspace_id from name_user_vdx where 1 != 1",
                    "Query": "select `name`, keyspace_id from name_user_vdx where `name` in ::__vals",
                    "Table": "name_user_vdx",
                    "Values": [
                      "::name"
                    ],
                    "Vindex": "user_index"
                  },
                  {
                    "OperatorType": "Route",
                    "Variant": "ByDestination",
                    "Keyspace": {
                      "Name": "user",
                      "Sharded": true
                    },
                    "FieldQuery": "select 1, count(id) from `user` where 1 != 1",
                    "Query": "select 1, count(id) from `user` where `name` = 'a'",
                    "Table": "`user`"
                  }
                ]
              }
            ]
          }
        ]
      },
      "TablesUsed": [
        "user.user"
      ]
    }
  },
  {
    "comment": "Aggregates and joins",
    "query": "select count(*) from user join user_extra",
    "plan": {
      "QueryType": "SELECT",
      "Original": "select count(*) from user join user_extra",
      "Instructions": {
        "OperatorType": "Aggregate",
        "Variant": "Scalar",
        "Aggregates": "sum_count_star(0) AS count(*)",
        "Inputs": [
          {
            "OperatorType": "Projection",
            "Expressions": [
              "[COLUMN 0] * [COLUMN 1] as count(*)"
            ],
            "Inputs": [
              {
                "OperatorType": "Join",
                "Variant": "Join",
                "JoinColumnIndexes": "L:0,R:0",
                "TableName": "`user`_user_extra",
                "Inputs": [
                  {
                    "OperatorType": "Route",
                    "Variant": "Scatter",
                    "Keyspace": {
                      "Name": "user",
                      "Sharded": true
                    },
                    "FieldQuery": "select count(*) from `user` where 1 != 1",
                    "Query": "select count(*) from `user`",
                    "Table": "`user`"
                  },
                  {
                    "OperatorType": "Route",
                    "Variant": "Scatter",
                    "Keyspace": {
                      "Name": "user",
                      "Sharded": true
                    },
                    "FieldQuery": "select count(*) from user_extra where 1 != 1 group by .0",
                    "Query": "select count(*) from user_extra group by .0",
                    "Table": "user_extra"
                  }
                ]
              }
            ]
          }
        ]
      },
      "TablesUsed": [
        "user.user",
        "user.user_extra"
      ]
    }
  },
  {
    "comment": "aggregation filtering by having on a route with no group by",
    "query": "select 1 from user having count(id) = 10",
    "plan": {
      "QueryType": "SELECT",
      "Original": "select 1 from user having count(id) = 10",
      "Instructions": {
        "OperatorType": "Filter",
        "Predicate": "count(id) = 10",
        "ResultColumns": 1,
        "Inputs": [
          {
            "OperatorType": "Aggregate",
            "Variant": "Scalar",
            "Aggregates": "any_value(0) AS 1, sum_count(1) AS count(id)",
            "Inputs": [
              {
                "OperatorType": "Route",
                "Variant": "Scatter",
                "Keyspace": {
                  "Name": "user",
                  "Sharded": true
                },
                "FieldQuery": "select 1, count(id) from `user` where 1 != 1",
                "Query": "select 1, count(id) from `user`",
                "Table": "`user`"
              }
            ]
          }
        ]
      },
      "TablesUsed": [
        "user.user"
      ]
    }
  },
  {
    "comment": "Aggregate on join",
    "query": "select user.a, count(*) from user join user_extra group by user.a",
    "plan": {
      "QueryType": "SELECT",
      "Original": "select user.a, count(*) from user join user_extra group by user.a",
      "Instructions": {
        "OperatorType": "Aggregate",
        "Variant": "Ordered",
        "Aggregates": "sum_count_star(1) AS count(*)",
        "GroupBy": "(0|2)",
        "ResultColumns": 2,
        "Inputs": [
          {
            "OperatorType": "Projection",
            "Expressions": [
              "[COLUMN 2] as a",
              "[COLUMN 0] * [COLUMN 1] as count(*)",
              "[COLUMN 3] as weight_string(`user`.a)"
            ],
            "Inputs": [
              {
                "OperatorType": "Join",
                "Variant": "Join",
                "JoinColumnIndexes": "L:0,R:0,L:1,L:2",
                "TableName": "`user`_user_extra",
                "Inputs": [
                  {
                    "OperatorType": "Route",
                    "Variant": "Scatter",
                    "Keyspace": {
                      "Name": "user",
                      "Sharded": true
                    },
                    "FieldQuery": "select count(*), `user`.a, weight_string(`user`.a) from `user` where 1 != 1 group by `user`.a, weight_string(`user`.a)",
                    "OrderBy": "(1|2) ASC",
                    "Query": "select count(*), `user`.a, weight_string(`user`.a) from `user` group by `user`.a, weight_string(`user`.a) order by `user`.a asc",
                    "Table": "`user`"
                  },
                  {
                    "OperatorType": "Route",
                    "Variant": "Scatter",
                    "Keyspace": {
                      "Name": "user",
                      "Sharded": true
                    },
                    "FieldQuery": "select count(*) from user_extra where 1 != 1 group by .0",
                    "Query": "select count(*) from user_extra group by .0",
                    "Table": "user_extra"
                  }
                ]
              }
            ]
          }
        ]
      },
      "TablesUsed": [
        "user.user",
        "user.user_extra"
      ]
    }
  },
  {
    "comment": "Aggregate on other table in join",
    "query": "select user.a, count(user_extra.a) from user join user_extra group by user.a",
    "plan": {
      "QueryType": "SELECT",
      "Original": "select user.a, count(user_extra.a) from user join user_extra group by user.a",
      "Instructions": {
        "OperatorType": "Aggregate",
        "Variant": "Ordered",
        "Aggregates": "sum_count(1) AS count(user_extra.a)",
        "GroupBy": "(0|2)",
        "ResultColumns": 2,
        "Inputs": [
          {
            "OperatorType": "Projection",
            "Expressions": [
              "[COLUMN 2] as a",
              "[COLUMN 1] * [COLUMN 0] as count(user_extra.a)",
              "[COLUMN 3] as weight_string(`user`.a)"
            ],
            "Inputs": [
              {
                "OperatorType": "Join",
                "Variant": "Join",
                "JoinColumnIndexes": "R:0,L:0,L:1,L:2",
                "TableName": "`user`_user_extra",
                "Inputs": [
                  {
                    "OperatorType": "Route",
                    "Variant": "Scatter",
                    "Keyspace": {
                      "Name": "user",
                      "Sharded": true
                    },
                    "FieldQuery": "select count(*), `user`.a, weight_string(`user`.a) from `user` where 1 != 1 group by `user`.a, weight_string(`user`.a)",
                    "OrderBy": "(1|2) ASC",
                    "Query": "select count(*), `user`.a, weight_string(`user`.a) from `user` group by `user`.a, weight_string(`user`.a) order by `user`.a asc",
                    "Table": "`user`"
                  },
                  {
                    "OperatorType": "Route",
                    "Variant": "Scatter",
                    "Keyspace": {
                      "Name": "user",
                      "Sharded": true
                    },
                    "FieldQuery": "select count(user_extra.a) from user_extra where 1 != 1 group by .0",
                    "Query": "select count(user_extra.a) from user_extra group by .0",
                    "Table": "user_extra"
                  }
                ]
              }
            ]
          }
        ]
      },
      "TablesUsed": [
        "user.user",
        "user.user_extra"
      ]
    }
  },
  {
    "comment": "aggregation spread out across three routes",
    "query": "select count(u.textcol1), count(ue.foo), us.bar from user u join user_extra ue on u.foo = ue.bar join unsharded us on ue.bar = us.baz group by us.bar",
    "plan": {
      "QueryType": "SELECT",
      "Original": "select count(u.textcol1), count(ue.foo), us.bar from user u join user_extra ue on u.foo = ue.bar join unsharded us on ue.bar = us.baz group by us.bar",
      "Instructions": {
        "OperatorType": "Aggregate",
        "Variant": "Ordered",
        "Aggregates": "sum_count(0) AS count(u.textcol1), sum_count(1) AS count(ue.foo)",
        "GroupBy": "(2|3)",
        "ResultColumns": 3,
        "Inputs": [
          {
            "OperatorType": "Projection",
            "Expressions": [
              "[COLUMN 0] * [COLUMN 1] as count(u.textcol1)",
              "[COLUMN 3] * [COLUMN 2] as count(ue.foo)",
              "[COLUMN 4] as bar",
              "[COLUMN 5] as weight_string(us.bar)"
            ],
            "Inputs": [
              {
                "OperatorType": "Sort",
                "Variant": "Memory",
                "OrderBy": "(4|5) ASC",
                "Inputs": [
                  {
                    "OperatorType": "Join",
                    "Variant": "Join",
                    "JoinColumnIndexes": "L:0,R:0,R:1,L:1,R:2,R:3",
                    "JoinVars": {
                      "u_foo": 2
                    },
                    "TableName": "`user`_user_extra_unsharded",
                    "Inputs": [
                      {
                        "OperatorType": "Route",
                        "Variant": "Scatter",
                        "Keyspace": {
                          "Name": "user",
                          "Sharded": true
                        },
                        "FieldQuery": "select count(u.textcol1), count(*), u.foo from `user` as u where 1 != 1 group by u.foo",
                        "Query": "select count(u.textcol1), count(*), u.foo from `user` as u group by u.foo",
                        "Table": "`user`"
                      },
                      {
                        "OperatorType": "Projection",
                        "Expressions": [
                          "[COLUMN 0] * [COLUMN 1] as count(*)",
                          "[COLUMN 2] * [COLUMN 1] as count(ue.foo)",
                          "[COLUMN 3] as bar",
                          "[COLUMN 4] as weight_string(us.bar)"
                        ],
                        "Inputs": [
                          {
                            "OperatorType": "Join",
                            "Variant": "Join",
                            "JoinColumnIndexes": "L:0,R:0,L:1,R:1,R:2",
                            "JoinVars": {
                              "ue_bar": 2
                            },
                            "TableName": "user_extra_unsharded",
                            "Inputs": [
                              {
                                "OperatorType": "Route",
                                "Variant": "Scatter",
                                "Keyspace": {
                                  "Name": "user",
                                  "Sharded": true
                                },
                                "FieldQuery": "select count(*), count(ue.foo), ue.bar from user_extra as ue where 1 != 1 group by ue.bar",
                                "Query": "select count(*), count(ue.foo), ue.bar from user_extra as ue where ue.bar = :u_foo group by ue.bar",
                                "Table": "user_extra"
                              },
                              {
                                "OperatorType": "Route",
                                "Variant": "Unsharded",
                                "Keyspace": {
                                  "Name": "main",
                                  "Sharded": false
                                },
                                "FieldQuery": "select count(*), us.bar, weight_string(us.bar) from unsharded as us where 1 != 1 group by us.bar, weight_string(us.bar)",
                                "Query": "select count(*), us.bar, weight_string(us.bar) from unsharded as us where us.baz = :ue_bar group by us.bar, weight_string(us.bar)",
                                "Table": "unsharded"
                              }
                            ]
                          }
                        ]
                      }
                    ]
                  }
                ]
              }
            ]
          }
        ]
      },
      "TablesUsed": [
        "main.unsharded",
        "user.user",
        "user.user_extra"
      ]
    }
  },
  {
    "comment": "using two distinct columns - min with distinct vindex, sum with distinct without vindex",
    "query": "select col1, min(distinct id), sum(distinct col3) from user group by col1",
    "plan": {
      "QueryType": "SELECT",
      "Original": "select col1, min(distinct id), sum(distinct col3) from user group by col1",
      "Instructions": {
        "OperatorType": "Aggregate",
        "Variant": "Ordered",
        "Aggregates": "min(1|4) AS min(distinct id), sum_distinct(2|5) AS sum(distinct col3)",
        "GroupBy": "(0|3)",
        "ResultColumns": 3,
        "Inputs": [
          {
            "OperatorType": "Route",
            "Variant": "Scatter",
            "Keyspace": {
              "Name": "user",
              "Sharded": true
            },
            "FieldQuery": "select col1, min(id) as `min(distinct id)`, col3, weight_string(col1), weight_string(id), weight_string(col3) from `user` where 1 != 1 group by col1, col3, weight_string(col1), weight_string(id), weight_string(col3)",
            "OrderBy": "(0|3) ASC, (2|5) ASC",
            "Query": "select col1, min(id) as `min(distinct id)`, col3, weight_string(col1), weight_string(id), weight_string(col3) from `user` group by col1, col3, weight_string(col1), weight_string(id), weight_string(col3) order by col1 asc, col3 asc",
            "Table": "`user`"
          }
        ]
      },
      "TablesUsed": [
        "user.user"
      ]
    }
  },
  {
    "comment": "aggregation on top of semijoin",
    "query": "select count(*) from user where exists (select 0 from user_extra where user.apa = user_extra.bar)",
    "plan": {
      "QueryType": "SELECT",
      "Original": "select count(*) from user where exists (select 0 from user_extra where user.apa = user_extra.bar)",
      "Instructions": {
        "OperatorType": "Aggregate",
        "Variant": "Scalar",
        "Aggregates": "sum_count_star(0) AS count(*)",
        "ResultColumns": 1,
        "Inputs": [
          {
            "OperatorType": "SemiJoin",
            "JoinVars": {
              "user_apa": 1
            },
            "TableName": "`user`_user_extra",
            "Inputs": [
              {
                "OperatorType": "Route",
                "Variant": "Scatter",
                "Keyspace": {
                  "Name": "user",
                  "Sharded": true
                },
<<<<<<< HEAD
                "FieldQuery": "select count(*), `user`.apa from `user` where 1 != 1 group by `user`.apa",
                "Query": "select count(*), `user`.apa from `user` group by `user`.apa",
                "Table": "`user`"
              },
              {
                "OperatorType": "Route",
                "Variant": "Scatter",
                "Keyspace": {
                  "Name": "user",
                  "Sharded": true
                },
                "FieldQuery": "select 1 from user_extra where 1 != 1",
                "Query": "select 1 from user_extra where user_extra.bar = :user_apa",
                "Table": "user_extra"
=======
                "TableName": "`user`_user_extra",
                "Inputs": [
                  {
                    "InputName": "Outer",
                    "OperatorType": "Route",
                    "Variant": "Scatter",
                    "Keyspace": {
                      "Name": "user",
                      "Sharded": true
                    },
                    "FieldQuery": "select `user`.apa, count(*), weight_string(`user`.apa) from `user` where 1 != 1 group by `user`.apa, weight_string(`user`.apa)",
                    "Query": "select `user`.apa, count(*), weight_string(`user`.apa) from `user` group by `user`.apa, weight_string(`user`.apa)",
                    "Table": "`user`"
                  },
                  {
                    "InputName": "SubQuery",
                    "OperatorType": "Route",
                    "Variant": "Scatter",
                    "Keyspace": {
                      "Name": "user",
                      "Sharded": true
                    },
                    "FieldQuery": "select 1 from user_extra where 1 != 1",
                    "Query": "select 1 from user_extra where user_extra.bar = :user_apa",
                    "Table": "user_extra"
                  }
                ]
>>>>>>> 245670f9
              }
            ]
          }
        ]
      },
      "TablesUsed": [
        "user.user",
        "user.user_extra"
      ]
    }
  },
  {
    "comment": "we have to track the order of distinct aggregation expressions",
    "query": "select val2, count(distinct val1), count(*) from user group by val2",
    "plan": {
      "QueryType": "SELECT",
      "Original": "select val2, count(distinct val1), count(*) from user group by val2",
      "Instructions": {
        "OperatorType": "Aggregate",
        "Variant": "Ordered",
        "Aggregates": "count_distinct(1|4) AS count(distinct val1), sum_count_star(2) AS count(*)",
        "GroupBy": "(0|3)",
        "ResultColumns": 3,
        "Inputs": [
          {
            "OperatorType": "Route",
            "Variant": "Scatter",
            "Keyspace": {
              "Name": "user",
              "Sharded": true
            },
            "FieldQuery": "select val2, val1, count(*), weight_string(val2), weight_string(val1) from `user` where 1 != 1 group by val2, val1, weight_string(val2), weight_string(val1)",
            "OrderBy": "(0|3) ASC, (1|4) ASC",
            "Query": "select val2, val1, count(*), weight_string(val2), weight_string(val1) from `user` group by val2, val1, weight_string(val2), weight_string(val1) order by val2 asc, val1 asc",
            "Table": "`user`"
          }
        ]
      },
      "TablesUsed": [
        "user.user"
      ]
    }
  },
  {
    "comment": "group by column alias",
    "query": "select ascii(val1) as a, count(*) from user group by a",
    "plan": {
      "QueryType": "SELECT",
      "Original": "select ascii(val1) as a, count(*) from user group by a",
      "Instructions": {
        "OperatorType": "Aggregate",
        "Variant": "Ordered",
        "Aggregates": "sum_count_star(1) AS count(*)",
        "GroupBy": "(0|2)",
        "ResultColumns": 2,
        "Inputs": [
          {
            "OperatorType": "Route",
            "Variant": "Scatter",
            "Keyspace": {
              "Name": "user",
              "Sharded": true
            },
            "FieldQuery": "select ascii(val1) as a, count(*), weight_string(ascii(val1)) from `user` where 1 != 1 group by a, weight_string(ascii(val1))",
            "OrderBy": "(0|2) ASC",
            "Query": "select ascii(val1) as a, count(*), weight_string(ascii(val1)) from `user` group by a, weight_string(ascii(val1)) order by a asc",
            "Table": "`user`"
          }
        ]
      },
      "TablesUsed": [
        "user.user"
      ]
    }
  },
  {
    "comment": "multiple distinct aggregations on the same column is allowed",
    "query": "select tcol1, count(distinct tcol2), sum(distinct tcol2) from user group by tcol1",
    "plan": {
      "QueryType": "SELECT",
      "Original": "select tcol1, count(distinct tcol2), sum(distinct tcol2) from user group by tcol1",
      "Instructions": {
        "OperatorType": "Aggregate",
        "Variant": "Ordered",
        "Aggregates": "count_distinct(1|4) AS count(distinct tcol2), sum_distinct(2|4) AS sum(distinct tcol2)",
        "GroupBy": "(0|3)",
        "ResultColumns": 3,
        "Inputs": [
          {
            "OperatorType": "Route",
            "Variant": "Scatter",
            "Keyspace": {
              "Name": "user",
              "Sharded": true
            },
            "FieldQuery": "select tcol1, tcol2, tcol2, weight_string(tcol1), weight_string(tcol2) from `user` where 1 != 1 group by tcol1, tcol2, weight_string(tcol1), weight_string(tcol2)",
            "OrderBy": "(0|3) ASC, (1|4) ASC",
            "Query": "select tcol1, tcol2, tcol2, weight_string(tcol1), weight_string(tcol2) from `user` group by tcol1, tcol2, weight_string(tcol1), weight_string(tcol2) order by tcol1 asc, tcol2 asc",
            "Table": "`user`"
          }
        ]
      },
      "TablesUsed": [
        "user.user"
      ]
    }
  },
  {
    "comment": "multiple distinct aggregations on the same column in different positions",
    "query": "select count(distinct tcol2), tcol1, count(*), sum(distinct tcol2) from user group by tcol1",
    "plan": {
      "QueryType": "SELECT",
      "Original": "select count(distinct tcol2), tcol1, count(*), sum(distinct tcol2) from user group by tcol1",
      "Instructions": {
        "OperatorType": "Aggregate",
        "Variant": "Ordered",
        "Aggregates": "count_distinct(0|5) AS count(distinct tcol2), sum_count_star(2) AS count(*), sum_distinct(3|5) AS sum(distinct tcol2)",
        "GroupBy": "(1|4)",
        "ResultColumns": 4,
        "Inputs": [
          {
            "OperatorType": "Route",
            "Variant": "Scatter",
            "Keyspace": {
              "Name": "user",
              "Sharded": true
            },
            "FieldQuery": "select tcol2, tcol1, count(*), tcol2, weight_string(tcol1), weight_string(tcol2) from `user` where 1 != 1 group by tcol1, tcol2, weight_string(tcol1), weight_string(tcol2)",
            "OrderBy": "(1|4) ASC, (0|5) ASC",
            "Query": "select tcol2, tcol1, count(*), tcol2, weight_string(tcol1), weight_string(tcol2) from `user` group by tcol1, tcol2, weight_string(tcol1), weight_string(tcol2) order by tcol1 asc, tcol2 asc",
            "Table": "`user`"
          }
        ]
      },
      "TablesUsed": [
        "user.user"
      ]
    }
  },
  {
    "comment": "distinct aggregation will 3 table join query",
    "query": "select u.textcol1, count(distinct u.val2) from user u join user u2 on u.val2 = u2.id join music m on u2.val2 = m.id group by u.textcol1",
    "plan": {
      "QueryType": "SELECT",
      "Original": "select u.textcol1, count(distinct u.val2) from user u join user u2 on u.val2 = u2.id join music m on u2.val2 = m.id group by u.textcol1",
      "Instructions": {
        "OperatorType": "Aggregate",
        "Variant": "Ordered",
        "Aggregates": "count_distinct(1|2) AS count(distinct u.val2)",
        "GroupBy": "0 COLLATE latin1_swedish_ci",
        "ResultColumns": 2,
        "Inputs": [
          {
            "OperatorType": "Join",
            "Variant": "Join",
            "JoinColumnIndexes": "L:0,L:1,L:2",
            "JoinVars": {
              "u2_val2": 3
            },
            "TableName": "`user`_`user`_music",
            "Inputs": [
              {
                "OperatorType": "Join",
                "Variant": "Join",
                "JoinColumnIndexes": "L:0,L:1,L:2,R:0",
                "JoinVars": {
                  "u_val2": 1
                },
                "TableName": "`user`_`user`",
                "Inputs": [
                  {
                    "OperatorType": "Route",
                    "Variant": "Scatter",
                    "Keyspace": {
                      "Name": "user",
                      "Sharded": true
                    },
                    "FieldQuery": "select u.textcol1, u.val2, weight_string(u.val2) from `user` as u where 1 != 1",
                    "OrderBy": "0 ASC COLLATE latin1_swedish_ci, (1|2) ASC",
                    "Query": "select u.textcol1, u.val2, weight_string(u.val2) from `user` as u order by u.textcol1 asc, u.val2 asc",
                    "Table": "`user`"
                  },
                  {
                    "OperatorType": "Route",
                    "Variant": "EqualUnique",
                    "Keyspace": {
                      "Name": "user",
                      "Sharded": true
                    },
                    "FieldQuery": "select u2.val2 from `user` as u2 where 1 != 1",
                    "Query": "select u2.val2 from `user` as u2 where u2.id = :u_val2",
                    "Table": "`user`",
                    "Values": [
                      ":u_val2"
                    ],
                    "Vindex": "user_index"
                  }
                ]
              },
              {
                "OperatorType": "Route",
                "Variant": "EqualUnique",
                "Keyspace": {
                  "Name": "user",
                  "Sharded": true
                },
                "FieldQuery": "select 1 from music as m where 1 != 1",
                "Query": "select 1 from music as m where m.id = :u2_val2",
                "Table": "music",
                "Values": [
                  ":u2_val2"
                ],
                "Vindex": "music_user_map"
              }
            ]
          }
        ]
      },
      "TablesUsed": [
        "user.music",
        "user.user"
      ]
    }
  },
  {
    "comment": "group_concat on single shards",
    "query": "select group_concat(user_id order by name), id from user group by id",
    "plan": {
      "QueryType": "SELECT",
      "Original": "select group_concat(user_id order by name), id from user group by id",
      "Instructions": {
        "OperatorType": "Route",
        "Variant": "Scatter",
        "Keyspace": {
          "Name": "user",
          "Sharded": true
        },
        "FieldQuery": "select group_concat(user_id order by `name` asc), id from `user` where 1 != 1 group by id",
        "Query": "select group_concat(user_id order by `name` asc), id from `user` group by id",
        "Table": "`user`"
      },
      "TablesUsed": [
        "user.user"
      ]
    }
  },
  {
    "comment": "select count(distinct user_id, name) from unsharded",
    "query": "select count(distinct user_id, name) from unsharded",
    "plan": {
      "QueryType": "SELECT",
      "Original": "select count(distinct user_id, name) from unsharded",
      "Instructions": {
        "OperatorType": "Route",
        "Variant": "Unsharded",
        "Keyspace": {
          "Name": "main",
          "Sharded": false
        },
        "FieldQuery": "select count(distinct user_id, `name`) from unsharded where 1 != 1",
        "Query": "select count(distinct user_id, `name`) from unsharded",
        "Table": "unsharded"
      },
      "TablesUsed": [
        "main.unsharded"
      ]
    }
  },
  {
    "comment": "select count(distinct user_id, name) from user",
    "query": "select count(distinct user_id, name) from user",
    "plan": "VT03001: aggregate functions take a single argument 'count(distinct user_id, `name`)'"
  },
  {
    "comment": "select sum(col) from (select user.col as col, 32 from user join user_extra) t",
    "query": "select sum(col) from (select user.col as col, 32 from user join user_extra) t",
    "plan": {
      "QueryType": "SELECT",
      "Original": "select sum(col) from (select user.col as col, 32 from user join user_extra) t",
      "Instructions": {
        "OperatorType": "Aggregate",
        "Variant": "Scalar",
        "Aggregates": "sum(0) AS sum(col)",
        "Inputs": [
          {
            "OperatorType": "Projection",
            "Expressions": [
              "[COLUMN 0] * [COLUMN 1] as sum(col)"
            ],
            "Inputs": [
              {
                "OperatorType": "Join",
                "Variant": "Join",
                "JoinColumnIndexes": "L:0,R:0",
                "TableName": "`user`_user_extra",
                "Inputs": [
                  {
                    "OperatorType": "Route",
                    "Variant": "Scatter",
                    "Keyspace": {
                      "Name": "user",
                      "Sharded": true
                    },
                    "FieldQuery": "select sum(col), 32 from (select `user`.col as col, 32 from `user` where 1 != 1) as t where 1 != 1",
                    "Query": "select sum(col), 32 from (select `user`.col as col, 32 from `user`) as t",
                    "Table": "`user`"
                  },
                  {
                    "OperatorType": "Route",
                    "Variant": "Scatter",
                    "Keyspace": {
                      "Name": "user",
                      "Sharded": true
                    },
                    "FieldQuery": "select count(*) from user_extra where 1 != 1 group by .0",
                    "Query": "select count(*) from user_extra group by .0",
                    "Table": "user_extra"
                  }
                ]
              }
            ]
          }
        ]
      },
      "TablesUsed": [
        "user.user",
        "user.user_extra"
      ]
    }
  },
  {
    "comment": "find aggregation expression and use column offset in filter",
    "query": "select foo, count(*) from user group by foo having count(*) = 3",
    "plan": {
      "QueryType": "SELECT",
      "Original": "select foo, count(*) from user group by foo having count(*) = 3",
      "Instructions": {
        "OperatorType": "Filter",
        "Predicate": "count(*) = 3",
        "ResultColumns": 2,
        "Inputs": [
          {
            "OperatorType": "Aggregate",
            "Variant": "Ordered",
            "Aggregates": "sum_count_star(1) AS count(*)",
            "GroupBy": "(0|2)",
            "Inputs": [
              {
                "OperatorType": "Route",
                "Variant": "Scatter",
                "Keyspace": {
                  "Name": "user",
                  "Sharded": true
                },
                "FieldQuery": "select foo, count(*), weight_string(foo) from `user` where 1 != 1 group by foo, weight_string(foo)",
                "OrderBy": "(0|2) ASC",
                "Query": "select foo, count(*), weight_string(foo) from `user` group by foo, weight_string(foo) order by foo asc",
                "Table": "`user`"
              }
            ]
          }
        ]
      },
      "TablesUsed": [
        "user.user"
      ]
    }
  },
  {
    "comment": "find aggregation expression and use column offset in filter times two",
    "query": "select foo, sum(foo), sum(bar) from user group by foo having sum(foo)+sum(bar) = 42",
    "plan": {
      "QueryType": "SELECT",
      "Original": "select foo, sum(foo), sum(bar) from user group by foo having sum(foo)+sum(bar) = 42",
      "Instructions": {
        "OperatorType": "Filter",
        "Predicate": "sum(foo) + sum(bar) = 42",
        "ResultColumns": 3,
        "Inputs": [
          {
            "OperatorType": "Aggregate",
            "Variant": "Ordered",
            "Aggregates": "sum(1) AS sum(foo), sum(2) AS sum(bar)",
            "GroupBy": "(0|3)",
            "Inputs": [
              {
                "OperatorType": "Route",
                "Variant": "Scatter",
                "Keyspace": {
                  "Name": "user",
                  "Sharded": true
                },
                "FieldQuery": "select foo, sum(foo), sum(bar), weight_string(foo) from `user` where 1 != 1 group by foo, weight_string(foo)",
                "OrderBy": "(0|3) ASC",
                "Query": "select foo, sum(foo), sum(bar), weight_string(foo) from `user` group by foo, weight_string(foo) order by foo asc",
                "Table": "`user`"
              }
            ]
          }
        ]
      },
      "TablesUsed": [
        "user.user"
      ]
    }
  },
  {
    "comment": "find aggregation expression and use column offset in filter times three",
    "query": "select foo, sum(foo) as fooSum, sum(bar) as barSum from user group by foo having fooSum+sum(bar) = 42",
    "plan": {
      "QueryType": "SELECT",
      "Original": "select foo, sum(foo) as fooSum, sum(bar) as barSum from user group by foo having fooSum+sum(bar) = 42",
      "Instructions": {
        "OperatorType": "Filter",
        "Predicate": "sum(foo) + sum(bar) = 42",
        "ResultColumns": 3,
        "Inputs": [
          {
            "OperatorType": "Aggregate",
            "Variant": "Ordered",
            "Aggregates": "sum(1) AS fooSum, sum(2) AS barSum",
            "GroupBy": "(0|3)",
            "Inputs": [
              {
                "OperatorType": "Route",
                "Variant": "Scatter",
                "Keyspace": {
                  "Name": "user",
                  "Sharded": true
                },
                "FieldQuery": "select foo, sum(foo) as fooSum, sum(bar) as barSum, weight_string(foo) from `user` where 1 != 1 group by foo, weight_string(foo)",
                "OrderBy": "(0|3) ASC",
                "Query": "select foo, sum(foo) as fooSum, sum(bar) as barSum, weight_string(foo) from `user` group by foo, weight_string(foo) order by foo asc",
                "Table": "`user`"
              }
            ]
          }
        ]
      },
      "TablesUsed": [
        "user.user"
      ]
    }
  },
  {
    "comment": "having should be able to add new aggregation expressions in having",
    "query": "select foo from user group by foo having count(*) = 3",
    "plan": {
      "QueryType": "SELECT",
      "Original": "select foo from user group by foo having count(*) = 3",
      "Instructions": {
        "OperatorType": "Filter",
        "Predicate": "count(*) = 3",
        "ResultColumns": 1,
        "Inputs": [
          {
            "OperatorType": "Aggregate",
            "Variant": "Ordered",
            "Aggregates": "sum_count_star(1) AS count(*)",
            "GroupBy": "(0|2)",
            "Inputs": [
              {
                "OperatorType": "Route",
                "Variant": "Scatter",
                "Keyspace": {
                  "Name": "user",
                  "Sharded": true
                },
                "FieldQuery": "select foo, count(*), weight_string(foo) from `user` where 1 != 1 group by foo, weight_string(foo)",
                "OrderBy": "(0|2) ASC",
                "Query": "select foo, count(*), weight_string(foo) from `user` group by foo, weight_string(foo) order by foo asc",
                "Table": "`user`"
              }
            ]
          }
        ]
      },
      "TablesUsed": [
        "user.user"
      ]
    }
  },
  {
    "comment": "select u.id from user u join user_extra ue on ue.id = u.id group by u.id having count(u.name) = 3",
    "query": "select u.id from user u join user_extra ue on ue.id = u.id group by u.id having count(u.name) = 3",
    "plan": {
      "QueryType": "SELECT",
      "Original": "select u.id from user u join user_extra ue on ue.id = u.id group by u.id having count(u.name) = 3",
      "Instructions": {
        "OperatorType": "Filter",
        "Predicate": "count(u.`name`) = 3",
        "ResultColumns": 1,
        "Inputs": [
          {
            "OperatorType": "Aggregate",
            "Variant": "Ordered",
            "Aggregates": "sum_count(1) AS count(u.`name`)",
            "GroupBy": "(0|2)",
            "Inputs": [
              {
                "OperatorType": "Projection",
                "Expressions": [
                  "[COLUMN 2] as id",
                  "[COLUMN 1] * [COLUMN 0] as count(u.`name`)",
                  "[COLUMN 3] as weight_string(u.id)"
                ],
                "Inputs": [
                  {
                    "OperatorType": "Sort",
                    "Variant": "Memory",
                    "OrderBy": "(2|3) ASC",
                    "Inputs": [
                      {
                        "OperatorType": "Join",
                        "Variant": "Join",
                        "JoinColumnIndexes": "R:0,L:0,R:1,R:2",
                        "JoinVars": {
                          "ue_id": 1
                        },
                        "TableName": "user_extra_`user`",
                        "Inputs": [
                          {
                            "OperatorType": "Route",
                            "Variant": "Scatter",
                            "Keyspace": {
                              "Name": "user",
                              "Sharded": true
                            },
                            "FieldQuery": "select count(*), ue.id from user_extra as ue where 1 != 1 group by ue.id",
                            "Query": "select count(*), ue.id from user_extra as ue group by ue.id",
                            "Table": "user_extra"
                          },
                          {
                            "OperatorType": "Route",
                            "Variant": "EqualUnique",
                            "Keyspace": {
                              "Name": "user",
                              "Sharded": true
                            },
                            "FieldQuery": "select count(u.`name`), u.id, weight_string(u.id) from `user` as u where 1 != 1 group by u.id, weight_string(u.id)",
                            "Query": "select count(u.`name`), u.id, weight_string(u.id) from `user` as u where u.id = :ue_id group by u.id, weight_string(u.id)",
                            "Table": "`user`",
                            "Values": [
                              ":ue_id"
                            ],
                            "Vindex": "user_index"
                          }
                        ]
                      }
                    ]
                  }
                ]
              }
            ]
          }
        ]
      },
      "TablesUsed": [
        "user.user",
        "user.user_extra"
      ]
    }
  },
  {
    "comment": "select u.id from user u join user_extra ue on ue.user_id = u.id group by u.id having count(u.name) = 3",
    "query": "select u.id from user u join user_extra ue on ue.user_id = u.id group by u.id having count(u.name) = 3",
    "plan": {
      "QueryType": "SELECT",
      "Original": "select u.id from user u join user_extra ue on ue.user_id = u.id group by u.id having count(u.name) = 3",
      "Instructions": {
        "OperatorType": "Route",
        "Variant": "Scatter",
        "Keyspace": {
          "Name": "user",
          "Sharded": true
        },
        "FieldQuery": "select u.id from `user` as u, user_extra as ue where 1 != 1 group by u.id",
        "Query": "select u.id from `user` as u, user_extra as ue where ue.user_id = u.id group by u.id having count(u.`name`) = 3",
        "Table": "`user`, user_extra"
      },
      "TablesUsed": [
        "user.user",
        "user.user_extra"
      ]
    }
  },
  {
    "comment": "only extract the aggregation once, even if used twice",
    "query": "select u.id from user u join user_extra ue on ue.id = u.id group by u.id having count(*) < 3 and count(*) > 5",
    "plan": {
      "QueryType": "SELECT",
      "Original": "select u.id from user u join user_extra ue on ue.id = u.id group by u.id having count(*) < 3 and count(*) > 5",
      "Instructions": {
        "OperatorType": "Filter",
        "Predicate": "count(*) < 3 and count(*) > 5",
        "ResultColumns": 1,
        "Inputs": [
          {
            "OperatorType": "Aggregate",
            "Variant": "Ordered",
            "Aggregates": "sum_count_star(1) AS count(*)",
            "GroupBy": "(0|2)",
            "Inputs": [
              {
                "OperatorType": "Projection",
                "Expressions": [
                  "[COLUMN 2] as id",
                  "[COLUMN 0] * [COLUMN 1] as count(*)",
                  "[COLUMN 3] as weight_string(u.id)"
                ],
                "Inputs": [
                  {
                    "OperatorType": "Sort",
                    "Variant": "Memory",
                    "OrderBy": "(2|3) ASC",
                    "Inputs": [
                      {
                        "OperatorType": "Join",
                        "Variant": "Join",
                        "JoinColumnIndexes": "L:0,R:0,R:1,R:2",
                        "JoinVars": {
                          "ue_id": 1
                        },
                        "TableName": "user_extra_`user`",
                        "Inputs": [
                          {
                            "OperatorType": "Route",
                            "Variant": "Scatter",
                            "Keyspace": {
                              "Name": "user",
                              "Sharded": true
                            },
                            "FieldQuery": "select count(*), ue.id from user_extra as ue where 1 != 1 group by ue.id",
                            "Query": "select count(*), ue.id from user_extra as ue group by ue.id",
                            "Table": "user_extra"
                          },
                          {
                            "OperatorType": "Route",
                            "Variant": "EqualUnique",
                            "Keyspace": {
                              "Name": "user",
                              "Sharded": true
                            },
                            "FieldQuery": "select count(*), u.id, weight_string(u.id) from `user` as u where 1 != 1 group by u.id, weight_string(u.id)",
                            "Query": "select count(*), u.id, weight_string(u.id) from `user` as u where u.id = :ue_id group by u.id, weight_string(u.id)",
                            "Table": "`user`",
                            "Values": [
                              ":ue_id"
                            ],
                            "Vindex": "user_index"
                          }
                        ]
                      }
                    ]
                  }
                ]
              }
            ]
          }
        ]
      },
      "TablesUsed": [
        "user.user",
        "user.user_extra"
      ]
    }
  },
  {
    "comment": "select (select 1 from user u having count(ue.col) > 10) from user_extra ue",
    "query": "select (select 1 from user u having count(ue.col) > 10) from user_extra ue",
    "plan": {
      "QueryType": "SELECT",
      "Original": "select (select 1 from user u having count(ue.col) > 10) from user_extra ue",
      "Instructions": {
        "OperatorType": "UncorrelatedSubquery",
        "Variant": "PulloutValue",
        "PulloutVars": [
          "__sq1"
        ],
        "Inputs": [
          {
            "InputName": "SubQuery",
            "OperatorType": "SimpleProjection",
            "Columns": [
              0
            ],
            "Inputs": [
              {
                "OperatorType": "Filter",
                "Predicate": ":1 > 10",
                "Inputs": [
                  {
                    "OperatorType": "Aggregate",
                    "Variant": "Scalar",
                    "Aggregates": "any_value(0) AS 1, sum_count(1) AS count(ue.col)",
                    "Inputs": [
                      {
                        "OperatorType": "Route",
                        "Variant": "Scatter",
                        "Keyspace": {
                          "Name": "user",
                          "Sharded": true
                        },
                        "FieldQuery": "select 1, count(ue.col) from `user` as u where 1 != 1",
                        "Query": "select 1, count(ue.col) from `user` as u",
                        "Table": "`user`"
                      }
                    ]
                  }
                ]
              }
            ]
          },
          {
            "InputName": "Outer",
            "OperatorType": "Route",
            "Variant": "Scatter",
            "Keyspace": {
              "Name": "user",
              "Sharded": true
            },
            "FieldQuery": "select :__sq1 from user_extra as ue where 1 != 1",
            "Query": "select :__sq1 from user_extra as ue",
            "Table": "user_extra"
          }
        ]
      },
      "TablesUsed": [
        "user.user",
        "user.user_extra"
      ]
    }
  },
  {
    "comment": "group by and ',' joins with condition",
    "query": "select user.col from user join user_extra on user_extra.col = user.col group by user.id",
    "plan": {
      "QueryType": "SELECT",
      "Original": "select user.col from user join user_extra on user_extra.col = user.col group by user.id",
      "Instructions": {
        "OperatorType": "Aggregate",
        "Variant": "Ordered",
        "Aggregates": "any_value(0) AS col",
        "GroupBy": "(1|2)",
        "ResultColumns": 1,
        "Inputs": [
          {
            "OperatorType": "Join",
            "Variant": "Join",
            "JoinColumnIndexes": "L:0,L:1,L:2",
            "JoinVars": {
              "user_col": 0
            },
            "TableName": "`user`_user_extra",
            "Inputs": [
              {
                "OperatorType": "Route",
                "Variant": "Scatter",
                "Keyspace": {
                  "Name": "user",
                  "Sharded": true
                },
                "FieldQuery": "select `user`.col, `user`.id, weight_string(`user`.id) from `user` where 1 != 1 group by `user`.id, `user`.col, weight_string(`user`.id)",
                "OrderBy": "(1|2) ASC",
                "Query": "select `user`.col, `user`.id, weight_string(`user`.id) from `user` group by `user`.id, `user`.col, weight_string(`user`.id) order by `user`.id asc",
                "Table": "`user`"
              },
              {
                "OperatorType": "Route",
                "Variant": "Scatter",
                "Keyspace": {
                  "Name": "user",
                  "Sharded": true
                },
                "FieldQuery": "select 1 from user_extra where 1 != 1 group by .0",
                "Query": "select 1 from user_extra where user_extra.col = :user_col group by .0",
                "Table": "user_extra"
              }
            ]
          }
        ]
      },
      "TablesUsed": [
        "user.user",
        "user.user_extra"
      ]
    }
  },
  {
    "comment": "scatter aggregate symtab lookup error",
    "query": "select id, b as id, count(*) from user order by id",
    "plan": {
      "QueryType": "SELECT",
      "Original": "select id, b as id, count(*) from user order by id",
      "Instructions": {
        "OperatorType": "Sort",
        "Variant": "Memory",
        "OrderBy": "(1|3) ASC",
        "ResultColumns": 3,
        "Inputs": [
          {
            "OperatorType": "Aggregate",
            "Variant": "Scalar",
            "Aggregates": "any_value(0) AS id, any_value(1) AS id, sum_count_star(2) AS count(*), any_value(3)",
            "Inputs": [
              {
                "OperatorType": "Route",
                "Variant": "Scatter",
                "Keyspace": {
                  "Name": "user",
                  "Sharded": true
                },
                "FieldQuery": "select id, b as id, count(*), weight_string(b) from `user` where 1 != 1",
                "Query": "select id, b as id, count(*), weight_string(b) from `user`",
                "Table": "`user`"
              }
            ]
          }
        ]
      },
      "TablesUsed": [
        "user.user"
      ]
    }
  },
  {
    "comment": "aggr and non-aggr without group by (with query does not give useful result out)",
    "query": "select id, count(*) from user",
    "plan": {
      "QueryType": "SELECT",
      "Original": "select id, count(*) from user",
      "Instructions": {
        "OperatorType": "Aggregate",
        "Variant": "Scalar",
        "Aggregates": "any_value(0) AS id, sum_count_star(1) AS count(*)",
        "Inputs": [
          {
            "OperatorType": "Route",
            "Variant": "Scatter",
            "Keyspace": {
              "Name": "user",
              "Sharded": true
            },
            "FieldQuery": "select id, count(*) from `user` where 1 != 1",
            "Query": "select id, count(*) from `user`",
            "Table": "`user`"
          }
        ]
      },
      "TablesUsed": [
        "user.user"
      ]
    }
  },
  {
    "comment": "group by and ',' joins",
    "query": "select user.id from user, user_extra group by id",
    "plan": {
      "QueryType": "SELECT",
      "Original": "select user.id from user, user_extra group by id",
      "Instructions": {
        "OperatorType": "Aggregate",
        "Variant": "Ordered",
        "GroupBy": "(0|1)",
        "ResultColumns": 1,
        "Inputs": [
          {
            "OperatorType": "Join",
            "Variant": "Join",
            "JoinColumnIndexes": "L:0,L:1",
            "TableName": "`user`_user_extra",
            "Inputs": [
              {
                "OperatorType": "Route",
                "Variant": "Scatter",
                "Keyspace": {
                  "Name": "user",
                  "Sharded": true
                },
                "FieldQuery": "select `user`.id, weight_string(id) from `user` where 1 != 1 group by id, weight_string(id)",
                "OrderBy": "(0|1) ASC",
                "Query": "select `user`.id, weight_string(id) from `user` group by id, weight_string(id) order by id asc",
                "Table": "`user`"
              },
              {
                "OperatorType": "Route",
                "Variant": "Scatter",
                "Keyspace": {
                  "Name": "user",
                  "Sharded": true
                },
                "FieldQuery": "select 1 from user_extra where 1 != 1 group by .0",
                "Query": "select 1 from user_extra group by .0",
                "Table": "user_extra"
              }
            ]
          }
        ]
      },
      "TablesUsed": [
        "user.user",
        "user.user_extra"
      ]
    }
  },
  {
    "comment": "count on column from LIMIT",
    "query": "select count(city) from (select phone, id, city from user where id > 12 limit 10) as x",
    "plan": {
      "QueryType": "SELECT",
      "Original": "select count(city) from (select phone, id, city from user where id > 12 limit 10) as x",
      "Instructions": {
        "OperatorType": "Aggregate",
        "Variant": "Scalar",
        "Aggregates": "count(0) AS count(city)",
        "Inputs": [
          {
            "OperatorType": "SimpleProjection",
            "Columns": [
              2
            ],
            "Inputs": [
              {
                "OperatorType": "Limit",
                "Count": "INT64(10)",
                "Inputs": [
                  {
                    "OperatorType": "Route",
                    "Variant": "Scatter",
                    "Keyspace": {
                      "Name": "user",
                      "Sharded": true
                    },
                    "FieldQuery": "select phone, id, city from (select phone, id, city from `user` where 1 != 1) as x where 1 != 1",
                    "Query": "select phone, id, city from (select phone, id, city from `user` where id > 12) as x limit :__upper_limit",
                    "Table": "`user`"
                  }
                ]
              }
            ]
          }
        ]
      },
      "TablesUsed": [
        "user.user"
      ]
    }
  },
  {
    "comment": "count(*) on column from LIMIT",
    "query": "select count(*) from (select phone, id, city from user where id > 12 limit 10) as x",
    "plan": {
      "QueryType": "SELECT",
      "Original": "select count(*) from (select phone, id, city from user where id > 12 limit 10) as x",
      "Instructions": {
        "OperatorType": "Aggregate",
        "Variant": "Scalar",
        "Aggregates": "count_star(0) AS count(*)",
        "Inputs": [
          {
            "OperatorType": "SimpleProjection",
            "Columns": [
              3
            ],
            "Inputs": [
              {
                "OperatorType": "Limit",
                "Count": "INT64(10)",
                "Inputs": [
                  {
                    "OperatorType": "Route",
                    "Variant": "Scatter",
                    "Keyspace": {
                      "Name": "user",
                      "Sharded": true
                    },
                    "FieldQuery": "select phone, id, city, 1 from (select phone, id, city from `user` where 1 != 1) as x where 1 != 1",
                    "Query": "select phone, id, city, 1 from (select phone, id, city from `user` where id > 12) as x limit :__upper_limit",
                    "Table": "`user`"
                  }
                ]
              }
            ]
          }
        ]
      },
      "TablesUsed": [
        "user.user"
      ]
    }
  },
  {
    "comment": "count non-null columns incoming from outer joins should work well",
    "query": "select count(col) from (select user_extra.col as col from user left join user_extra on user.id = user_extra.id limit 10) as x",
    "plan": {
      "QueryType": "SELECT",
      "Original": "select count(col) from (select user_extra.col as col from user left join user_extra on user.id = user_extra.id limit 10) as x",
      "Instructions": {
        "OperatorType": "Aggregate",
        "Variant": "Scalar",
        "Aggregates": "count(0) AS count(col)",
        "Inputs": [
          {
            "OperatorType": "Limit",
            "Count": "INT64(10)",
            "Inputs": [
              {
                "OperatorType": "Join",
                "Variant": "LeftJoin",
                "JoinColumnIndexes": "R:0",
                "JoinVars": {
                  "user_id": 0
                },
                "TableName": "`user`_user_extra",
                "Inputs": [
                  {
                    "OperatorType": "Route",
                    "Variant": "Scatter",
                    "Keyspace": {
                      "Name": "user",
                      "Sharded": true
                    },
                    "FieldQuery": "select `user`.id from `user` where 1 != 1",
                    "Query": "select `user`.id from `user`",
                    "Table": "`user`"
                  },
                  {
                    "OperatorType": "Route",
                    "Variant": "Scatter",
                    "Keyspace": {
                      "Name": "user",
                      "Sharded": true
                    },
                    "FieldQuery": "select user_extra.col from user_extra where 1 != 1",
                    "Query": "select user_extra.col from user_extra where user_extra.id = :user_id",
                    "Table": "user_extra"
                  }
                ]
              }
            ]
          }
        ]
      },
      "TablesUsed": [
        "user.user",
        "user.user_extra"
      ]
    }
  },
  {
    "comment": "grouping on data from derived table",
    "query": "select val1, count(*)  from (select id, val1 from user where val2 < 4 order by val1 limit 2) as x group by val1",
    "plan": {
      "QueryType": "SELECT",
      "Original": "select val1, count(*)  from (select id, val1 from user where val2 < 4 order by val1 limit 2) as x group by val1",
      "Instructions": {
        "OperatorType": "Aggregate",
        "Variant": "Ordered",
        "Aggregates": "count_star(1) AS count(*)",
        "GroupBy": "(0|2)",
        "ResultColumns": 2,
        "Inputs": [
          {
            "OperatorType": "SimpleProjection",
            "Columns": [
              1,
              2,
              3
            ],
            "Inputs": [
              {
                "OperatorType": "Limit",
                "Count": "INT64(2)",
                "Inputs": [
                  {
                    "OperatorType": "Route",
                    "Variant": "Scatter",
                    "Keyspace": {
                      "Name": "user",
                      "Sharded": true
                    },
                    "FieldQuery": "select id, val1, 1, weight_string(val1) from (select id, val1 from `user` where 1 != 1) as x where 1 != 1",
                    "OrderBy": "(1|3) ASC",
                    "Query": "select id, val1, 1, weight_string(val1) from (select id, val1 from `user` where val2 < 4) as x order by val1 asc limit :__upper_limit",
                    "Table": "`user`"
                  }
                ]
              }
            ]
          }
        ]
      },
      "TablesUsed": [
        "user.user"
      ]
    }
  },
  {
    "comment": "Can't inline derived table when it has HAVING with aggregation function",
    "query": "select * from (select id from user having count(*) = 1) s",
    "plan": {
      "QueryType": "SELECT",
      "Original": "select * from (select id from user having count(*) = 1) s",
      "Instructions": {
        "OperatorType": "Filter",
        "Predicate": "count(*) = 1",
        "ResultColumns": 1,
        "Inputs": [
          {
            "OperatorType": "Aggregate",
            "Variant": "Scalar",
            "Aggregates": "any_value(0) AS id, sum_count_star(1) AS count(*)",
            "Inputs": [
              {
                "OperatorType": "Route",
                "Variant": "Scatter",
                "Keyspace": {
                  "Name": "user",
                  "Sharded": true
                },
                "FieldQuery": "select id, count(*) from `user` where 1 != 1",
                "Query": "select id, count(*) from `user`",
                "Table": "`user`"
              }
            ]
          }
        ]
      },
      "TablesUsed": [
        "user.user"
      ]
    }
  },
  {
    "comment": "Group By X Order By X",
    "query": "SELECT user.intcol FROM user GROUP BY user.intcol ORDER BY COUNT(user.intcol)",
    "plan": {
      "QueryType": "SELECT",
      "Original": "SELECT user.intcol FROM user GROUP BY user.intcol ORDER BY COUNT(user.intcol)",
      "Instructions": {
        "OperatorType": "Sort",
        "Variant": "Memory",
        "OrderBy": "1 ASC",
        "ResultColumns": 1,
        "Inputs": [
          {
            "OperatorType": "Aggregate",
            "Variant": "Ordered",
            "Aggregates": "sum_count(1) AS count(`user`.intcol)",
            "GroupBy": "0",
            "Inputs": [
              {
                "OperatorType": "Route",
                "Variant": "Scatter",
                "Keyspace": {
                  "Name": "user",
                  "Sharded": true
                },
                "FieldQuery": "select `user`.intcol, count(`user`.intcol) from `user` where 1 != 1 group by `user`.intcol",
                "OrderBy": "0 ASC",
                "Query": "select `user`.intcol, count(`user`.intcol) from `user` group by `user`.intcol order by `user`.intcol asc",
                "Table": "`user`"
              }
            ]
          }
        ]
      },
      "TablesUsed": [
        "user.user"
      ]
    }
  },
  {
    "comment": "AggregateAnyValue in non full group by query",
    "query": "select u.id, u.name, count(m.predef1) from user.user as u join user.user_extra as m on u.id = m.order group by u.id",
    "plan": {
      "QueryType": "SELECT",
      "Original": "select u.id, u.name, count(m.predef1) from user.user as u join user.user_extra as m on u.id = m.order group by u.id",
      "Instructions": {
        "OperatorType": "Aggregate",
        "Variant": "Ordered",
        "Aggregates": "any_value(1) AS name, sum_count(2) AS count(m.predef1)",
        "GroupBy": "(0|3)",
        "ResultColumns": 3,
        "Inputs": [
          {
            "OperatorType": "Projection",
            "Expressions": [
              "[COLUMN 3] as id",
              "[COLUMN 0] as name",
              "[COLUMN 1] * [COLUMN 2] as count(m.predef1)",
              "[COLUMN 4] as weight_string(u.id)"
            ],
            "Inputs": [
              {
                "OperatorType": "Sort",
                "Variant": "Memory",
                "OrderBy": "(3|4) ASC",
                "Inputs": [
                  {
                    "OperatorType": "Join",
                    "Variant": "Join",
                    "JoinColumnIndexes": "R:0,L:0,R:1,R:2,R:3",
                    "JoinVars": {
                      "m_order": 1
                    },
                    "TableName": "user_extra_`user`",
                    "Inputs": [
                      {
                        "OperatorType": "Route",
                        "Variant": "Scatter",
                        "Keyspace": {
                          "Name": "user",
                          "Sharded": true
                        },
                        "FieldQuery": "select count(m.predef1), m.`order` from user_extra as m where 1 != 1 group by m.`order`",
                        "Query": "select count(m.predef1), m.`order` from user_extra as m group by m.`order`",
                        "Table": "user_extra"
                      },
                      {
                        "OperatorType": "Route",
                        "Variant": "EqualUnique",
                        "Keyspace": {
                          "Name": "user",
                          "Sharded": true
                        },
                        "FieldQuery": "select u.`name`, count(*), u.id, weight_string(u.id) from `user` as u where 1 != 1 group by u.id, weight_string(u.id)",
                        "Query": "select u.`name`, count(*), u.id, weight_string(u.id) from `user` as u where u.id = :m_order group by u.id, weight_string(u.id)",
                        "Table": "`user`",
                        "Values": [
                          ":m_order"
                        ],
                        "Vindex": "user_index"
                      }
                    ]
                  }
                ]
              }
            ]
          }
        ]
      },
      "TablesUsed": [
        "user.user",
        "user.user_extra"
      ]
    }
  },
  {
    "comment": "Aggregation on column from inner side in a left join query",
    "query": "select count (u.id) from user u left join user_extra ue on u.col = ue.col",
    "plan": {
      "QueryType": "SELECT",
      "Original": "select count (u.id) from user u left join user_extra ue on u.col = ue.col",
      "Instructions": {
        "OperatorType": "Aggregate",
        "Variant": "Scalar",
        "Aggregates": "sum_count(0) AS count(u.id)",
        "Inputs": [
          {
            "OperatorType": "Projection",
            "Expressions": [
              "[COLUMN 0] * COALESCE([COLUMN 1], INT64(1)) as count(u.id)"
            ],
            "Inputs": [
              {
                "OperatorType": "Join",
                "Variant": "LeftJoin",
                "JoinColumnIndexes": "L:0,R:0",
                "JoinVars": {
                  "u_col": 1
                },
                "TableName": "`user`_user_extra",
                "Inputs": [
                  {
                    "OperatorType": "Route",
                    "Variant": "Scatter",
                    "Keyspace": {
                      "Name": "user",
                      "Sharded": true
                    },
                    "FieldQuery": "select count(u.id), u.col from `user` as u where 1 != 1 group by u.col",
                    "Query": "select count(u.id), u.col from `user` as u group by u.col",
                    "Table": "`user`"
                  },
                  {
                    "OperatorType": "Route",
                    "Variant": "Scatter",
                    "Keyspace": {
                      "Name": "user",
                      "Sharded": true
                    },
                    "FieldQuery": "select count(*) from user_extra as ue where 1 != 1 group by .0",
                    "Query": "select count(*) from user_extra as ue where ue.col = :u_col group by .0",
                    "Table": "user_extra"
                  }
                ]
              }
            ]
          }
        ]
      },
      "TablesUsed": [
        "user.user",
        "user.user_extra"
      ]
    }
  },
  {
    "comment": "Aggregation on outer side in a left join query",
    "query": "select count(ue.id) from user u left join user_extra ue on u.col = ue.col",
    "plan": {
      "QueryType": "SELECT",
      "Original": "select count(ue.id) from user u left join user_extra ue on u.col = ue.col",
      "Instructions": {
        "OperatorType": "Aggregate",
        "Variant": "Scalar",
        "Aggregates": "sum_count(0) AS count(ue.id)",
        "Inputs": [
          {
            "OperatorType": "Projection",
            "Expressions": [
              "[COLUMN 1] * [COLUMN 0] as count(ue.id)"
            ],
            "Inputs": [
              {
                "OperatorType": "Join",
                "Variant": "LeftJoin",
                "JoinColumnIndexes": "R:0,L:0",
                "JoinVars": {
                  "u_col": 1
                },
                "TableName": "`user`_user_extra",
                "Inputs": [
                  {
                    "OperatorType": "Route",
                    "Variant": "Scatter",
                    "Keyspace": {
                      "Name": "user",
                      "Sharded": true
                    },
                    "FieldQuery": "select count(*), u.col from `user` as u where 1 != 1 group by u.col",
                    "Query": "select count(*), u.col from `user` as u group by u.col",
                    "Table": "`user`"
                  },
                  {
                    "OperatorType": "Route",
                    "Variant": "Scatter",
                    "Keyspace": {
                      "Name": "user",
                      "Sharded": true
                    },
                    "FieldQuery": "select count(ue.id) from user_extra as ue where 1 != 1 group by .0",
                    "Query": "select count(ue.id) from user_extra as ue where ue.col = :u_col group by .0",
                    "Table": "user_extra"
                  }
                ]
              }
            ]
          }
        ]
      },
      "TablesUsed": [
        "user.user",
        "user.user_extra"
      ]
    }
  },
  {
    "comment": "Aggregations from derived table used in arithmetic outside derived table",
    "query": "select A.a, A.b, (A.a / A.b) as d from (select sum(a) as a, sum(b) as b from user) A",
    "plan": {
      "QueryType": "SELECT",
      "Original": "select A.a, A.b, (A.a / A.b) as d from (select sum(a) as a, sum(b) as b from user) A",
      "Instructions": {
        "OperatorType": "Projection",
        "Expressions": [
          "[COLUMN 0] as a",
          "[COLUMN 1] as b",
          "[COLUMN 0] / [COLUMN 1] as d"
        ],
        "Inputs": [
          {
            "OperatorType": "Aggregate",
            "Variant": "Scalar",
            "Aggregates": "sum(0) AS a, sum(1) AS b",
            "Inputs": [
              {
                "OperatorType": "Route",
                "Variant": "Scatter",
                "Keyspace": {
                  "Name": "user",
                  "Sharded": true
                },
                "FieldQuery": "select sum(a) as a, sum(b) as b from `user` where 1 != 1",
                "Query": "select sum(a) as a, sum(b) as b from `user`",
                "Table": "`user`"
              }
            ]
          }
        ]
      },
      "TablesUsed": [
        "user.user"
      ]
    }
  },
  {
    "comment": "when pushing predicates into derived tables, make sure to put them in HAVING when they contain aggregations",
    "query": "select t1.portalId, t1.flowId from (select portalId, flowId, count(*) as count from user_extra where localDate > :v1 group by user_id, flowId order by null) as t1 where count >= :v2",
    "plan": {
      "QueryType": "SELECT",
      "Original": "select t1.portalId, t1.flowId from (select portalId, flowId, count(*) as count from user_extra where localDate > :v1 group by user_id, flowId order by null) as t1 where count >= :v2",
      "Instructions": {
        "OperatorType": "Route",
        "Variant": "Scatter",
        "Keyspace": {
          "Name": "user",
          "Sharded": true
        },
        "FieldQuery": "select t1.portalId, t1.flowId from (select portalId, flowId, count(*) as `count` from user_extra where 1 != 1 group by user_id, flowId) as t1 where 1 != 1",
        "Query": "select t1.portalId, t1.flowId from (select portalId, flowId, count(*) as `count` from user_extra where localDate > :v1 group by user_id, flowId) as t1 where `count` >= :v2",
        "Table": "user_extra"
      },
      "TablesUsed": [
        "user.user_extra"
      ]
    }
  },
  {
    "comment": "aggregation, where and derived tables - we can push extremums",
    "query": "SELECT foo FROM (SELECT foo, max(baz) as bazo FROM (SELECT foo, baz FROM user) f GROUP BY foo) tt WHERE bazo BETWEEN 100 AND 200",
    "plan": {
      "QueryType": "SELECT",
      "Original": "SELECT foo FROM (SELECT foo, max(baz) as bazo FROM (SELECT foo, baz FROM user) f GROUP BY foo) tt WHERE bazo BETWEEN 100 AND 200",
      "Instructions": {
        "OperatorType": "Filter",
        "Predicate": "bazo between 100 and 200",
        "ResultColumns": 1,
        "Inputs": [
          {
            "OperatorType": "Aggregate",
            "Variant": "Ordered",
            "Aggregates": "max(1|3) AS bazo",
            "GroupBy": "(0|2)",
            "Inputs": [
              {
                "OperatorType": "Route",
                "Variant": "Scatter",
                "Keyspace": {
                  "Name": "user",
                  "Sharded": true
                },
                "FieldQuery": "select foo, max(baz) as bazo, weight_string(foo), weight_string(baz) from (select foo, baz from `user` where 1 != 1) as f where 1 != 1 group by foo, weight_string(foo), weight_string(baz)",
                "OrderBy": "(0|2) ASC",
                "Query": "select foo, max(baz) as bazo, weight_string(foo), weight_string(baz) from (select foo, baz from `user`) as f group by foo, weight_string(foo), weight_string(baz) order by foo asc",
                "Table": "`user`"
              }
            ]
          }
        ]
      },
      "TablesUsed": [
        "user.user"
      ]
    }
  },
  {
    "comment": "aggregation, where and derived tables - we can't push aggregations that might need a second layer of aggregation",
    "query": "SELECT foo FROM (SELECT foo, count(baz) as bazo FROM (SELECT foo, baz FROM user) f GROUP BY foo) tt WHERE bazo BETWEEN 100 AND 200",
    "plan": {
      "QueryType": "SELECT",
      "Original": "SELECT foo FROM (SELECT foo, count(baz) as bazo FROM (SELECT foo, baz FROM user) f GROUP BY foo) tt WHERE bazo BETWEEN 100 AND 200",
      "Instructions": {
        "OperatorType": "Filter",
        "Predicate": "bazo between 100 and 200",
        "ResultColumns": 1,
        "Inputs": [
          {
            "OperatorType": "Aggregate",
            "Variant": "Ordered",
            "Aggregates": "sum_count(1) AS bazo",
            "GroupBy": "(0|2)",
            "Inputs": [
              {
                "OperatorType": "Route",
                "Variant": "Scatter",
                "Keyspace": {
                  "Name": "user",
                  "Sharded": true
                },
                "FieldQuery": "select foo, count(baz) as bazo, weight_string(foo) from (select foo, baz from `user` where 1 != 1) as f where 1 != 1 group by foo, weight_string(foo)",
                "OrderBy": "(0|2) ASC",
                "Query": "select foo, count(baz) as bazo, weight_string(foo) from (select foo, baz from `user`) as f group by foo, weight_string(foo) order by foo asc",
                "Table": "`user`"
              }
            ]
          }
        ]
      },
      "TablesUsed": [
        "user.user"
      ]
    }
  },
  {
    "comment": "Scatter order by is complex with aggregates in select",
    "query": "select col, count(*) from user group by col order by col+1",
    "plan": {
      "QueryType": "SELECT",
      "Original": "select col, count(*) from user group by col order by col+1",
      "Instructions": {
        "OperatorType": "Sort",
        "Variant": "Memory",
        "OrderBy": "(2|3) ASC",
        "ResultColumns": 2,
        "Inputs": [
          {
            "OperatorType": "Aggregate",
            "Variant": "Ordered",
            "Aggregates": "sum_count_star(1) AS count(*), any_value(2) AS col + 1, any_value(3)",
            "GroupBy": "0",
            "Inputs": [
              {
                "OperatorType": "Route",
                "Variant": "Scatter",
                "Keyspace": {
                  "Name": "user",
                  "Sharded": true
                },
                "FieldQuery": "select col, count(*), col + 1, weight_string(col + 1) from `user` where 1 != 1 group by col",
                "OrderBy": "0 ASC",
                "Query": "select col, count(*), col + 1, weight_string(col + 1) from `user` group by col order by col asc",
                "Table": "`user`"
              }
            ]
          }
        ]
      },
      "TablesUsed": [
        "user.user"
      ]
    }
  },
  {
    "comment": "scatter aggregate complex order by",
    "query": "select id from user group by id order by id+1",
    "plan": {
      "QueryType": "SELECT",
      "Original": "select id from user group by id order by id+1",
      "Instructions": {
        "OperatorType": "Route",
        "Variant": "Scatter",
        "Keyspace": {
          "Name": "user",
          "Sharded": true
        },
        "FieldQuery": "select id, id + 1, weight_string(id + 1) from `user` where 1 != 1 group by id",
        "OrderBy": "(1|2) ASC",
        "Query": "select id, id + 1, weight_string(id + 1) from `user` group by id order by id + 1 asc",
        "ResultColumns": 1,
        "Table": "`user`"
      },
      "TablesUsed": [
        "user.user"
      ]
    }
  },
  {
    "comment": "select expression does not directly depend on grouping expression",
    "query": "select a from user group by a+1",
    "plan": {
      "QueryType": "SELECT",
      "Original": "select a from user group by a+1",
      "Instructions": {
        "OperatorType": "Aggregate",
        "Variant": "Ordered",
        "Aggregates": "any_value(0) AS a",
        "GroupBy": "(1|2)",
        "ResultColumns": 1,
        "Inputs": [
          {
            "OperatorType": "Route",
            "Variant": "Scatter",
            "Keyspace": {
              "Name": "user",
              "Sharded": true
            },
            "FieldQuery": "select a, a + 1, weight_string(a + 1) from `user` where 1 != 1 group by a + 1, weight_string(a + 1)",
            "OrderBy": "(1|2) ASC",
            "Query": "select a, a + 1, weight_string(a + 1) from `user` group by a + 1, weight_string(a + 1) order by a + 1 asc",
            "Table": "`user`"
          }
        ]
      },
      "TablesUsed": [
        "user.user"
      ]
    }
  },
  {
    "comment": "inner join with scalar aggregation",
    "query": "select count(*) from user join music on user.foo = music.bar",
    "plan": {
      "QueryType": "SELECT",
      "Original": "select count(*) from user join music on user.foo = music.bar",
      "Instructions": {
        "OperatorType": "Aggregate",
        "Variant": "Scalar",
        "Aggregates": "sum_count_star(0) AS count(*)",
        "Inputs": [
          {
            "OperatorType": "Projection",
            "Expressions": [
              "[COLUMN 0] * [COLUMN 1] as count(*)"
            ],
            "Inputs": [
              {
                "OperatorType": "Join",
                "Variant": "Join",
                "JoinColumnIndexes": "L:0,R:0",
                "JoinVars": {
                  "user_foo": 1
                },
                "TableName": "`user`_music",
                "Inputs": [
                  {
                    "OperatorType": "Route",
                    "Variant": "Scatter",
                    "Keyspace": {
                      "Name": "user",
                      "Sharded": true
                    },
                    "FieldQuery": "select count(*), `user`.foo from `user` where 1 != 1 group by `user`.foo",
                    "Query": "select count(*), `user`.foo from `user` group by `user`.foo",
                    "Table": "`user`"
                  },
                  {
                    "OperatorType": "Route",
                    "Variant": "Scatter",
                    "Keyspace": {
                      "Name": "user",
                      "Sharded": true
                    },
                    "FieldQuery": "select count(*) from music where 1 != 1 group by .0",
                    "Query": "select count(*) from music where music.bar = :user_foo group by .0",
                    "Table": "music"
                  }
                ]
              }
            ]
          }
        ]
      },
      "TablesUsed": [
        "user.music",
        "user.user"
      ]
    }
  },
  {
    "comment": "left outer join with scalar aggregation",
    "query": "select count(*) from user left join music on user.foo = music.bar",
    "plan": {
      "QueryType": "SELECT",
      "Original": "select count(*) from user left join music on user.foo = music.bar",
      "Instructions": {
        "OperatorType": "Aggregate",
        "Variant": "Scalar",
        "Aggregates": "sum_count_star(0) AS count(*)",
        "Inputs": [
          {
            "OperatorType": "Projection",
            "Expressions": [
              "[COLUMN 0] * COALESCE([COLUMN 1], INT64(1)) as count(*)"
            ],
            "Inputs": [
              {
                "OperatorType": "Join",
                "Variant": "LeftJoin",
                "JoinColumnIndexes": "L:0,R:0",
                "JoinVars": {
                  "user_foo": 1
                },
                "TableName": "`user`_music",
                "Inputs": [
                  {
                    "OperatorType": "Route",
                    "Variant": "Scatter",
                    "Keyspace": {
                      "Name": "user",
                      "Sharded": true
                    },
                    "FieldQuery": "select count(*), `user`.foo from `user` where 1 != 1 group by `user`.foo",
                    "Query": "select count(*), `user`.foo from `user` group by `user`.foo",
                    "Table": "`user`"
                  },
                  {
                    "OperatorType": "Route",
                    "Variant": "Scatter",
                    "Keyspace": {
                      "Name": "user",
                      "Sharded": true
                    },
                    "FieldQuery": "select count(*) from music where 1 != 1 group by .0",
                    "Query": "select count(*) from music where music.bar = :user_foo group by .0",
                    "Table": "music"
                  }
                ]
              }
            ]
          }
        ]
      },
      "TablesUsed": [
        "user.music",
        "user.user"
      ]
    }
  },
  {
    "comment": "inner join with left grouping",
    "query": "select count(*) from user left join music on user.foo = music.bar group by user.col",
    "plan": {
      "QueryType": "SELECT",
      "Original": "select count(*) from user left join music on user.foo = music.bar group by user.col",
      "Instructions": {
        "OperatorType": "Aggregate",
        "Variant": "Ordered",
        "Aggregates": "sum_count_star(0) AS count(*)",
        "GroupBy": "1",
        "ResultColumns": 1,
        "Inputs": [
          {
            "OperatorType": "Projection",
            "Expressions": [
              "[COLUMN 0] * COALESCE([COLUMN 1], INT64(1)) as count(*)",
              "[COLUMN 2] as col"
            ],
            "Inputs": [
              {
                "OperatorType": "Join",
                "Variant": "LeftJoin",
                "JoinColumnIndexes": "L:0,R:0,L:1",
                "JoinVars": {
                  "user_foo": 2
                },
                "TableName": "`user`_music",
                "Inputs": [
                  {
                    "OperatorType": "Route",
                    "Variant": "Scatter",
                    "Keyspace": {
                      "Name": "user",
                      "Sharded": true
                    },
                    "FieldQuery": "select count(*), `user`.col, `user`.foo from `user` where 1 != 1 group by `user`.col, `user`.foo",
                    "OrderBy": "1 ASC",
                    "Query": "select count(*), `user`.col, `user`.foo from `user` group by `user`.col, `user`.foo order by `user`.col asc",
                    "Table": "`user`"
                  },
                  {
                    "OperatorType": "Route",
                    "Variant": "Scatter",
                    "Keyspace": {
                      "Name": "user",
                      "Sharded": true
                    },
                    "FieldQuery": "select count(*) from music where 1 != 1 group by .0",
                    "Query": "select count(*) from music where music.bar = :user_foo group by .0",
                    "Table": "music"
                  }
                ]
              }
            ]
          }
        ]
      },
      "TablesUsed": [
        "user.music",
        "user.user"
      ]
    }
  },
  {
    "comment": "inner join with right grouping",
    "query": "select count(*) from user left join music on user.foo = music.bar group by music.col",
    "plan": {
      "QueryType": "SELECT",
      "Original": "select count(*) from user left join music on user.foo = music.bar group by music.col",
      "Instructions": {
        "OperatorType": "Aggregate",
        "Variant": "Ordered",
        "Aggregates": "sum_count_star(0) AS count(*)",
        "GroupBy": "(1|2)",
        "ResultColumns": 1,
        "Inputs": [
          {
            "OperatorType": "Projection",
            "Expressions": [
              "[COLUMN 0] * COALESCE([COLUMN 1], INT64(1)) as count(*)",
              "[COLUMN 2] as col",
              "[COLUMN 3] as weight_string(music.col)"
            ],
            "Inputs": [
              {
                "OperatorType": "Sort",
                "Variant": "Memory",
                "OrderBy": "(2|3) ASC",
                "Inputs": [
                  {
                    "OperatorType": "Join",
                    "Variant": "LeftJoin",
                    "JoinColumnIndexes": "L:0,R:0,R:1,R:2",
                    "JoinVars": {
                      "user_foo": 1
                    },
                    "TableName": "`user`_music",
                    "Inputs": [
                      {
                        "OperatorType": "Route",
                        "Variant": "Scatter",
                        "Keyspace": {
                          "Name": "user",
                          "Sharded": true
                        },
                        "FieldQuery": "select count(*), `user`.foo from `user` where 1 != 1 group by `user`.foo",
                        "Query": "select count(*), `user`.foo from `user` group by `user`.foo",
                        "Table": "`user`"
                      },
                      {
                        "OperatorType": "Route",
                        "Variant": "Scatter",
                        "Keyspace": {
                          "Name": "user",
                          "Sharded": true
                        },
                        "FieldQuery": "select count(*), music.col, weight_string(music.col) from music where 1 != 1 group by music.col, weight_string(music.col)",
                        "Query": "select count(*), music.col, weight_string(music.col) from music where music.bar = :user_foo group by music.col, weight_string(music.col)",
                        "Table": "music"
                      }
                    ]
                  }
                ]
              }
            ]
          }
        ]
      },
      "TablesUsed": [
        "user.music",
        "user.user"
      ]
    }
  },
  {
    "comment": "left outer join with left grouping",
    "query": "select count(*) from user left join music on user.foo = music.bar group by user.col",
    "plan": {
      "QueryType": "SELECT",
      "Original": "select count(*) from user left join music on user.foo = music.bar group by user.col",
      "Instructions": {
        "OperatorType": "Aggregate",
        "Variant": "Ordered",
        "Aggregates": "sum_count_star(0) AS count(*)",
        "GroupBy": "1",
        "ResultColumns": 1,
        "Inputs": [
          {
            "OperatorType": "Projection",
            "Expressions": [
              "[COLUMN 0] * COALESCE([COLUMN 1], INT64(1)) as count(*)",
              "[COLUMN 2] as col"
            ],
            "Inputs": [
              {
                "OperatorType": "Join",
                "Variant": "LeftJoin",
                "JoinColumnIndexes": "L:0,R:0,L:1",
                "JoinVars": {
                  "user_foo": 2
                },
                "TableName": "`user`_music",
                "Inputs": [
                  {
                    "OperatorType": "Route",
                    "Variant": "Scatter",
                    "Keyspace": {
                      "Name": "user",
                      "Sharded": true
                    },
                    "FieldQuery": "select count(*), `user`.col, `user`.foo from `user` where 1 != 1 group by `user`.col, `user`.foo",
                    "OrderBy": "1 ASC",
                    "Query": "select count(*), `user`.col, `user`.foo from `user` group by `user`.col, `user`.foo order by `user`.col asc",
                    "Table": "`user`"
                  },
                  {
                    "OperatorType": "Route",
                    "Variant": "Scatter",
                    "Keyspace": {
                      "Name": "user",
                      "Sharded": true
                    },
                    "FieldQuery": "select count(*) from music where 1 != 1 group by .0",
                    "Query": "select count(*) from music where music.bar = :user_foo group by .0",
                    "Table": "music"
                  }
                ]
              }
            ]
          }
        ]
      },
      "TablesUsed": [
        "user.music",
        "user.user"
      ]
    }
  },
  {
    "comment": "left outer join with right grouping",
    "query": "select count(*) from user left join music on user.foo = music.bar group by music.col",
    "plan": {
      "QueryType": "SELECT",
      "Original": "select count(*) from user left join music on user.foo = music.bar group by music.col",
      "Instructions": {
        "OperatorType": "Aggregate",
        "Variant": "Ordered",
        "Aggregates": "sum_count_star(0) AS count(*)",
        "GroupBy": "(1|2)",
        "ResultColumns": 1,
        "Inputs": [
          {
            "OperatorType": "Projection",
            "Expressions": [
              "[COLUMN 0] * COALESCE([COLUMN 1], INT64(1)) as count(*)",
              "[COLUMN 2] as col",
              "[COLUMN 3] as weight_string(music.col)"
            ],
            "Inputs": [
              {
                "OperatorType": "Sort",
                "Variant": "Memory",
                "OrderBy": "(2|3) ASC",
                "Inputs": [
                  {
                    "OperatorType": "Join",
                    "Variant": "LeftJoin",
                    "JoinColumnIndexes": "L:0,R:0,R:1,R:2",
                    "JoinVars": {
                      "user_foo": 1
                    },
                    "TableName": "`user`_music",
                    "Inputs": [
                      {
                        "OperatorType": "Route",
                        "Variant": "Scatter",
                        "Keyspace": {
                          "Name": "user",
                          "Sharded": true
                        },
                        "FieldQuery": "select count(*), `user`.foo from `user` where 1 != 1 group by `user`.foo",
                        "Query": "select count(*), `user`.foo from `user` group by `user`.foo",
                        "Table": "`user`"
                      },
                      {
                        "OperatorType": "Route",
                        "Variant": "Scatter",
                        "Keyspace": {
                          "Name": "user",
                          "Sharded": true
                        },
                        "FieldQuery": "select count(*), music.col, weight_string(music.col) from music where 1 != 1 group by music.col, weight_string(music.col)",
                        "Query": "select count(*), music.col, weight_string(music.col) from music where music.bar = :user_foo group by music.col, weight_string(music.col)",
                        "Table": "music"
                      }
                    ]
                  }
                ]
              }
            ]
          }
        ]
      },
      "TablesUsed": [
        "user.music",
        "user.user"
      ]
    }
  },
  {
    "comment": "3 table inner join with scalar aggregation",
    "query": "select count(*) from user join music on user.foo = music.bar join user_extra on user.foo = user_extra.baz",
    "plan": {
      "QueryType": "SELECT",
      "Original": "select count(*) from user join music on user.foo = music.bar join user_extra on user.foo = user_extra.baz",
      "Instructions": {
        "OperatorType": "Aggregate",
        "Variant": "Scalar",
        "Aggregates": "sum_count_star(0) AS count(*)",
        "Inputs": [
          {
            "OperatorType": "Projection",
            "Expressions": [
              "[COLUMN 0] * [COLUMN 1] as count(*)"
            ],
            "Inputs": [
              {
                "OperatorType": "Join",
                "Variant": "Join",
                "JoinColumnIndexes": "L:0,R:0",
                "JoinVars": {
                  "user_extra_baz": 1
                },
                "TableName": "user_extra_`user`_music",
                "Inputs": [
                  {
                    "OperatorType": "Route",
                    "Variant": "Scatter",
                    "Keyspace": {
                      "Name": "user",
                      "Sharded": true
                    },
                    "FieldQuery": "select count(*), user_extra.baz from user_extra where 1 != 1 group by user_extra.baz",
                    "Query": "select count(*), user_extra.baz from user_extra group by user_extra.baz",
                    "Table": "user_extra"
                  },
                  {
                    "OperatorType": "Projection",
                    "Expressions": [
                      "[COLUMN 0] * [COLUMN 1] as count(*)"
                    ],
                    "Inputs": [
                      {
                        "OperatorType": "Join",
                        "Variant": "Join",
                        "JoinColumnIndexes": "L:0,R:0",
                        "JoinVars": {
                          "user_foo": 1
                        },
                        "TableName": "`user`_music",
                        "Inputs": [
                          {
                            "OperatorType": "Route",
                            "Variant": "Scatter",
                            "Keyspace": {
                              "Name": "user",
                              "Sharded": true
                            },
                            "FieldQuery": "select count(*), `user`.foo from `user` where 1 != 1 group by `user`.foo",
                            "Query": "select count(*), `user`.foo from `user` where `user`.foo = :user_extra_baz group by `user`.foo",
                            "Table": "`user`"
                          },
                          {
                            "OperatorType": "Route",
                            "Variant": "Scatter",
                            "Keyspace": {
                              "Name": "user",
                              "Sharded": true
                            },
                            "FieldQuery": "select count(*) from music where 1 != 1 group by .0",
                            "Query": "select count(*) from music where music.bar = :user_foo group by .0",
                            "Table": "music"
                          }
                        ]
                      }
                    ]
                  }
                ]
              }
            ]
          }
        ]
      },
      "TablesUsed": [
        "user.music",
        "user.user",
        "user.user_extra"
      ]
    }
  },
  {
    "comment": "3 table with mixed join with scalar aggregation",
    "query": "select count(*) from user left join music on user.foo = music.bar join user_extra on user.foo = user_extra.baz",
    "plan": {
      "QueryType": "SELECT",
      "Original": "select count(*) from user left join music on user.foo = music.bar join user_extra on user.foo = user_extra.baz",
      "Instructions": {
        "OperatorType": "Aggregate",
        "Variant": "Scalar",
        "Aggregates": "sum_count_star(0) AS count(*)",
        "Inputs": [
          {
            "OperatorType": "Projection",
            "Expressions": [
              "[COLUMN 0] * [COLUMN 1] as count(*)"
            ],
            "Inputs": [
              {
                "OperatorType": "Join",
                "Variant": "Join",
                "JoinColumnIndexes": "L:0,R:0",
                "JoinVars": {
                  "user_foo": 1
                },
                "TableName": "`user`_music_user_extra",
                "Inputs": [
                  {
                    "OperatorType": "Projection",
                    "Expressions": [
                      "[COLUMN 0] * COALESCE([COLUMN 1], INT64(1)) as count(*)",
                      "[COLUMN 2] as foo"
                    ],
                    "Inputs": [
                      {
                        "OperatorType": "Join",
                        "Variant": "LeftJoin",
                        "JoinColumnIndexes": "L:0,R:0,L:1",
                        "JoinVars": {
                          "user_foo": 1
                        },
                        "TableName": "`user`_music",
                        "Inputs": [
                          {
                            "OperatorType": "Route",
                            "Variant": "Scatter",
                            "Keyspace": {
                              "Name": "user",
                              "Sharded": true
                            },
                            "FieldQuery": "select count(*), `user`.foo from `user` where 1 != 1 group by `user`.foo",
                            "Query": "select count(*), `user`.foo from `user` group by `user`.foo",
                            "Table": "`user`"
                          },
                          {
                            "OperatorType": "Route",
                            "Variant": "Scatter",
                            "Keyspace": {
                              "Name": "user",
                              "Sharded": true
                            },
                            "FieldQuery": "select count(*) from music where 1 != 1 group by .0",
                            "Query": "select count(*) from music where music.bar = :user_foo group by .0",
                            "Table": "music"
                          }
                        ]
                      }
                    ]
                  },
                  {
                    "OperatorType": "Route",
                    "Variant": "Scatter",
                    "Keyspace": {
                      "Name": "user",
                      "Sharded": true
                    },
                    "FieldQuery": "select count(*) from user_extra where 1 != 1 group by .0",
                    "Query": "select count(*) from user_extra where user_extra.baz = :user_foo group by .0",
                    "Table": "user_extra"
                  }
                ]
              }
            ]
          }
        ]
      },
      "TablesUsed": [
        "user.music",
        "user.user",
        "user.user_extra"
      ]
    }
  },
  {
    "comment": "ordering have less column than grouping columns, grouping gets rearranged as order by and missing columns gets added to ordering",
    "query": "select u.col, u.intcol, count(*) from user u join music group by 1,2 order by 2",
    "plan": {
      "QueryType": "SELECT",
      "Original": "select u.col, u.intcol, count(*) from user u join music group by 1,2 order by 2",
      "Instructions": {
        "OperatorType": "Aggregate",
        "Variant": "Ordered",
        "Aggregates": "sum_count_star(2) AS count(*)",
        "GroupBy": "1, 0",
        "Inputs": [
          {
            "OperatorType": "Projection",
            "Expressions": [
              "[COLUMN 3] as col",
              "[COLUMN 2] as intcol",
              "[COLUMN 0] * [COLUMN 1] as count(*)"
            ],
            "Inputs": [
              {
                "OperatorType": "Join",
                "Variant": "Join",
                "JoinColumnIndexes": "L:0,R:0,L:1,L:2",
                "TableName": "`user`_music",
                "Inputs": [
                  {
                    "OperatorType": "Route",
                    "Variant": "Scatter",
                    "Keyspace": {
                      "Name": "user",
                      "Sharded": true
                    },
                    "FieldQuery": "select count(*), u.intcol, u.col from `user` as u where 1 != 1 group by u.intcol, u.col",
                    "OrderBy": "1 ASC, 2 ASC",
                    "Query": "select count(*), u.intcol, u.col from `user` as u group by u.intcol, u.col order by u.intcol asc, u.col asc",
                    "Table": "`user`"
                  },
                  {
                    "OperatorType": "Route",
                    "Variant": "Scatter",
                    "Keyspace": {
                      "Name": "user",
                      "Sharded": true
                    },
                    "FieldQuery": "select count(*) from music where 1 != 1 group by .0",
                    "Query": "select count(*) from music group by .0",
                    "Table": "music"
                  }
                ]
              }
            ]
          }
        ]
      },
      "TablesUsed": [
        "user.music",
        "user.user"
      ]
    }
  },
  {
    "comment": "redundant group by columns are not added",
    "query": "select col, val, id from user group by col, val, id, id, val, col",
    "plan": {
      "QueryType": "SELECT",
      "Original": "select col, val, id from user group by col, val, id, id, val, col",
      "Instructions": {
        "OperatorType": "Route",
        "Variant": "Scatter",
        "Keyspace": {
          "Name": "user",
          "Sharded": true
        },
        "FieldQuery": "select col, val, id from `user` where 1 != 1 group by col, val, id",
        "Query": "select col, val, id from `user` group by col, val, id",
        "Table": "`user`"
      },
      "TablesUsed": [
        "user.user"
      ]
    }
  },
  {
    "comment": "scatter aggregate with ambiguous aliases",
    "query": "select distinct a, b as a from user",
    "plan": {
      "QueryType": "SELECT",
      "Original": "select distinct a, b as a from user",
      "Instructions": {
        "OperatorType": "Distinct",
        "Collations": [
          "(0:2)",
          "(1:2)"
        ],
        "ResultColumns": 2,
        "Inputs": [
          {
            "OperatorType": "Route",
            "Variant": "Scatter",
            "Keyspace": {
              "Name": "user",
              "Sharded": true
            },
            "FieldQuery": "select a, b as a, weight_string(b) from `user` where 1 != 1",
            "Query": "select distinct a, b as a, weight_string(b) from `user`",
            "Table": "`user`"
          }
        ]
      },
      "TablesUsed": [
        "user.user"
      ]
    }
  },
  {
    "comment": "scatter aggregate with complex select list (can't build order by)",
    "query": "select distinct a+1 from user",
    "plan": {
      "QueryType": "SELECT",
      "Original": "select distinct a+1 from user",
      "Instructions": {
        "OperatorType": "Distinct",
        "Collations": [
          "(0:1)"
        ],
        "ResultColumns": 1,
        "Inputs": [
          {
            "OperatorType": "Route",
            "Variant": "Scatter",
            "Keyspace": {
              "Name": "user",
              "Sharded": true
            },
            "FieldQuery": "select a + 1, weight_string(a + 1) from `user` where 1 != 1",
            "Query": "select distinct a + 1, weight_string(a + 1) from `user`",
            "Table": "`user`"
          }
        ]
      },
      "TablesUsed": [
        "user.user"
      ]
    }
  },
  {
    "comment": "distinct on top of aggregation",
    "query": "select distinct count(*) from user group by col",
    "plan": {
      "QueryType": "SELECT",
      "Original": "select distinct count(*) from user group by col",
      "Instructions": {
        "OperatorType": "Distinct",
        "Collations": [
          "0"
        ],
        "ResultColumns": 1,
        "Inputs": [
          {
            "OperatorType": "Aggregate",
            "Variant": "Ordered",
            "Aggregates": "sum_count_star(0) AS count(*)",
            "GroupBy": "1",
            "Inputs": [
              {
                "OperatorType": "Route",
                "Variant": "Scatter",
                "Keyspace": {
                  "Name": "user",
                  "Sharded": true
                },
                "FieldQuery": "select count(*), col from `user` where 1 != 1 group by col",
                "OrderBy": "1 ASC",
                "Query": "select count(*), col from `user` group by col order by col asc",
                "Table": "`user`"
              }
            ]
          }
        ]
      },
      "TablesUsed": [
        "user.user"
      ]
    }
  },
  {
    "comment": "scalar aggregates with min, max, sum distinct and count distinct using collations",
    "query": "select min(textcol1), max(textcol2), sum(distinct textcol1), count(distinct textcol1) from user",
    "plan": {
      "QueryType": "SELECT",
      "Original": "select min(textcol1), max(textcol2), sum(distinct textcol1), count(distinct textcol1) from user",
      "Instructions": {
        "OperatorType": "Aggregate",
        "Variant": "Scalar",
        "Aggregates": "min(0 COLLATE latin1_swedish_ci) AS min(textcol1), max(1 COLLATE latin1_swedish_ci) AS max(textcol2), sum_distinct(2 COLLATE latin1_swedish_ci) AS sum(distinct textcol1), count_distinct(3 COLLATE latin1_swedish_ci) AS count(distinct textcol1)",
        "Inputs": [
          {
            "OperatorType": "Route",
            "Variant": "Scatter",
            "Keyspace": {
              "Name": "user",
              "Sharded": true
            },
            "FieldQuery": "select min(textcol1), max(textcol2), textcol1, textcol1 from `user` where 1 != 1 group by textcol1",
            "OrderBy": "2 ASC COLLATE latin1_swedish_ci",
            "Query": "select min(textcol1), max(textcol2), textcol1, textcol1 from `user` group by textcol1 order by textcol1 asc",
            "Table": "`user`"
          }
        ]
      },
      "TablesUsed": [
        "user.user"
      ]
    }
  },
  {
    "comment": "grouping aggregates with mi, max, sum distinct and count distinct using collations",
    "query": "select col, min(textcol1), max(textcol2), sum(distinct textcol1), count(distinct textcol1) from user group by col",
    "plan": {
      "QueryType": "SELECT",
      "Original": "select col, min(textcol1), max(textcol2), sum(distinct textcol1), count(distinct textcol1) from user group by col",
      "Instructions": {
        "OperatorType": "Aggregate",
        "Variant": "Ordered",
        "Aggregates": "min(1 COLLATE latin1_swedish_ci) AS min(textcol1), max(2 COLLATE latin1_swedish_ci) AS max(textcol2), sum_distinct(3 COLLATE latin1_swedish_ci) AS sum(distinct textcol1), count_distinct(4 COLLATE latin1_swedish_ci) AS count(distinct textcol1)",
        "GroupBy": "0",
        "Inputs": [
          {
            "OperatorType": "Route",
            "Variant": "Scatter",
            "Keyspace": {
              "Name": "user",
              "Sharded": true
            },
            "FieldQuery": "select col, min(textcol1), max(textcol2), textcol1, textcol1 from `user` where 1 != 1 group by col, textcol1",
            "OrderBy": "0 ASC, 3 ASC COLLATE latin1_swedish_ci",
            "Query": "select col, min(textcol1), max(textcol2), textcol1, textcol1 from `user` group by col, textcol1 order by col asc, textcol1 asc",
            "Table": "`user`"
          }
        ]
      },
      "TablesUsed": [
        "user.user"
      ]
    }
  },
  {
    "comment": "using a grouping column multiple times should be OK",
    "query": "select col, col, count(*) from user group by col",
    "plan": {
      "QueryType": "SELECT",
      "Original": "select col, col, count(*) from user group by col",
      "Instructions": {
        "OperatorType": "Aggregate",
        "Variant": "Ordered",
        "Aggregates": "sum_count_star(2) AS count(*)",
        "GroupBy": "0",
        "Inputs": [
          {
            "OperatorType": "Route",
            "Variant": "Scatter",
            "Keyspace": {
              "Name": "user",
              "Sharded": true
            },
            "FieldQuery": "select col, col, count(*) from `user` where 1 != 1 group by col",
            "OrderBy": "0 ASC",
            "Query": "select col, col, count(*) from `user` group by col order by col asc",
            "Table": "`user`"
          }
        ]
      },
      "TablesUsed": [
        "user.user"
      ]
    }
  },
  {
    "comment": "multiple count star and a count with 3 table join",
    "query": "select count(*), count(*), count(u.col) from user u, user u2, user_extra ue",
    "plan": {
      "QueryType": "SELECT",
      "Original": "select count(*), count(*), count(u.col) from user u, user u2, user_extra ue",
      "Instructions": {
        "OperatorType": "Aggregate",
        "Variant": "Scalar",
        "Aggregates": "sum_count_star(0) AS count(*), sum_count_star(1) AS count(*), sum_count(2) AS count(u.col)",
        "Inputs": [
          {
            "OperatorType": "Projection",
            "Expressions": [
              "[COLUMN 0] * [COLUMN 1] as count(*)",
              "[COLUMN 0] * [COLUMN 1] as count(*)",
              "[COLUMN 0] * [COLUMN 2] as count(u.col)"
            ],
            "Inputs": [
              {
                "OperatorType": "Join",
                "Variant": "Join",
                "JoinColumnIndexes": "L:0,R:0,R:1",
                "TableName": "user_extra_`user`_`user`",
                "Inputs": [
                  {
                    "OperatorType": "Route",
                    "Variant": "Scatter",
                    "Keyspace": {
                      "Name": "user",
                      "Sharded": true
                    },
                    "FieldQuery": "select count(*) from user_extra as ue where 1 != 1",
                    "Query": "select count(*) from user_extra as ue",
                    "Table": "user_extra"
                  },
                  {
                    "OperatorType": "Projection",
                    "Expressions": [
                      "[COLUMN 0] * [COLUMN 1] as count(*)",
                      "[COLUMN 2] * [COLUMN 1] as count(u.col)"
                    ],
                    "Inputs": [
                      {
                        "OperatorType": "Join",
                        "Variant": "Join",
                        "JoinColumnIndexes": "L:0,R:0,L:1",
                        "TableName": "`user`_`user`",
                        "Inputs": [
                          {
                            "OperatorType": "Route",
                            "Variant": "Scatter",
                            "Keyspace": {
                              "Name": "user",
                              "Sharded": true
                            },
                            "FieldQuery": "select count(*), count(u.col) from `user` as u where 1 != 1 group by .0",
                            "Query": "select count(*), count(u.col) from `user` as u group by .0",
                            "Table": "`user`"
                          },
                          {
                            "OperatorType": "Route",
                            "Variant": "Scatter",
                            "Keyspace": {
                              "Name": "user",
                              "Sharded": true
                            },
                            "FieldQuery": "select count(*) from `user` as u2 where 1 != 1 group by .0",
                            "Query": "select count(*) from `user` as u2 group by .0",
                            "Table": "`user`"
                          }
                        ]
                      }
                    ]
                  }
                ]
              }
            ]
          }
        ]
      },
      "TablesUsed": [
        "user.user",
        "user.user_extra"
      ]
    }
  },
  {
    "comment": "interleaving grouping, aggregation and join with min, max columns",
    "query": "select user.col, min(user_extra.foo), user.bar, max(user_extra.bar) from user join user_extra on user.col = user_extra.bar group by user.col, user.bar",
    "plan": {
      "QueryType": "SELECT",
      "Original": "select user.col, min(user_extra.foo), user.bar, max(user_extra.bar) from user join user_extra on user.col = user_extra.bar group by user.col, user.bar",
      "Instructions": {
        "OperatorType": "Aggregate",
        "Variant": "Ordered",
        "Aggregates": "min(1|5) AS min(user_extra.foo), max(3|6) AS max(user_extra.bar)",
        "GroupBy": "0, (2|4)",
        "ResultColumns": 4,
        "Inputs": [
          {
            "OperatorType": "Join",
            "Variant": "Join",
            "JoinColumnIndexes": "L:0,R:0,L:1,R:1,L:2,R:2,R:3",
            "JoinVars": {
              "user_col": 0
            },
            "TableName": "`user`_user_extra",
            "Inputs": [
              {
                "OperatorType": "Route",
                "Variant": "Scatter",
                "Keyspace": {
                  "Name": "user",
                  "Sharded": true
                },
                "FieldQuery": "select `user`.col, `user`.bar, weight_string(`user`.bar) from `user` where 1 != 1 group by `user`.col, `user`.bar, weight_string(`user`.bar)",
                "OrderBy": "0 ASC, (1|2) ASC",
                "Query": "select `user`.col, `user`.bar, weight_string(`user`.bar) from `user` group by `user`.col, `user`.bar, weight_string(`user`.bar) order by `user`.col asc, `user`.bar asc",
                "Table": "`user`"
              },
              {
                "OperatorType": "Route",
                "Variant": "Scatter",
                "Keyspace": {
                  "Name": "user",
                  "Sharded": true
                },
                "FieldQuery": "select min(user_extra.foo), max(user_extra.bar), weight_string(user_extra.foo), weight_string(user_extra.bar) from user_extra where 1 != 1 group by .0, weight_string(user_extra.foo), weight_string(user_extra.bar)",
                "Query": "select min(user_extra.foo), max(user_extra.bar), weight_string(user_extra.foo), weight_string(user_extra.bar) from user_extra where user_extra.bar = :user_col group by .0, weight_string(user_extra.foo), weight_string(user_extra.bar)",
                "Table": "user_extra"
              }
            ]
          }
        ]
      },
      "TablesUsed": [
        "user.user",
        "user.user_extra"
      ]
    }
  },
  {
    "comment": "extremum on input from both sides",
    "query": "select max(u.foo*ue.bar) from user u join user_extra ue",
    "plan": {
      "QueryType": "SELECT",
      "Original": "select max(u.foo*ue.bar) from user u join user_extra ue",
      "Instructions": {
        "OperatorType": "Aggregate",
        "Variant": "Scalar",
        "Aggregates": "max(0|1) AS max(u.foo * ue.bar)",
        "ResultColumns": 1,
        "Inputs": [
          {
            "OperatorType": "Join",
            "Variant": "Join",
            "JoinColumnIndexes": "R:0,R:1",
            "JoinVars": {
              "u_foo": 0
            },
            "TableName": "`user`_user_extra",
            "Inputs": [
              {
                "OperatorType": "Route",
                "Variant": "Scatter",
                "Keyspace": {
                  "Name": "user",
                  "Sharded": true
                },
                "FieldQuery": "select u.foo from `user` as u where 1 != 1",
                "Query": "select u.foo from `user` as u",
                "Table": "`user`"
              },
              {
                "OperatorType": "Route",
                "Variant": "Scatter",
                "Keyspace": {
                  "Name": "user",
                  "Sharded": true
                },
                "FieldQuery": "select :u_foo * ue.bar, weight_string(:u_foo * ue.bar) from user_extra as ue where 1 != 1",
                "Query": "select :u_foo * ue.bar, weight_string(:u_foo * ue.bar) from user_extra as ue",
                "Table": "user_extra"
              }
            ]
          }
        ]
      },
      "TablesUsed": [
        "user.user",
        "user.user_extra"
      ]
    }
  },
  {
    "comment": "aggregate on input from both sides - TODO optimize more",
    "query": "select sum(user.foo+user_extra.bar) from user, user_extra",
    "plan": {
      "QueryType": "SELECT",
      "Original": "select sum(user.foo+user_extra.bar) from user, user_extra",
      "Instructions": {
        "OperatorType": "Aggregate",
        "Variant": "Scalar",
        "Aggregates": "sum(0) AS sum(`user`.foo + user_extra.bar)",
        "Inputs": [
          {
            "OperatorType": "Join",
            "Variant": "Join",
            "JoinColumnIndexes": "R:0",
            "JoinVars": {
              "user_foo": 0
            },
            "TableName": "`user`_user_extra",
            "Inputs": [
              {
                "OperatorType": "Route",
                "Variant": "Scatter",
                "Keyspace": {
                  "Name": "user",
                  "Sharded": true
                },
                "FieldQuery": "select `user`.foo from `user` where 1 != 1",
                "Query": "select `user`.foo from `user`",
                "Table": "`user`"
              },
              {
                "OperatorType": "Route",
                "Variant": "Scatter",
                "Keyspace": {
                  "Name": "user",
                  "Sharded": true
                },
                "FieldQuery": "select :user_foo + user_extra.bar from user_extra where 1 != 1",
                "Query": "select :user_foo + user_extra.bar from user_extra",
                "Table": "user_extra"
              }
            ]
          }
        ]
      },
      "TablesUsed": [
        "user.user",
        "user.user_extra"
      ]
    }
  },
  {
    "comment": "grouping column could be coming from multiple sides",
    "query": "select count(*) from user, user_extra group by user.id+user_extra.id",
    "plan": {
      "QueryType": "SELECT",
      "Original": "select count(*) from user, user_extra group by user.id+user_extra.id",
      "Instructions": {
        "OperatorType": "Aggregate",
        "Variant": "Ordered",
        "Aggregates": "sum_count_star(0) AS count(*)",
        "GroupBy": "(1|2)",
        "ResultColumns": 1,
        "Inputs": [
          {
            "OperatorType": "Sort",
            "Variant": "Memory",
            "OrderBy": "(1|2) ASC",
            "Inputs": [
              {
                "OperatorType": "Projection",
                "Expressions": [
                  "[COLUMN 0] * [COLUMN 1] as count(*)",
                  "[COLUMN 2] as `user`.id + user_extra.id",
                  "[COLUMN 3] as weight_string(`user`.id + user_extra.id)"
                ],
                "Inputs": [
                  {
                    "OperatorType": "Join",
                    "Variant": "Join",
                    "JoinColumnIndexes": "L:0,R:0,R:1,R:2",
                    "JoinVars": {
                      "user_id": 1
                    },
                    "TableName": "`user`_user_extra",
                    "Inputs": [
                      {
                        "OperatorType": "Route",
                        "Variant": "Scatter",
                        "Keyspace": {
                          "Name": "user",
                          "Sharded": true
                        },
                        "FieldQuery": "select count(*), `user`.id from `user` where 1 != 1 group by `user`.id",
                        "Query": "select count(*), `user`.id from `user` group by `user`.id",
                        "Table": "`user`"
                      },
                      {
                        "OperatorType": "Route",
                        "Variant": "Scatter",
                        "Keyspace": {
                          "Name": "user",
                          "Sharded": true
                        },
                        "FieldQuery": "select count(*), :user_id + user_extra.id, weight_string(:user_id + user_extra.id) from user_extra where 1 != 1 group by :user_id + user_extra.id",
                        "Query": "select count(*), :user_id + user_extra.id, weight_string(:user_id + user_extra.id) from user_extra group by :user_id + user_extra.id",
                        "Table": "user_extra"
                      }
                    ]
                  }
                ]
              }
            ]
          }
        ]
      },
      "TablesUsed": [
        "user.user",
        "user.user_extra"
      ]
    }
  },
  {
    "comment": "Complex aggregate expression on scatter",
    "query": "select 1+count(*) from user",
    "plan": {
      "QueryType": "SELECT",
      "Original": "select 1+count(*) from user",
      "Instructions": {
        "OperatorType": "Projection",
        "Expressions": [
          "[COLUMN 0] + [COLUMN 1] as 1 + count(*)"
        ],
        "Inputs": [
          {
            "OperatorType": "Aggregate",
            "Variant": "Scalar",
            "Aggregates": "any_value(0), sum_count_star(1) AS count(*)",
            "Inputs": [
              {
                "OperatorType": "Route",
                "Variant": "Scatter",
                "Keyspace": {
                  "Name": "user",
                  "Sharded": true
                },
                "FieldQuery": "select 1, count(*) from `user` where 1 != 1",
                "Query": "select 1, count(*) from `user`",
                "Table": "`user`"
              }
            ]
          }
        ]
      },
      "TablesUsed": [
        "user.user"
      ]
    }
  },
  {
    "comment": "combine the output of two aggregations in the final result",
    "query": "select greatest(sum(user.foo), sum(user_extra.bar)) from user join user_extra on user.col = user_extra.col",
    "plan": {
      "QueryType": "SELECT",
      "Original": "select greatest(sum(user.foo), sum(user_extra.bar)) from user join user_extra on user.col = user_extra.col",
      "Instructions": {
        "OperatorType": "Projection",
        "Expressions": [
          "GREATEST([COLUMN 0], [COLUMN 1]) as greatest(sum(`user`.foo), sum(user_extra.bar))"
        ],
        "Inputs": [
          {
            "OperatorType": "Aggregate",
            "Variant": "Scalar",
            "Aggregates": "sum(0) AS sum(`user`.foo), sum(1) AS sum(user_extra.bar)",
            "Inputs": [
              {
                "OperatorType": "Projection",
                "Expressions": [
                  "[COLUMN 0] * [COLUMN 1] as sum(`user`.foo)",
                  "[COLUMN 3] * [COLUMN 2] as sum(user_extra.bar)"
                ],
                "Inputs": [
                  {
                    "OperatorType": "Join",
                    "Variant": "Join",
                    "JoinColumnIndexes": "L:0,R:0,R:1,L:1",
                    "JoinVars": {
                      "user_col": 2
                    },
                    "TableName": "`user`_user_extra",
                    "Inputs": [
                      {
                        "OperatorType": "Route",
                        "Variant": "Scatter",
                        "Keyspace": {
                          "Name": "user",
                          "Sharded": true
                        },
                        "FieldQuery": "select sum(`user`.foo), count(*), `user`.col from `user` where 1 != 1 group by `user`.col",
                        "Query": "select sum(`user`.foo), count(*), `user`.col from `user` group by `user`.col",
                        "Table": "`user`"
                      },
                      {
                        "OperatorType": "Route",
                        "Variant": "Scatter",
                        "Keyspace": {
                          "Name": "user",
                          "Sharded": true
                        },
                        "FieldQuery": "select count(*), sum(user_extra.bar) from user_extra where 1 != 1 group by .0",
                        "Query": "select count(*), sum(user_extra.bar) from user_extra where user_extra.col = :user_col group by .0",
                        "Table": "user_extra"
                      }
                    ]
                  }
                ]
              }
            ]
          }
        ]
      },
      "TablesUsed": [
        "user.user",
        "user.user_extra"
      ]
    }
  },
  {
    "comment": "Aggregate detection (group_concat)",
    "query": "select group_concat(user.a) from user join user_extra",
    "plan": {
      "QueryType": "SELECT",
      "Original": "select group_concat(user.a) from user join user_extra",
      "Instructions": {
        "OperatorType": "Aggregate",
        "Variant": "Scalar",
        "Aggregates": "group_concat(0) AS group_concat(`user`.a)",
        "Inputs": [
          {
            "OperatorType": "Join",
            "Variant": "Join",
            "JoinColumnIndexes": "L:0",
            "TableName": "`user`_user_extra",
            "Inputs": [
              {
                "OperatorType": "Route",
                "Variant": "Scatter",
                "Keyspace": {
                  "Name": "user",
                  "Sharded": true
                },
                "FieldQuery": "select `user`.a from `user` where 1 != 1",
                "Query": "select `user`.a from `user`",
                "Table": "`user`"
              },
              {
                "OperatorType": "Route",
                "Variant": "Scatter",
                "Keyspace": {
                  "Name": "user",
                  "Sharded": true
                },
                "FieldQuery": "select 1 from user_extra where 1 != 1",
                "Query": "select 1 from user_extra",
                "Table": "user_extra"
              }
            ]
          }
        ]
      },
      "TablesUsed": [
        "user.user",
        "user.user_extra"
      ]
    }
  },
  {
    "comment": "plan a query with any_value()",
    "query": "select count(*), any_value(u.name), any_value(ue.title) from user u join user_extra ue on u.bar = ue.foo ",
    "plan": {
      "QueryType": "SELECT",
      "Original": "select count(*), any_value(u.name), any_value(ue.title) from user u join user_extra ue on u.bar = ue.foo ",
      "Instructions": {
        "OperatorType": "Aggregate",
        "Variant": "Scalar",
        "Aggregates": "sum_count_star(0) AS count(*), any_value(1) AS any_value(u.`name`), any_value(2) AS any_value(ue.title)",
        "Inputs": [
          {
            "OperatorType": "Projection",
            "Expressions": [
              "[COLUMN 0] * [COLUMN 1] as count(*)",
              "[COLUMN 2] as any_value(u.`name`)",
              "[COLUMN 3] as any_value(ue.title)"
            ],
            "Inputs": [
              {
                "OperatorType": "Join",
                "Variant": "Join",
                "JoinColumnIndexes": "L:0,R:0,L:1,R:1",
                "JoinVars": {
                  "u_bar": 2
                },
                "TableName": "`user`_user_extra",
                "Inputs": [
                  {
                    "OperatorType": "Route",
                    "Variant": "Scatter",
                    "Keyspace": {
                      "Name": "user",
                      "Sharded": true
                    },
                    "FieldQuery": "select count(*), any_value(u.`name`), u.bar from `user` as u where 1 != 1 group by u.bar",
                    "Query": "select count(*), any_value(u.`name`), u.bar from `user` as u group by u.bar",
                    "Table": "`user`"
                  },
                  {
                    "OperatorType": "Route",
                    "Variant": "Scatter",
                    "Keyspace": {
                      "Name": "user",
                      "Sharded": true
                    },
                    "FieldQuery": "select count(*), any_value(ue.title) from user_extra as ue where 1 != 1 group by .0",
                    "Query": "select count(*), any_value(ue.title) from user_extra as ue where ue.foo = :u_bar group by .0",
                    "Table": "user_extra"
                  }
                ]
              }
            ]
          }
        ]
      },
      "TablesUsed": [
        "user.user",
        "user.user_extra"
      ]
    }
  },
  {
    "comment": "group_concat with group by without in select list",
    "query": "select group_concat(user.id) from user, music where user.id = music.foo group by user.bar",
    "plan": {
      "QueryType": "SELECT",
      "Original": "select group_concat(user.id) from user, music where user.id = music.foo group by user.bar",
      "Instructions": {
        "OperatorType": "Aggregate",
        "Variant": "Ordered",
        "Aggregates": "group_concat(0) AS group_concat(`user`.id)",
        "GroupBy": "(1|2)",
        "ResultColumns": 1,
        "Inputs": [
          {
            "OperatorType": "Sort",
            "Variant": "Memory",
            "OrderBy": "(1|2) ASC",
            "Inputs": [
              {
                "OperatorType": "Join",
                "Variant": "Join",
                "JoinColumnIndexes": "R:0,R:1,R:2",
                "JoinVars": {
                  "music_foo": 0
                },
                "TableName": "music_`user`",
                "Inputs": [
                  {
                    "OperatorType": "Route",
                    "Variant": "Scatter",
                    "Keyspace": {
                      "Name": "user",
                      "Sharded": true
                    },
                    "FieldQuery": "select music.foo from music where 1 != 1",
                    "Query": "select music.foo from music",
                    "Table": "music"
                  },
                  {
                    "OperatorType": "Route",
                    "Variant": "EqualUnique",
                    "Keyspace": {
                      "Name": "user",
                      "Sharded": true
                    },
                    "FieldQuery": "select `user`.id, `user`.bar, weight_string(`user`.bar) from `user` where 1 != 1",
                    "Query": "select `user`.id, `user`.bar, weight_string(`user`.bar) from `user` where `user`.id = :music_foo",
                    "Table": "`user`",
                    "Values": [
                      ":music_foo"
                    ],
                    "Vindex": "user_index"
                  }
                ]
              }
            ]
          }
        ]
      },
      "TablesUsed": [
        "user.music",
        "user.user"
      ]
    }
  },
  {
    "comment": "group_concat aggregation on top of route",
    "query": "select intcol, group_concat(foo) from user group by intcol",
    "plan": {
      "QueryType": "SELECT",
      "Original": "select intcol, group_concat(foo) from user group by intcol",
      "Instructions": {
        "OperatorType": "Aggregate",
        "Variant": "Ordered",
        "Aggregates": "group_concat(1) AS group_concat(foo)",
        "GroupBy": "0",
        "Inputs": [
          {
            "OperatorType": "Route",
            "Variant": "Scatter",
            "Keyspace": {
              "Name": "user",
              "Sharded": true
            },
            "FieldQuery": "select intcol, group_concat(foo) from `user` where 1 != 1 group by intcol",
            "OrderBy": "0 ASC",
            "Query": "select intcol, group_concat(foo) from `user` group by intcol order by intcol asc",
            "Table": "`user`"
          }
        ]
      },
      "TablesUsed": [
        "user.user"
      ]
    }
  },
  {
    "comment": "ordering on top of aggregator without pushing the column down during the horizon phase",
    "query": "select u.foo, group_concat(u.bar) from user u, music m where u.col = m.col group by u.foo order by u.baz",
    "plan": {
      "QueryType": "SELECT",
      "Original": "select u.foo, group_concat(u.bar) from user u, music m where u.col = m.col group by u.foo order by u.baz",
      "Instructions": {
        "OperatorType": "Sort",
        "Variant": "Memory",
        "OrderBy": "(2|4) ASC",
        "ResultColumns": 2,
        "Inputs": [
          {
            "OperatorType": "Aggregate",
            "Variant": "Ordered",
            "Aggregates": "group_concat(1) AS group_concat(u.bar), any_value(2) AS baz, any_value(4)",
            "GroupBy": "(0|3)",
            "Inputs": [
              {
                "OperatorType": "Join",
                "Variant": "Join",
                "JoinColumnIndexes": "L:0,L:1,L:2,L:3,L:4",
                "JoinVars": {
                  "u_col": 5
                },
                "TableName": "`user`_music",
                "Inputs": [
                  {
                    "OperatorType": "Route",
                    "Variant": "Scatter",
                    "Keyspace": {
                      "Name": "user",
                      "Sharded": true
                    },
                    "FieldQuery": "select u.foo, u.bar, u.baz, weight_string(u.foo), weight_string(u.baz), u.col from `user` as u where 1 != 1",
                    "OrderBy": "(0|3) ASC",
                    "Query": "select u.foo, u.bar, u.baz, weight_string(u.foo), weight_string(u.baz), u.col from `user` as u order by u.foo asc",
                    "Table": "`user`"
                  },
                  {
                    "OperatorType": "Route",
                    "Variant": "Scatter",
                    "Keyspace": {
                      "Name": "user",
                      "Sharded": true
                    },
                    "FieldQuery": "select 1 from music as m where 1 != 1",
                    "Query": "select 1 from music as m where m.col = :u_col",
                    "Table": "music"
                  }
                ]
              }
            ]
          }
        ]
      },
      "TablesUsed": [
        "user.music",
        "user.user"
      ]
    }
  },
  {
    "comment": "count distinct and sum distinct on join query pushed down - unique vindex",
    "query": "select u.col1, count(distinct m.user_id), sum(distinct m.user_id) from user u join music m group by u.col1",
    "plan": {
      "QueryType": "SELECT",
      "Original": "select u.col1, count(distinct m.user_id), sum(distinct m.user_id) from user u join music m group by u.col1",
      "Instructions": {
        "OperatorType": "Aggregate",
        "Variant": "Ordered",
        "Aggregates": "sum_count_distinct(1) AS count(distinct m.user_id), sum_sum_distinct(2) AS sum(distinct m.user_id)",
        "GroupBy": "(0|3)",
        "ResultColumns": 3,
        "Inputs": [
          {
            "OperatorType": "Join",
            "Variant": "Join",
            "JoinColumnIndexes": "L:0,R:0,R:1,L:1",
            "TableName": "`user`_music",
            "Inputs": [
              {
                "OperatorType": "Route",
                "Variant": "Scatter",
                "Keyspace": {
                  "Name": "user",
                  "Sharded": true
                },
                "FieldQuery": "select u.col1, weight_string(u.col1) from `user` as u where 1 != 1 group by u.col1, weight_string(u.col1)",
                "OrderBy": "(0|1) ASC",
                "Query": "select u.col1, weight_string(u.col1) from `user` as u group by u.col1, weight_string(u.col1) order by u.col1 asc",
                "Table": "`user`"
              },
              {
                "OperatorType": "Route",
                "Variant": "Scatter",
                "Keyspace": {
                  "Name": "user",
                  "Sharded": true
                },
                "FieldQuery": "select count(distinct m.user_id), sum(distinct m.user_id) from music as m where 1 != 1 group by .0",
                "Query": "select count(distinct m.user_id), sum(distinct m.user_id) from music as m group by .0",
                "Table": "music"
              }
            ]
          }
        ]
      },
      "TablesUsed": [
        "user.music",
        "user.user"
      ]
    }
  },
  {
    "comment": "count and sum distinct with min distinct on different expressions",
    "query": "select foo, min(distinct bar), count(distinct baz), sum(distinct baz), max(distinct toto) from user group by foo",
    "plan": {
      "QueryType": "SELECT",
      "Original": "select foo, min(distinct bar), count(distinct baz), sum(distinct baz), max(distinct toto) from user group by foo",
      "Instructions": {
        "OperatorType": "Aggregate",
        "Variant": "Ordered",
        "Aggregates": "min(1|6) AS min(distinct bar), count_distinct(2|7) AS count(distinct baz), sum_distinct(3|7) AS sum(distinct baz), max(4|8) AS max(distinct toto)",
        "GroupBy": "(0|5)",
        "ResultColumns": 5,
        "Inputs": [
          {
            "OperatorType": "Route",
            "Variant": "Scatter",
            "Keyspace": {
              "Name": "user",
              "Sharded": true
            },
            "FieldQuery": "select foo, min(bar) as `min(distinct bar)`, baz, baz, max(toto) as `max(distinct toto)`, weight_string(foo), weight_string(bar), weight_string(baz), weight_string(toto) from `user` where 1 != 1 group by foo, baz, weight_string(foo), weight_string(bar), weight_string(baz), weight_string(toto)",
            "OrderBy": "(0|5) ASC, (2|7) ASC",
            "Query": "select foo, min(bar) as `min(distinct bar)`, baz, baz, max(toto) as `max(distinct toto)`, weight_string(foo), weight_string(bar), weight_string(baz), weight_string(toto) from `user` group by foo, baz, weight_string(foo), weight_string(bar), weight_string(baz), weight_string(toto) order by foo asc, baz asc",
            "Table": "`user`"
          }
        ]
      },
      "TablesUsed": [
        "user.user"
      ]
    }
  },
  {
    "comment": "aggregation on union",
    "query": "select sum(col) from (select col from user union all select col from unsharded) t",
    "plan": {
      "QueryType": "SELECT",
      "Original": "select sum(col) from (select col from user union all select col from unsharded) t",
      "Instructions": {
        "OperatorType": "Aggregate",
        "Variant": "Scalar",
        "Aggregates": "sum(0) AS sum(col)",
        "Inputs": [
          {
            "OperatorType": "Concatenate",
            "Inputs": [
              {
                "OperatorType": "Route",
                "Variant": "Scatter",
                "Keyspace": {
                  "Name": "user",
                  "Sharded": true
                },
                "FieldQuery": "select col from `user` where 1 != 1",
                "Query": "select col from `user`",
                "Table": "`user`"
              },
              {
                "OperatorType": "Route",
                "Variant": "Unsharded",
                "Keyspace": {
                  "Name": "main",
                  "Sharded": false
                },
                "FieldQuery": "select col from unsharded where 1 != 1",
                "Query": "select col from unsharded",
                "Table": "unsharded"
              }
            ]
          }
        ]
      },
      "TablesUsed": [
        "main.unsharded",
        "user.user"
      ]
    }
  },
  {
    "comment": "aggregation on top of derived table with limit",
    "query": "select count(val2), sum(val2) from (select id, val2 from user where val2 is null limit 2) as x",
    "plan": {
      "QueryType": "SELECT",
      "Original": "select count(val2), sum(val2) from (select id, val2 from user where val2 is null limit 2) as x",
      "Instructions": {
        "OperatorType": "Aggregate",
        "Variant": "Scalar",
        "Aggregates": "count(0) AS count(val2), sum(1) AS sum(val2)",
        "Inputs": [
          {
            "OperatorType": "SimpleProjection",
            "Columns": [
              1,
              1
            ],
            "Inputs": [
              {
                "OperatorType": "Limit",
                "Count": "INT64(2)",
                "Inputs": [
                  {
                    "OperatorType": "Route",
                    "Variant": "Scatter",
                    "Keyspace": {
                      "Name": "user",
                      "Sharded": true
                    },
                    "FieldQuery": "select id, val2 from (select id, val2 from `user` where 1 != 1) as x where 1 != 1",
                    "Query": "select id, val2 from (select id, val2 from `user` where val2 is null) as x limit :__upper_limit",
                    "Table": "`user`"
                  }
                ]
              }
            ]
          }
        ]
      },
      "TablesUsed": [
        "user.user"
      ]
    }
  },
  {
    "comment": "aggregation on top of aggregation works fine",
    "query": "select distinct count(*) from user, (select distinct count(*) from user) X",
    "plan": {
      "QueryType": "SELECT",
      "Original": "select distinct count(*) from user, (select distinct count(*) from user) X",
      "Instructions": {
        "OperatorType": "Aggregate",
        "Variant": "Scalar",
        "Aggregates": "sum_count_star(0) AS count(*)",
        "Inputs": [
          {
            "OperatorType": "Projection",
            "Expressions": [
              "[COLUMN 0] * [COLUMN 1] as count(*)"
            ],
            "Inputs": [
              {
                "OperatorType": "Join",
                "Variant": "Join",
                "JoinColumnIndexes": "L:0,R:0",
                "TableName": "`user`_`user`",
                "Inputs": [
                  {
                    "OperatorType": "Route",
                    "Variant": "Scatter",
                    "Keyspace": {
                      "Name": "user",
                      "Sharded": true
                    },
                    "FieldQuery": "select count(*) from `user` where 1 != 1",
                    "Query": "select count(*) from `user`",
                    "Table": "`user`"
                  },
                  {
                    "OperatorType": "Aggregate",
                    "Variant": "Ordered",
                    "Aggregates": "count_star(0)",
                    "GroupBy": "1",
                    "Inputs": [
                      {
                        "OperatorType": "SimpleProjection",
                        "Columns": [
                          2,
                          1
                        ],
                        "Inputs": [
                          {
                            "OperatorType": "Aggregate",
                            "Variant": "Ordered",
                            "Aggregates": "sum_count_star(0) AS count(*), any_value(2)",
                            "GroupBy": "1",
                            "Inputs": [
                              {
                                "OperatorType": "Route",
                                "Variant": "Scatter",
                                "Keyspace": {
                                  "Name": "user",
                                  "Sharded": true
                                },
                                "FieldQuery": "select count(*), .0, 1 from `user` where 1 != 1 group by .0",
                                "Query": "select count(*), .0, 1 from `user` group by .0",
                                "Table": "`user`"
                              }
                            ]
                          }
                        ]
                      }
                    ]
                  }
                ]
              }
            ]
          }
        ]
      },
      "TablesUsed": [
        "user.user"
      ]
    }
  }
]<|MERGE_RESOLUTION|>--- conflicted
+++ resolved
@@ -2553,56 +2553,28 @@
             "TableName": "`user`_user_extra",
             "Inputs": [
               {
+                "InputName": "Outer",
+                    "OperatorType": "Route",
+                "Variant": "Scatter",
+                "Keyspace": {
+                  "Name": "user",
+                  "Sharded": true
+                },
+                "FieldQuery": "select count(*), `user`.apa from `user` where 1 != 1 group by `user`.apa",
+                "Query": "select count(*), `user`.apa from `user` group by `user`.apa",
+                "Table": "`user`"
+              },
+              {
+                    "InputName": "SubQuery",
                 "OperatorType": "Route",
                 "Variant": "Scatter",
                 "Keyspace": {
                   "Name": "user",
                   "Sharded": true
                 },
-<<<<<<< HEAD
-                "FieldQuery": "select count(*), `user`.apa from `user` where 1 != 1 group by `user`.apa",
-                "Query": "select count(*), `user`.apa from `user` group by `user`.apa",
-                "Table": "`user`"
-              },
-              {
-                "OperatorType": "Route",
-                "Variant": "Scatter",
-                "Keyspace": {
-                  "Name": "user",
-                  "Sharded": true
-                },
                 "FieldQuery": "select 1 from user_extra where 1 != 1",
                 "Query": "select 1 from user_extra where user_extra.bar = :user_apa",
                 "Table": "user_extra"
-=======
-                "TableName": "`user`_user_extra",
-                "Inputs": [
-                  {
-                    "InputName": "Outer",
-                    "OperatorType": "Route",
-                    "Variant": "Scatter",
-                    "Keyspace": {
-                      "Name": "user",
-                      "Sharded": true
-                    },
-                    "FieldQuery": "select `user`.apa, count(*), weight_string(`user`.apa) from `user` where 1 != 1 group by `user`.apa, weight_string(`user`.apa)",
-                    "Query": "select `user`.apa, count(*), weight_string(`user`.apa) from `user` group by `user`.apa, weight_string(`user`.apa)",
-                    "Table": "`user`"
-                  },
-                  {
-                    "InputName": "SubQuery",
-                    "OperatorType": "Route",
-                    "Variant": "Scatter",
-                    "Keyspace": {
-                      "Name": "user",
-                      "Sharded": true
-                    },
-                    "FieldQuery": "select 1 from user_extra where 1 != 1",
-                    "Query": "select 1 from user_extra where user_extra.bar = :user_apa",
-                    "Table": "user_extra"
-                  }
-                ]
->>>>>>> 245670f9
               }
             ]
           }
