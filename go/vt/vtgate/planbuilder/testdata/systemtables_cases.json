[
  {
    "comment": "Single information_schema query",
    "query": "select col from information_schema.foo",
    "plan": {
      "QueryType": "SELECT",
      "Original": "select col from information_schema.foo",
      "Instructions": {
        "OperatorType": "Route",
        "Variant": "DBA",
        "Keyspace": {
          "Name": "main",
          "Sharded": false
        },
        "FieldQuery": "select col from information_schema.foo where 1 != 1",
        "Query": "select col from information_schema.foo",
        "Table": "information_schema.foo"
      }
    }
  },
  {
    "comment": "',' join information_schema",
    "query": "select a.id,b.id from information_schema.a as a, information_schema.b as b",
    "plan": {
      "QueryType": "SELECT",
      "Original": "select a.id,b.id from information_schema.a as a, information_schema.b as b",
      "Instructions": {
        "OperatorType": "Route",
        "Variant": "DBA",
        "Keyspace": {
          "Name": "main",
          "Sharded": false
        },
        "FieldQuery": "select a.id, b.id from information_schema.a as a, information_schema.b as b where 1 != 1",
        "Query": "select a.id, b.id from information_schema.a as a, information_schema.b as b",
        "Table": "information_schema.a, information_schema.b"
      }
    }
  },
  {
    "comment": "information schema query that uses table_schema",
    "query": "select column_name from information_schema.columns where table_schema = (select schema())",
    "plan": {
      "QueryType": "SELECT",
      "Original": "select column_name from information_schema.columns where table_schema = (select schema())",
      "Instructions": {
        "OperatorType": "Route",
        "Variant": "DBA",
        "Keyspace": {
          "Name": "main",
          "Sharded": false
        },
        "FieldQuery": "select column_name from information_schema.`columns` where 1 != 1",
        "Query": "select column_name from information_schema.`columns` where table_schema = schema()",
        "Table": "information_schema.`columns`"
      }
    }
  },
  {
    "comment": "information schema join",
    "query": "select * from information_schema.a join information_schema.b",
    "v3-plan": {
      "QueryType": "SELECT",
      "Original": "select * from information_schema.a join information_schema.b",
      "Instructions": {
        "OperatorType": "Route",
        "Variant": "DBA",
        "Keyspace": {
          "Name": "main",
          "Sharded": false
        },
        "FieldQuery": "select * from information_schema.a join information_schema.b where 1 != 1",
        "Query": "select * from information_schema.a join information_schema.b",
        "Table": "information_schema.a, information_schema.b"
      }
    },
    "gen4-plan": {
      "QueryType": "SELECT",
      "Original": "select * from information_schema.a join information_schema.b",
      "Instructions": {
        "OperatorType": "Route",
        "Variant": "DBA",
        "Keyspace": {
          "Name": "main",
          "Sharded": false
        },
        "FieldQuery": "select * from information_schema.a, information_schema.b where 1 != 1",
        "Query": "select * from information_schema.a, information_schema.b",
        "Table": "information_schema.a, information_schema.b"
      }
    }
  },
  {
    "comment": "access to unqualified column names in information_schema",
    "query": "select * from information_schema.a where b=10",
    "plan": {
      "QueryType": "SELECT",
      "Original": "select * from information_schema.a where b=10",
      "Instructions": {
        "OperatorType": "Route",
        "Variant": "DBA",
        "Keyspace": {
          "Name": "main",
          "Sharded": false
        },
        "FieldQuery": "select * from information_schema.a where 1 != 1",
        "Query": "select * from information_schema.a where b = 10",
        "Table": "information_schema.a"
      }
    }
  },
  {
    "comment": "access to qualified column names in information_schema",
    "query": "select * from information_schema.a where information_schema.a.b=10",
    "v3-plan": {
      "QueryType": "SELECT",
      "Original": "select * from information_schema.a where information_schema.a.b=10",
      "Instructions": {
        "OperatorType": "Route",
        "Variant": "DBA",
        "Keyspace": {
          "Name": "main",
          "Sharded": false
        },
        "FieldQuery": "select * from information_schema.a where 1 != 1",
        "Query": "select * from information_schema.a where information_schema.a.b = 10",
        "Table": "information_schema.a"
      }
    },
    "gen4-plan": {
      "QueryType": "SELECT",
      "Original": "select * from information_schema.a where information_schema.a.b=10",
      "Instructions": {
        "OperatorType": "Route",
        "Variant": "DBA",
        "Keyspace": {
          "Name": "main",
          "Sharded": false
        },
        "FieldQuery": "select * from information_schema.a where 1 != 1",
        "Query": "select * from information_schema.a where a.b = 10",
        "Table": "information_schema.a"
      }
    }
  },
  {
    "comment": "union of information_schema",
    "query": "select * from information_schema.a union select * from information_schema.b",
    "plan": {
      "QueryType": "SELECT",
      "Original": "select * from information_schema.a union select * from information_schema.b",
      "Instructions": {
        "OperatorType": "Route",
        "Variant": "DBA",
        "Keyspace": {
          "Name": "main",
          "Sharded": false
        },
        "FieldQuery": "select * from information_schema.a where 1 != 1 union select * from information_schema.b where 1 != 1",
        "Query": "select * from information_schema.a union select * from information_schema.b",
        "Table": "information_schema.a"
      }
    }
  },
  {
    "comment": "union between information_schema tables that should not be merged",
    "query": "select * from information_schema.tables where table_schema = 'user' union select * from information_schema.tables where table_schema = 'main'",
    "v3-plan": {
      "QueryType": "SELECT",
      "Original": "select * from information_schema.tables where table_schema = 'user' union select * from information_schema.tables where table_schema = 'main'",
      "Instructions": {
        "OperatorType": "Distinct",
        "Inputs": [
          {
            "OperatorType": "Concatenate",
            "Inputs": [
              {
                "OperatorType": "Route",
                "Variant": "DBA",
                "Keyspace": {
                  "Name": "main",
                  "Sharded": false
                },
                "FieldQuery": "select * from information_schema.`tables` where 1 != 1",
                "Query": "select * from information_schema.`tables` where table_schema = :__vtschemaname",
                "SysTableTableSchema": "[VARCHAR(\"user\")]",
                "Table": "information_schema.`tables`"
              },
              {
                "OperatorType": "Route",
                "Variant": "DBA",
                "Keyspace": {
                  "Name": "main",
                  "Sharded": false
                },
                "FieldQuery": "select * from information_schema.`tables` where 1 != 1",
                "Query": "select * from information_schema.`tables` where table_schema = :__vtschemaname",
                "SysTableTableSchema": "[VARCHAR(\"main\")]",
                "Table": "information_schema.`tables`"
              }
            ]
          }
        ]
      }
    },
    "gen4-plan": {
      "QueryType": "SELECT",
      "Original": "select * from information_schema.tables where table_schema = 'user' union select * from information_schema.tables where table_schema = 'main'",
      "Instructions": {
        "OperatorType": "Distinct",
        "Inputs": [
          {
            "OperatorType": "Concatenate",
            "Inputs": [
              {
                "OperatorType": "Route",
                "Variant": "DBA",
                "Keyspace": {
                  "Name": "main",
                  "Sharded": false
                },
                "FieldQuery": "select * from information_schema.`tables` where 1 != 1",
                "Query": "select distinct * from information_schema.`tables` where table_schema = :__vtschemaname",
                "SysTableTableSchema": "[VARCHAR(\"user\")]",
                "Table": "information_schema.`tables`"
              },
              {
                "OperatorType": "Route",
                "Variant": "DBA",
                "Keyspace": {
                  "Name": "main",
                  "Sharded": false
                },
                "FieldQuery": "select * from information_schema.`tables` where 1 != 1",
                "Query": "select distinct * from information_schema.`tables` where table_schema = :__vtschemaname",
                "SysTableTableSchema": "[VARCHAR(\"main\")]",
                "Table": "information_schema.`tables`"
              }
            ]
          }
        ]
      }
    }
  },
  {
    "comment": "Select from information schema query with two tables that route should be merged",
    "query": "SELECT DELETE_RULE, UPDATE_RULE FROM  INFORMATION_SCHEMA.KEY_COLUMN_USAGE AS KCU INNER JOIN INFORMATION_SCHEMA.REFERENTIAL_CONSTRAINTS AS RC ON KCU.CONSTRAINT_NAME = RC.CONSTRAINT_NAME WHERE KCU.TABLE_SCHEMA = 'test' AND KCU.TABLE_NAME = 'data_type_table' AND KCU.COLUMN_NAME = 'id' AND KCU.REFERENCED_TABLE_SCHEMA = 'test' AND KCU.CONSTRAINT_NAME = 'data_type_table_id_fkey' ORDER BY KCU.CONSTRAINT_NAME, KCU.COLUMN_NAME",
    "v3-plan": {
      "QueryType": "SELECT",
      "Original": "SELECT DELETE_RULE, UPDATE_RULE FROM  INFORMATION_SCHEMA.KEY_COLUMN_USAGE AS KCU INNER JOIN INFORMATION_SCHEMA.REFERENTIAL_CONSTRAINTS AS RC ON KCU.CONSTRAINT_NAME = RC.CONSTRAINT_NAME WHERE KCU.TABLE_SCHEMA = 'test' AND KCU.TABLE_NAME = 'data_type_table' AND KCU.COLUMN_NAME = 'id' AND KCU.REFERENCED_TABLE_SCHEMA = 'test' AND KCU.CONSTRAINT_NAME = 'data_type_table_id_fkey' ORDER BY KCU.CONSTRAINT_NAME, KCU.COLUMN_NAME",
      "Instructions": {
        "OperatorType": "Route",
        "Variant": "DBA",
        "Keyspace": {
          "Name": "main",
          "Sharded": false
        },
        "FieldQuery": "select DELETE_RULE, UPDATE_RULE from INFORMATION_SCHEMA.KEY_COLUMN_USAGE as KCU join INFORMATION_SCHEMA.REFERENTIAL_CONSTRAINTS as RC on KCU.CONSTRAINT_NAME = RC.CONSTRAINT_NAME where 1 != 1",
        "Query": "select DELETE_RULE, UPDATE_RULE from INFORMATION_SCHEMA.KEY_COLUMN_USAGE as KCU join INFORMATION_SCHEMA.REFERENTIAL_CONSTRAINTS as RC on KCU.CONSTRAINT_NAME = RC.CONSTRAINT_NAME where KCU.TABLE_SCHEMA = :__vtschemaname and KCU.TABLE_NAME = :KCU_TABLE_NAME and KCU.COLUMN_NAME = 'id' and KCU.REFERENCED_TABLE_SCHEMA = 'test' and KCU.CONSTRAINT_NAME = 'data_type_table_id_fkey' order by KCU.CONSTRAINT_NAME asc, KCU.COLUMN_NAME asc",
        "SysTableTableName": "[KCU_TABLE_NAME:VARCHAR(\"data_type_table\")]",
        "SysTableTableSchema": "[VARCHAR(\"test\")]",
        "Table": "INFORMATION_SCHEMA.KEY_COLUMN_USAGE, INFORMATION_SCHEMA.REFERENTIAL_CONSTRAINTS"
      }
    },
    "gen4-plan": {
      "QueryType": "SELECT",
      "Original": "SELECT DELETE_RULE, UPDATE_RULE FROM  INFORMATION_SCHEMA.KEY_COLUMN_USAGE AS KCU INNER JOIN INFORMATION_SCHEMA.REFERENTIAL_CONSTRAINTS AS RC ON KCU.CONSTRAINT_NAME = RC.CONSTRAINT_NAME WHERE KCU.TABLE_SCHEMA = 'test' AND KCU.TABLE_NAME = 'data_type_table' AND KCU.COLUMN_NAME = 'id' AND KCU.REFERENCED_TABLE_SCHEMA = 'test' AND KCU.CONSTRAINT_NAME = 'data_type_table_id_fkey' ORDER BY KCU.CONSTRAINT_NAME, KCU.COLUMN_NAME",
      "Instructions": {
        "OperatorType": "Route",
        "Variant": "DBA",
        "Keyspace": {
          "Name": "main",
          "Sharded": false
        },
        "FieldQuery": "select DELETE_RULE, UPDATE_RULE from INFORMATION_SCHEMA.KEY_COLUMN_USAGE as KCU, INFORMATION_SCHEMA.REFERENTIAL_CONSTRAINTS as RC where 1 != 1",
        "Query": "select DELETE_RULE, UPDATE_RULE from INFORMATION_SCHEMA.KEY_COLUMN_USAGE as KCU, INFORMATION_SCHEMA.REFERENTIAL_CONSTRAINTS as RC where KCU.TABLE_SCHEMA = :__vtschemaname and KCU.TABLE_NAME = :KCU_TABLE_NAME and KCU.COLUMN_NAME = 'id' and KCU.REFERENCED_TABLE_SCHEMA = 'test' and KCU.CONSTRAINT_NAME = 'data_type_table_id_fkey' and KCU.CONSTRAINT_NAME = RC.CONSTRAINT_NAME order by KCU.CONSTRAINT_NAME asc, KCU.COLUMN_NAME asc",
        "SysTableTableName": "[KCU_TABLE_NAME:VARCHAR(\"data_type_table\")]",
        "SysTableTableSchema": "[VARCHAR(\"test\")]",
        "Table": "INFORMATION_SCHEMA.KEY_COLUMN_USAGE, INFORMATION_SCHEMA.REFERENTIAL_CONSTRAINTS"
      }
    }
  },
  {
    "comment": "Select from information schema query with three tables such that route for 2 should be merged but not for the last.",
    "query": "SELECT KCU.DELETE_RULE, S.UPDATE_RULE FROM  INFORMATION_SCHEMA.KEY_COLUMN_USAGE AS KCU INNER JOIN INFORMATION_SCHEMA.REFERENTIAL_CONSTRAINTS AS RC ON KCU.CONSTRAINT_NAME = RC.CONSTRAINT_NAME, INFORMATION_SCHEMA.K AS S WHERE KCU.TABLE_SCHEMA = 'test' AND KCU.TABLE_NAME = 'data_type_table' AND KCU.TABLE_NAME = 'data_type_table' AND S.TABLE_SCHEMA = 'test' AND S.TABLE_NAME = 'sc' ORDER BY KCU.CONSTRAINT_NAME, KCU.COLUMN_NAME",
    "v3-plan": {
      "QueryType": "SELECT",
      "Original": "SELECT KCU.DELETE_RULE, S.UPDATE_RULE FROM  INFORMATION_SCHEMA.KEY_COLUMN_USAGE AS KCU INNER JOIN INFORMATION_SCHEMA.REFERENTIAL_CONSTRAINTS AS RC ON KCU.CONSTRAINT_NAME = RC.CONSTRAINT_NAME, INFORMATION_SCHEMA.K AS S WHERE KCU.TABLE_SCHEMA = 'test' AND KCU.TABLE_NAME = 'data_type_table' AND KCU.TABLE_NAME = 'data_type_table' AND S.TABLE_SCHEMA = 'test' AND S.TABLE_NAME = 'sc' ORDER BY KCU.CONSTRAINT_NAME, KCU.COLUMN_NAME",
      "Instructions": {
        "OperatorType": "Join",
        "Variant": "Join",
        "JoinColumnIndexes": "L:0,R:0",
        "TableName": "INFORMATION_SCHEMA.KEY_COLUMN_USAGE, INFORMATION_SCHEMA.REFERENTIAL_CONSTRAINTS_INFORMATION_SCHEMA.K",
        "Inputs": [
          {
            "OperatorType": "Route",
            "Variant": "DBA",
            "Keyspace": {
              "Name": "main",
              "Sharded": false
            },
            "FieldQuery": "select KCU.DELETE_RULE from INFORMATION_SCHEMA.KEY_COLUMN_USAGE as KCU join INFORMATION_SCHEMA.REFERENTIAL_CONSTRAINTS as RC on KCU.CONSTRAINT_NAME = RC.CONSTRAINT_NAME where 1 != 1",
            "Query": "select KCU.DELETE_RULE from INFORMATION_SCHEMA.KEY_COLUMN_USAGE as KCU join INFORMATION_SCHEMA.REFERENTIAL_CONSTRAINTS as RC on KCU.CONSTRAINT_NAME = RC.CONSTRAINT_NAME where KCU.TABLE_SCHEMA = :__vtschemaname and KCU.TABLE_NAME = :KCU_TABLE_NAME and KCU.TABLE_NAME = :KCU_TABLE_NAME1 order by KCU.CONSTRAINT_NAME asc, KCU.COLUMN_NAME asc",
            "SysTableTableName": "[KCU_TABLE_NAME1:VARCHAR(\"data_type_table\"), KCU_TABLE_NAME:VARCHAR(\"data_type_table\")]",
            "SysTableTableSchema": "[VARCHAR(\"test\")]",
            "Table": "INFORMATION_SCHEMA.KEY_COLUMN_USAGE, INFORMATION_SCHEMA.REFERENTIAL_CONSTRAINTS"
          },
          {
            "OperatorType": "Route",
            "Variant": "DBA",
            "Keyspace": {
              "Name": "main",
              "Sharded": false
            },
            "FieldQuery": "select S.UPDATE_RULE from INFORMATION_SCHEMA.K as S where 1 != 1",
            "Query": "select S.UPDATE_RULE from INFORMATION_SCHEMA.K as S where S.TABLE_SCHEMA = :__vtschemaname and S.TABLE_NAME = :S_TABLE_NAME",
            "SysTableTableName": "[S_TABLE_NAME:VARCHAR(\"sc\")]",
            "SysTableTableSchema": "[VARCHAR(\"test\")]",
            "Table": "INFORMATION_SCHEMA.K"
          }
        ]
      }
    },
    "gen4-plan": {
      "QueryType": "SELECT",
      "Original": "SELECT KCU.DELETE_RULE, S.UPDATE_RULE FROM  INFORMATION_SCHEMA.KEY_COLUMN_USAGE AS KCU INNER JOIN INFORMATION_SCHEMA.REFERENTIAL_CONSTRAINTS AS RC ON KCU.CONSTRAINT_NAME = RC.CONSTRAINT_NAME, INFORMATION_SCHEMA.K AS S WHERE KCU.TABLE_SCHEMA = 'test' AND KCU.TABLE_NAME = 'data_type_table' AND KCU.TABLE_NAME = 'data_type_table' AND S.TABLE_SCHEMA = 'test' AND S.TABLE_NAME = 'sc' ORDER BY KCU.CONSTRAINT_NAME, KCU.COLUMN_NAME",
      "Instructions": {
        "OperatorType": "Route",
        "Variant": "DBA",
        "Keyspace": {
          "Name": "main",
          "Sharded": false
        },
        "FieldQuery": "select KCU.DELETE_RULE, S.UPDATE_RULE from INFORMATION_SCHEMA.KEY_COLUMN_USAGE as KCU, INFORMATION_SCHEMA.REFERENTIAL_CONSTRAINTS as RC, INFORMATION_SCHEMA.K as S where 1 != 1",
        "Query": "select KCU.DELETE_RULE, S.UPDATE_RULE from INFORMATION_SCHEMA.KEY_COLUMN_USAGE as KCU, INFORMATION_SCHEMA.REFERENTIAL_CONSTRAINTS as RC, INFORMATION_SCHEMA.K as S where S.TABLE_SCHEMA = :__vtschemaname and S.TABLE_NAME = :S_TABLE_NAME and KCU.TABLE_SCHEMA = :__vtschemaname and KCU.TABLE_NAME = :KCU_TABLE_NAME and KCU.TABLE_NAME = :KCU_TABLE_NAME1 and KCU.CONSTRAINT_NAME = RC.CONSTRAINT_NAME order by KCU.CONSTRAINT_NAME asc, KCU.COLUMN_NAME asc",
        "SysTableTableName": "[KCU_TABLE_NAME1:VARCHAR(\"data_type_table\"), KCU_TABLE_NAME:VARCHAR(\"data_type_table\"), S_TABLE_NAME:VARCHAR(\"sc\")]",
        "SysTableTableSchema": "[VARCHAR(\"test\"), VARCHAR(\"test\")]",
        "Table": "INFORMATION_SCHEMA.K, INFORMATION_SCHEMA.KEY_COLUMN_USAGE, INFORMATION_SCHEMA.REFERENTIAL_CONSTRAINTS"
      }
    }
  },
  {
    "comment": "information_schema.routines",
    "query": "SELECT routine_name AS name, routine_definition AS definition FROM information_schema.routines WHERE ROUTINE_SCHEMA = ? AND ROUTINE_TYPE = 'PROCEDURE'",
    "plan": {
      "QueryType": "SELECT",
      "Original": "SELECT routine_name AS name, routine_definition AS definition FROM information_schema.routines WHERE ROUTINE_SCHEMA = ? AND ROUTINE_TYPE = 'PROCEDURE'",
      "Instructions": {
        "OperatorType": "Route",
        "Variant": "DBA",
        "Keyspace": {
          "Name": "main",
          "Sharded": false
        },
        "FieldQuery": "select routine_name as `name`, routine_definition as definition from information_schema.routines where 1 != 1",
        "Query": "select routine_name as `name`, routine_definition as definition from information_schema.routines where ROUTINE_SCHEMA = :__vtschemaname and ROUTINE_TYPE = 'PROCEDURE'",
        "SysTableTableSchema": "[:v1]",
        "Table": "information_schema.routines"
      }
    }
  },
  {
    "comment": "information_schema table sizes",
    "query": "SELECT SUM(data_length + index_length) as size FROM information_schema.TABLES WHERE table_schema = ?",
    "plan": {
      "QueryType": "SELECT",
      "Original": "SELECT SUM(data_length + index_length) as size FROM information_schema.TABLES WHERE table_schema = ?",
      "Instructions": {
        "OperatorType": "Route",
        "Variant": "DBA",
        "Keyspace": {
          "Name": "main",
          "Sharded": false
        },
        "FieldQuery": "select sum(data_length + index_length) as size from information_schema.`TABLES` where 1 != 1",
        "Query": "select sum(data_length + index_length) as size from information_schema.`TABLES` where table_schema = :__vtschemaname",
        "SysTableTableSchema": "[:v1]",
        "Table": "information_schema.`TABLES`"
      }
    }
  },
  {
    "comment": "information_schema referential contraints",
    "query": "SELECT kcu.constraint_name constraint_name, kcu.column_name column_name, kcu.referenced_table_name referenced_table_name, kcu.referenced_column_name referenced_column_name, kcu.ordinal_position ordinal_position, kcu.table_name table_name, rc.delete_rule delete_rule, rc.update_rule update_rule FROM information_schema.key_column_usage AS kcu INNER JOIN information_schema.referential_constraints AS rc ON kcu.constraint_name = rc.constraint_name WHERE kcu.table_schema = ? AND rc.constraint_schema = ? AND kcu.referenced_column_name IS NOT NULL ORDER BY ordinal_position",
    "v3-plan": {
      "QueryType": "SELECT",
      "Original": "SELECT kcu.constraint_name constraint_name, kcu.column_name column_name, kcu.referenced_table_name referenced_table_name, kcu.referenced_column_name referenced_column_name, kcu.ordinal_position ordinal_position, kcu.table_name table_name, rc.delete_rule delete_rule, rc.update_rule update_rule FROM information_schema.key_column_usage AS kcu INNER JOIN information_schema.referential_constraints AS rc ON kcu.constraint_name = rc.constraint_name WHERE kcu.table_schema = ? AND rc.constraint_schema = ? AND kcu.referenced_column_name IS NOT NULL ORDER BY ordinal_position",
      "Instructions": {
        "OperatorType": "Route",
        "Variant": "DBA",
        "Keyspace": {
          "Name": "main",
          "Sharded": false
        },
        "FieldQuery": "select kcu.constraint_name as constraint_name, kcu.column_name as column_name, kcu.referenced_table_name as referenced_table_name, kcu.referenced_column_name as referenced_column_name, kcu.ordinal_position as ordinal_position, kcu.table_name as table_name, rc.delete_rule as delete_rule, rc.update_rule as update_rule from information_schema.key_column_usage as kcu join information_schema.referential_constraints as rc on kcu.constraint_name = rc.constraint_name where 1 != 1",
        "Query": "select kcu.constraint_name as constraint_name, kcu.column_name as column_name, kcu.referenced_table_name as referenced_table_name, kcu.referenced_column_name as referenced_column_name, kcu.ordinal_position as ordinal_position, kcu.table_name as table_name, rc.delete_rule as delete_rule, rc.update_rule as update_rule from information_schema.key_column_usage as kcu join information_schema.referential_constraints as rc on kcu.constraint_name = rc.constraint_name where kcu.table_schema = :__vtschemaname and rc.constraint_schema = :__vtschemaname and kcu.referenced_column_name is not null order by ordinal_position asc",
        "SysTableTableSchema": "[:v1, :v2]",
        "Table": "information_schema.key_column_usage, information_schema.referential_constraints"
      }
    },
    "gen4-plan": {
      "QueryType": "SELECT",
      "Original": "SELECT kcu.constraint_name constraint_name, kcu.column_name column_name, kcu.referenced_table_name referenced_table_name, kcu.referenced_column_name referenced_column_name, kcu.ordinal_position ordinal_position, kcu.table_name table_name, rc.delete_rule delete_rule, rc.update_rule update_rule FROM information_schema.key_column_usage AS kcu INNER JOIN information_schema.referential_constraints AS rc ON kcu.constraint_name = rc.constraint_name WHERE kcu.table_schema = ? AND rc.constraint_schema = ? AND kcu.referenced_column_name IS NOT NULL ORDER BY ordinal_position",
      "Instructions": {
        "OperatorType": "Route",
        "Variant": "DBA",
        "Keyspace": {
          "Name": "main",
          "Sharded": false
        },
        "FieldQuery": "select kcu.constraint_name as constraint_name, kcu.column_name as column_name, kcu.referenced_table_name as referenced_table_name, kcu.referenced_column_name as referenced_column_name, kcu.ordinal_position as ordinal_position, kcu.table_name as table_name, rc.delete_rule as delete_rule, rc.update_rule as update_rule from information_schema.key_column_usage as kcu, information_schema.referential_constraints as rc where 1 != 1",
        "Query": "select kcu.constraint_name as constraint_name, kcu.column_name as column_name, kcu.referenced_table_name as referenced_table_name, kcu.referenced_column_name as referenced_column_name, kcu.ordinal_position as ordinal_position, kcu.table_name as table_name, rc.delete_rule as delete_rule, rc.update_rule as update_rule from information_schema.key_column_usage as kcu, information_schema.referential_constraints as rc where kcu.table_schema = :__vtschemaname and kcu.referenced_column_name is not null and rc.constraint_schema = :__vtschemaname and kcu.constraint_name = rc.constraint_name order by ordinal_position asc",
        "SysTableTableSchema": "[:v1, :v2]",
        "Table": "information_schema.key_column_usage, information_schema.referential_constraints"
      }
    }
  },
  {
    "comment": "rails query",
    "query": "select fk.referenced_table_name as to_table, fk.referenced_column_name as primary_key, fk.column_name as `column`, fk.constraint_name as name, rc.update_rule as on_update, rc.delete_rule as on_delete from information_schema.referential_constraints as rc join information_schema.key_column_usage as fk using (constraint_schema, constraint_name) where fk.referenced_column_name is not null and fk.table_schema = database() and fk.table_name = ':vtg1' and rc.constraint_schema = database() and rc.table_name = ':vtg1'",
    "v3-plan": {
      "QueryType": "SELECT",
      "Original": "select fk.referenced_table_name as to_table, fk.referenced_column_name as primary_key, fk.column_name as `column`, fk.constraint_name as name, rc.update_rule as on_update, rc.delete_rule as on_delete from information_schema.referential_constraints as rc join information_schema.key_column_usage as fk using (constraint_schema, constraint_name) where fk.referenced_column_name is not null and fk.table_schema = database() and fk.table_name = ':vtg1' and rc.constraint_schema = database() and rc.table_name = ':vtg1'",
      "Instructions": {
        "OperatorType": "Route",
        "Variant": "DBA",
        "Keyspace": {
          "Name": "main",
          "Sharded": false
        },
        "FieldQuery": "select fk.referenced_table_name as to_table, fk.referenced_column_name as primary_key, fk.column_name as `column`, fk.constraint_name as `name`, rc.update_rule as on_update, rc.delete_rule as on_delete from information_schema.referential_constraints as rc join information_schema.key_column_usage as fk using (constraint_schema, constraint_name) where 1 != 1",
        "Query": "select fk.referenced_table_name as to_table, fk.referenced_column_name as primary_key, fk.column_name as `column`, fk.constraint_name as `name`, rc.update_rule as on_update, rc.delete_rule as on_delete from information_schema.referential_constraints as rc join information_schema.key_column_usage as fk using (constraint_schema, constraint_name) where fk.referenced_column_name is not null and fk.table_schema = database() and fk.table_name = :fk_table_name and rc.constraint_schema = database() and rc.table_name = :rc_table_name",
        "SysTableTableName": "[fk_table_name:VARCHAR(\":vtg1\"), rc_table_name:VARCHAR(\":vtg1\")]",
        "Table": "information_schema.referential_constraints, information_schema.key_column_usage"
      }
    },
    "gen4-plan": {
      "QueryType": "SELECT",
      "Original": "select fk.referenced_table_name as to_table, fk.referenced_column_name as primary_key, fk.column_name as `column`, fk.constraint_name as name, rc.update_rule as on_update, rc.delete_rule as on_delete from information_schema.referential_constraints as rc join information_schema.key_column_usage as fk using (constraint_schema, constraint_name) where fk.referenced_column_name is not null and fk.table_schema = database() and fk.table_name = ':vtg1' and rc.constraint_schema = database() and rc.table_name = ':vtg1'",
      "Instructions": {
        "OperatorType": "Route",
        "Variant": "DBA",
        "Keyspace": {
          "Name": "main",
          "Sharded": false
        },
        "FieldQuery": "select fk.referenced_table_name as to_table, fk.referenced_column_name as primary_key, fk.column_name as `column`, fk.constraint_name as `name`, rc.update_rule as on_update, rc.delete_rule as on_delete from information_schema.referential_constraints as rc, information_schema.key_column_usage as fk where 1 != 1",
        "Query": "select fk.referenced_table_name as to_table, fk.referenced_column_name as primary_key, fk.column_name as `column`, fk.constraint_name as `name`, rc.update_rule as on_update, rc.delete_rule as on_delete from information_schema.referential_constraints as rc, information_schema.key_column_usage as fk where rc.constraint_schema = database() and rc.table_name = :rc_table_name and fk.referenced_column_name is not null and fk.table_schema = database() and fk.table_name = :fk_table_name",
        "SysTableTableName": "[fk_table_name:VARCHAR(\":vtg1\"), rc_table_name:VARCHAR(\":vtg1\")]",
        "Table": "information_schema.key_column_usage, information_schema.referential_constraints"
      }
    }
  },
  {
    "comment": "rails_query 2",
    "query": "SELECT * FROM information_schema.schemata WHERE schema_name = 'user'",
    "plan": {
      "QueryType": "SELECT",
      "Original": "SELECT * FROM information_schema.schemata WHERE schema_name = 'user'",
      "Instructions": {
        "OperatorType": "Route",
        "Variant": "DBA",
        "Keyspace": {
          "Name": "main",
          "Sharded": false
        },
        "FieldQuery": "select * from information_schema.schemata where 1 != 1",
        "Query": "select * from information_schema.schemata where schema_name = :__vtschemaname",
        "SysTableTableSchema": "[VARCHAR(\"user\")]",
        "Table": "information_schema.schemata"
      }
    }
  },
  {
    "comment": "rails_query 3",
    "query": "SELECT table_comment FROM information_schema.tables WHERE table_schema = 'schema_name' AND table_name = 'table_name'",
    "plan": {
      "QueryType": "SELECT",
      "Original": "SELECT table_comment FROM information_schema.tables WHERE table_schema = 'schema_name' AND table_name = 'table_name'",
      "Instructions": {
        "OperatorType": "Route",
        "Variant": "DBA",
        "Keyspace": {
          "Name": "main",
          "Sharded": false
        },
        "FieldQuery": "select table_comment from information_schema.`tables` where 1 != 1",
        "Query": "select table_comment from information_schema.`tables` where table_schema = :__vtschemaname and table_name = :table_name",
        "SysTableTableName": "[table_name:VARCHAR(\"table_name\")]",
        "SysTableTableSchema": "[VARCHAR(\"schema_name\")]",
        "Table": "information_schema.`tables`"
      }
    }
  },
  {
    "comment": "rails_query 4",
    "query": "SELECT fk.referenced_table_name AS 'to_table', fk.referenced_column_name AS 'primary_key',fk.column_name AS 'column',fk.constraint_name AS 'name',rc.update_rule AS 'on_update',rc.delete_rule AS 'on_delete' FROM information_schema.referential_constraints rc JOIN information_schema.key_column_usage fk USING (constraint_schema, constraint_name) WHERE fk.referenced_column_name IS NOT NULL AND fk.table_schema = 'table_schema' AND fk.table_name = 'table_name' AND rc.constraint_schema = 'table_schema' AND rc.table_name = 'table_name'",
    "v3-plan": {
      "QueryType": "SELECT",
      "Original": "SELECT fk.referenced_table_name AS 'to_table', fk.referenced_column_name AS 'primary_key',fk.column_name AS 'column',fk.constraint_name AS 'name',rc.update_rule AS 'on_update',rc.delete_rule AS 'on_delete' FROM information_schema.referential_constraints rc JOIN information_schema.key_column_usage fk USING (constraint_schema, constraint_name) WHERE fk.referenced_column_name IS NOT NULL AND fk.table_schema = 'table_schema' AND fk.table_name = 'table_name' AND rc.constraint_schema = 'table_schema' AND rc.table_name = 'table_name'",
      "Instructions": {
        "OperatorType": "Route",
        "Variant": "DBA",
        "Keyspace": {
          "Name": "main",
          "Sharded": false
        },
        "FieldQuery": "select fk.referenced_table_name as to_table, fk.referenced_column_name as primary_key, fk.column_name as `column`, fk.constraint_name as `name`, rc.update_rule as on_update, rc.delete_rule as on_delete from information_schema.referential_constraints as rc join information_schema.key_column_usage as fk using (constraint_schema, constraint_name) where 1 != 1",
        "Query": "select fk.referenced_table_name as to_table, fk.referenced_column_name as primary_key, fk.column_name as `column`, fk.constraint_name as `name`, rc.update_rule as on_update, rc.delete_rule as on_delete from information_schema.referential_constraints as rc join information_schema.key_column_usage as fk using (constraint_schema, constraint_name) where fk.referenced_column_name is not null and fk.table_schema = :__vtschemaname and fk.table_name = :fk_table_name and rc.constraint_schema = :__vtschemaname and rc.table_name = :rc_table_name",
        "SysTableTableName": "[fk_table_name:VARCHAR(\"table_name\"), rc_table_name:VARCHAR(\"table_name\")]",
        "SysTableTableSchema": "[VARCHAR(\"table_schema\"), VARCHAR(\"table_schema\")]",
        "Table": "information_schema.referential_constraints, information_schema.key_column_usage"
      }
    },
    "gen4-plan": {
      "QueryType": "SELECT",
      "Original": "SELECT fk.referenced_table_name AS 'to_table', fk.referenced_column_name AS 'primary_key',fk.column_name AS 'column',fk.constraint_name AS 'name',rc.update_rule AS 'on_update',rc.delete_rule AS 'on_delete' FROM information_schema.referential_constraints rc JOIN information_schema.key_column_usage fk USING (constraint_schema, constraint_name) WHERE fk.referenced_column_name IS NOT NULL AND fk.table_schema = 'table_schema' AND fk.table_name = 'table_name' AND rc.constraint_schema = 'table_schema' AND rc.table_name = 'table_name'",
      "Instructions": {
        "OperatorType": "Route",
        "Variant": "DBA",
        "Keyspace": {
          "Name": "main",
          "Sharded": false
        },
        "FieldQuery": "select fk.referenced_table_name as to_table, fk.referenced_column_name as primary_key, fk.column_name as `column`, fk.constraint_name as `name`, rc.update_rule as on_update, rc.delete_rule as on_delete from information_schema.referential_constraints as rc, information_schema.key_column_usage as fk where 1 != 1",
        "Query": "select fk.referenced_table_name as to_table, fk.referenced_column_name as primary_key, fk.column_name as `column`, fk.constraint_name as `name`, rc.update_rule as on_update, rc.delete_rule as on_delete from information_schema.referential_constraints as rc, information_schema.key_column_usage as fk where rc.constraint_schema = :__vtschemaname and rc.table_name = :rc_table_name and fk.referenced_column_name is not null and fk.table_schema = :__vtschemaname and fk.table_name = :fk_table_name",
        "SysTableTableName": "[fk_table_name:VARCHAR(\"table_name\"), rc_table_name:VARCHAR(\"table_name\")]",
        "SysTableTableSchema": "[VARCHAR(\"table_schema\"), VARCHAR(\"table_schema\")]",
        "Table": "information_schema.key_column_usage, information_schema.referential_constraints"
      }
    }
  },
  {
    "comment": "rails_query 5",
    "query": "SELECT cc.constraint_name AS 'name', cc.check_clause AS 'expression' FROM information_schema.check_constraints cc JOIN information_schema.table_constraints tc USING (constraint_schema, constraint_name) WHERE tc.table_schema = 'table_schema' AND tc.table_name = 'table_name' AND cc.constraint_schema = 'constraint_schema'",
    "v3-plan": {
      "QueryType": "SELECT",
      "Original": "SELECT cc.constraint_name AS 'name', cc.check_clause AS 'expression' FROM information_schema.check_constraints cc JOIN information_schema.table_constraints tc USING (constraint_schema, constraint_name) WHERE tc.table_schema = 'table_schema' AND tc.table_name = 'table_name' AND cc.constraint_schema = 'constraint_schema'",
      "Instructions": {
        "OperatorType": "Route",
        "Variant": "DBA",
        "Keyspace": {
          "Name": "main",
          "Sharded": false
        },
        "FieldQuery": "select cc.constraint_name as `name`, cc.check_clause as expression from information_schema.check_constraints as cc join information_schema.table_constraints as tc using (constraint_schema, constraint_name) where 1 != 1",
        "Query": "select cc.constraint_name as `name`, cc.check_clause as expression from information_schema.check_constraints as cc join information_schema.table_constraints as tc using (constraint_schema, constraint_name) where tc.table_schema = :__vtschemaname and tc.table_name = :tc_table_name and cc.constraint_schema = :__vtschemaname",
        "SysTableTableName": "[tc_table_name:VARCHAR(\"table_name\")]",
        "SysTableTableSchema": "[VARCHAR(\"table_schema\"), VARCHAR(\"constraint_schema\")]",
        "Table": "information_schema.check_constraints, information_schema.table_constraints"
      }
    },
    "gen4-plan": {
      "QueryType": "SELECT",
      "Original": "SELECT cc.constraint_name AS 'name', cc.check_clause AS 'expression' FROM information_schema.check_constraints cc JOIN information_schema.table_constraints tc USING (constraint_schema, constraint_name) WHERE tc.table_schema = 'table_schema' AND tc.table_name = 'table_name' AND cc.constraint_schema = 'constraint_schema'",
      "Instructions": {
        "OperatorType": "Route",
        "Variant": "DBA",
        "Keyspace": {
          "Name": "main",
          "Sharded": false
        },
        "FieldQuery": "select cc.constraint_name as `name`, cc.check_clause as expression from information_schema.check_constraints as cc, information_schema.table_constraints as tc where 1 != 1",
        "Query": "select cc.constraint_name as `name`, cc.check_clause as expression from information_schema.check_constraints as cc, information_schema.table_constraints as tc where cc.constraint_schema = :__vtschemaname and tc.table_schema = :__vtschemaname and tc.table_name = :tc_table_name",
        "SysTableTableName": "[tc_table_name:VARCHAR(\"table_name\")]",
        "SysTableTableSchema": "[VARCHAR(\"constraint_schema\"), VARCHAR(\"table_schema\")]",
        "Table": "information_schema.check_constraints, information_schema.table_constraints"
      }
    }
  },
  {
    "comment": "rails_query 6",
    "query": "SELECT column_name FROM information_schema.statistics WHERE index_name = 'PRIMARY' AND table_schema = 'table_schema' AND table_name = 'table_name' ORDER BY seq_in_index",
    "plan": {
      "QueryType": "SELECT",
      "Original": "SELECT column_name FROM information_schema.statistics WHERE index_name = 'PRIMARY' AND table_schema = 'table_schema' AND table_name = 'table_name' ORDER BY seq_in_index",
      "Instructions": {
        "OperatorType": "Route",
        "Variant": "DBA",
        "Keyspace": {
          "Name": "main",
          "Sharded": false
        },
        "FieldQuery": "select column_name from information_schema.statistics where 1 != 1",
        "Query": "select column_name from information_schema.statistics where index_name = 'PRIMARY' and table_schema = :__vtschemaname and table_name = :table_name order by seq_in_index asc",
        "SysTableTableName": "[table_name:VARCHAR(\"table_name\")]",
        "SysTableTableSchema": "[VARCHAR(\"table_schema\")]",
        "Table": "information_schema.statistics"
      }
    }
  },
  {
    "comment": "rails_query 7",
    "query": "SELECT generation_expression FROM information_schema.columns WHERE table_schema = 'table_schema' AND table_name = 'table_name' AND column_name = 'column_name'",
    "plan": {
      "QueryType": "SELECT",
      "Original": "SELECT generation_expression FROM information_schema.columns WHERE table_schema = 'table_schema' AND table_name = 'table_name' AND column_name = 'column_name'",
      "Instructions": {
        "OperatorType": "Route",
        "Variant": "DBA",
        "Keyspace": {
          "Name": "main",
          "Sharded": false
        },
        "FieldQuery": "select generation_expression from information_schema.`columns` where 1 != 1",
        "Query": "select generation_expression from information_schema.`columns` where table_schema = :__vtschemaname and table_name = :table_name and column_name = 'column_name'",
        "SysTableTableName": "[table_name:VARCHAR(\"table_name\")]",
        "SysTableTableSchema": "[VARCHAR(\"table_schema\")]",
        "Table": "information_schema.`columns`"
      }
    }
  },
  {
    "comment": "rails_query 8",
    "query": "SELECT id FROM information_schema.processlist WHERE info LIKE '% FOR UPDATE'",
    "plan": {
      "QueryType": "SELECT",
      "Original": "SELECT id FROM information_schema.processlist WHERE info LIKE '% FOR UPDATE'",
      "Instructions": {
        "OperatorType": "Route",
        "Variant": "DBA",
        "Keyspace": {
          "Name": "main",
          "Sharded": false
        },
        "FieldQuery": "select id from information_schema.`processlist` where 1 != 1",
        "Query": "select id from information_schema.`processlist` where info like '% FOR UPDATE'",
        "Table": "information_schema.`processlist`"
      }
    }
  },
  {
    "comment": "rails_query 9",
    "query": "SELECT table_name FROM (SELECT * FROM information_schema.tables WHERE table_schema = 'table_schema') _subquery",
    "plan": {
      "QueryType": "SELECT",
      "Original": "SELECT table_name FROM (SELECT * FROM information_schema.tables WHERE table_schema = 'table_schema') _subquery",
      "Instructions": {
        "OperatorType": "Route",
        "Variant": "DBA",
        "Keyspace": {
          "Name": "main",
          "Sharded": false
        },
        "FieldQuery": "select table_name from (select * from information_schema.`tables` where 1 != 1) as _subquery where 1 != 1",
        "Query": "select table_name from (select * from information_schema.`tables` where table_schema = :__vtschemaname) as _subquery",
        "SysTableTableSchema": "[VARCHAR(\"table_schema\")]",
        "Table": "information_schema.`tables`"
      }
    }
  },
  {
    "comment": "rails_query 10",
    "query": "SELECT table_name FROM (SELECT * FROM information_schema.tables WHERE table_schema = 'table_schema') _subquery WHERE _subquery.table_type = 'table_type' AND _subquery.table_name = 'table_name'",
    "v3-plan": {
      "QueryType": "SELECT",
      "Original": "SELECT table_name FROM (SELECT * FROM information_schema.tables WHERE table_schema = 'table_schema') _subquery WHERE _subquery.table_type = 'table_type' AND _subquery.table_name = 'table_name'",
      "Instructions": {
        "OperatorType": "Route",
        "Variant": "DBA",
        "Keyspace": {
          "Name": "main",
          "Sharded": false
        },
        "FieldQuery": "select table_name from (select * from information_schema.`tables` where 1 != 1) as _subquery where 1 != 1",
        "Query": "select table_name from (select * from information_schema.`tables` where table_schema = :__vtschemaname) as _subquery where _subquery.table_type = 'table_type' and _subquery.table_name = :_subquery_table_name",
        "SysTableTableName": "[_subquery_table_name:VARCHAR(\"table_name\")]",
        "SysTableTableSchema": "[VARCHAR(\"table_schema\")]",
        "Table": "information_schema.`tables`"
      }
    },
    "gen4-plan": {
      "QueryType": "SELECT",
      "Original": "SELECT table_name FROM (SELECT * FROM information_schema.tables WHERE table_schema = 'table_schema') _subquery WHERE _subquery.table_type = 'table_type' AND _subquery.table_name = 'table_name'",
      "Instructions": {
        "OperatorType": "Route",
        "Variant": "DBA",
        "Keyspace": {
          "Name": "main",
          "Sharded": false
        },
        "FieldQuery": "select table_name from (select * from information_schema.`tables` where 1 != 1) as _subquery where 1 != 1",
        "Query": "select table_name from (select * from information_schema.`tables` where table_schema = :__vtschemaname and table_type = 'table_type' and table_name = 'table_name') as _subquery",
        "SysTableTableSchema": "[VARCHAR(\"table_schema\")]",
        "Table": "information_schema.`tables`"
      }
    }
  },
  {
    "comment": "two predicates specifying the database for the same table work if the database is the same",
    "query": "SELECT cc.constraint_name AS 'name' FROM information_schema.check_constraints cc  WHERE cc.constraint_schema = 'a' AND cc.table_schema = 'a'",
    "plan": {
      "QueryType": "SELECT",
      "Original": "SELECT cc.constraint_name AS 'name' FROM information_schema.check_constraints cc  WHERE cc.constraint_schema = 'a' AND cc.table_schema = 'a'",
      "Instructions": {
        "OperatorType": "Route",
        "Variant": "DBA",
        "Keyspace": {
          "Name": "main",
          "Sharded": false
        },
        "FieldQuery": "select cc.constraint_name as `name` from information_schema.check_constraints as cc where 1 != 1",
        "Query": "select cc.constraint_name as `name` from information_schema.check_constraints as cc where cc.constraint_schema = :__vtschemaname and cc.table_schema = :__vtschemaname",
        "SysTableTableSchema": "[VARCHAR(\"a\"), VARCHAR(\"a\")]",
        "Table": "information_schema.check_constraints"
      }
    }
  },
  {
    "comment": "system schema in where clause of information_schema query",
    "query": "SELECT COUNT(*) FROM INFORMATION_SCHEMA.TABLES WHERE table_schema = 'performance_schema' AND table_name = 'foo'",
    "plan": {
      "QueryType": "SELECT",
      "Original": "SELECT COUNT(*) FROM INFORMATION_SCHEMA.TABLES WHERE table_schema = 'performance_schema' AND table_name = 'foo'",
      "Instructions": {
        "OperatorType": "Route",
        "Variant": "DBA",
        "Keyspace": {
          "Name": "main",
          "Sharded": false
        },
        "FieldQuery": "select count(*) from INFORMATION_SCHEMA.`TABLES` where 1 != 1",
        "Query": "select count(*) from INFORMATION_SCHEMA.`TABLES` where table_schema = :__vtschemaname and table_name = :table_name",
        "SysTableTableName": "[table_name:VARCHAR(\"foo\")]",
        "SysTableTableSchema": "[VARCHAR(\"performance_schema\")]",
        "Table": "INFORMATION_SCHEMA.`TABLES`"
      }
    }
  },
  {
    "comment": "subquery of information_schema with itself",
    "query": "select * from information_schema.a where id in (select * from information_schema.b)",
    "plan": {
      "QueryType": "SELECT",
      "Original": "select * from information_schema.a where id in (select * from information_schema.b)",
      "Instructions": {
        "OperatorType": "Route",
        "Variant": "DBA",
        "Keyspace": {
          "Name": "main",
          "Sharded": false
        },
        "FieldQuery": "select * from information_schema.a where 1 != 1",
        "Query": "select * from information_schema.a where id in (select * from information_schema.b)",
        "Table": "information_schema.a"
      }
    }
  },
  {
    "comment": "query trying to query two different keyspaces at the same time",
    "query": "SELECT * FROM INFORMATION_SCHEMA.TABLES WHERE TABLE_SCHEMA = 'user' AND TABLE_SCHEMA = 'main'",
    "plan": {
      "QueryType": "SELECT",
      "Original": "SELECT * FROM INFORMATION_SCHEMA.TABLES WHERE TABLE_SCHEMA = 'user' AND TABLE_SCHEMA = 'main'",
      "Instructions": {
        "OperatorType": "Route",
        "Variant": "DBA",
        "Keyspace": {
          "Name": "main",
          "Sharded": false
        },
        "FieldQuery": "select * from INFORMATION_SCHEMA.`TABLES` where 1 != 1",
        "Query": "select * from INFORMATION_SCHEMA.`TABLES` where TABLE_SCHEMA = :__vtschemaname",
        "SysTableTableSchema": "[VARCHAR(\"user\"), VARCHAR(\"main\")]",
        "Table": "INFORMATION_SCHEMA.`TABLES`"
      }
    }
  },
  {
    "comment": "information_schema query using database() func",
    "query": "SELECT * FROM INFORMATION_SCHEMA.TABLES WHERE TABLE_SCHEMA = database()",
    "plan": {
      "QueryType": "SELECT",
      "Original": "SELECT * FROM INFORMATION_SCHEMA.TABLES WHERE TABLE_SCHEMA = database()",
      "Instructions": {
        "OperatorType": "Route",
        "Variant": "DBA",
        "Keyspace": {
          "Name": "main",
          "Sharded": false
        },
        "FieldQuery": "select * from INFORMATION_SCHEMA.`TABLES` where 1 != 1",
        "Query": "select * from INFORMATION_SCHEMA.`TABLES` where TABLE_SCHEMA = database()",
        "Table": "INFORMATION_SCHEMA.`TABLES`"
      }
    }
  },
  {
    "comment": "table_schema predicate the wrong way around",
    "query": "SELECT * FROM INFORMATION_SCHEMA.TABLES WHERE 'ks' = TABLE_SCHEMA",
    "plan": {
      "QueryType": "SELECT",
      "Original": "SELECT * FROM INFORMATION_SCHEMA.TABLES WHERE 'ks' = TABLE_SCHEMA",
      "Instructions": {
        "OperatorType": "Route",
        "Variant": "DBA",
        "Keyspace": {
          "Name": "main",
          "Sharded": false
        },
        "FieldQuery": "select * from INFORMATION_SCHEMA.`TABLES` where 1 != 1",
        "Query": "select * from INFORMATION_SCHEMA.`TABLES` where TABLE_SCHEMA = :__vtschemaname",
        "SysTableTableSchema": "[VARCHAR(\"ks\")]",
        "Table": "INFORMATION_SCHEMA.`TABLES`"
      }
    }
  },
  {
    "comment": "table_name predicate against a routed table",
    "query": "SELECT * FROM INFORMATION_SCHEMA.TABLES WHERE TABLE_SCHEMA = 'ks' AND TABLE_NAME = 'route1'",
    "plan": {
      "QueryType": "SELECT",
      "Original": "SELECT * FROM INFORMATION_SCHEMA.TABLES WHERE TABLE_SCHEMA = 'ks' AND TABLE_NAME = 'route1'",
      "Instructions": {
        "OperatorType": "Route",
        "Variant": "DBA",
        "Keyspace": {
          "Name": "main",
          "Sharded": false
        },
        "FieldQuery": "select * from INFORMATION_SCHEMA.`TABLES` where 1 != 1",
        "Query": "select * from INFORMATION_SCHEMA.`TABLES` where TABLE_SCHEMA = :__vtschemaname and TABLE_NAME = :TABLE_NAME",
        "SysTableTableName": "[TABLE_NAME:VARCHAR(\"route1\")]",
        "SysTableTableSchema": "[VARCHAR(\"ks\")]",
        "Table": "INFORMATION_SCHEMA.`TABLES`"
      }
    }
  },
  {
    "comment": "information_schema query with additional predicates",
    "query": "SELECT * FROM INFORMATION_SCHEMA.TABLES WHERE TABLE_SCHEMA = 'ks' and other_column = 42",
    "plan": {
      "QueryType": "SELECT",
      "Original": "SELECT * FROM INFORMATION_SCHEMA.TABLES WHERE TABLE_SCHEMA = 'ks' and other_column = 42",
      "Instructions": {
        "OperatorType": "Route",
        "Variant": "DBA",
        "Keyspace": {
          "Name": "main",
          "Sharded": false
        },
        "FieldQuery": "select * from INFORMATION_SCHEMA.`TABLES` where 1 != 1",
        "Query": "select * from INFORMATION_SCHEMA.`TABLES` where TABLE_SCHEMA = :__vtschemaname and other_column = 42",
        "SysTableTableSchema": "[VARCHAR(\"ks\")]",
        "Table": "INFORMATION_SCHEMA.`TABLES`"
      }
    }
  },
  {
    "comment": "able to isolate table_schema value even when hidden inside of ORs",
    "query": "SELECT * FROM INFORMATION_SCHEMA.TABLES WHERE (TABLE_SCHEMA = 'ks' and other_column = 42) OR (TABLE_SCHEMA = 'ks' and foobar = 'value')",
    "plan": {
      "QueryType": "SELECT",
      "Original": "SELECT * FROM INFORMATION_SCHEMA.TABLES WHERE (TABLE_SCHEMA = 'ks' and other_column = 42) OR (TABLE_SCHEMA = 'ks' and foobar = 'value')",
      "Instructions": {
        "OperatorType": "Route",
        "Variant": "DBA",
        "Keyspace": {
          "Name": "main",
          "Sharded": false
        },
        "FieldQuery": "select * from INFORMATION_SCHEMA.`TABLES` where 1 != 1",
        "Query": "select * from INFORMATION_SCHEMA.`TABLES` where TABLE_SCHEMA = :__vtschemaname and (other_column = 42 or TABLE_SCHEMA = 'ks') and (other_column = 42 or foobar = 'value')",
        "SysTableTableSchema": "[VARCHAR(\"ks\")]",
        "Table": "INFORMATION_SCHEMA.`TABLES`"
      }
    }
  },
  {
    "comment": "expand star with information schema",
    "query": "select x.table_name from (select a.* from information_schema.key_column_usage a) x",
    "plan": {
      "QueryType": "SELECT",
      "Original": "select x.table_name from (select a.* from information_schema.key_column_usage a) x",
      "Instructions": {
        "OperatorType": "Route",
        "Variant": "DBA",
        "Keyspace": {
          "Name": "main",
          "Sharded": false
        },
        "FieldQuery": "select x.table_name from (select a.* from information_schema.key_column_usage as a where 1 != 1) as x where 1 != 1",
        "Query": "select x.table_name from (select a.* from information_schema.key_column_usage as a) as x",
        "Table": "information_schema.key_column_usage"
      }
    }
  },
  {
    "comment": "expand star with information schema in a derived table",
    "query": "select x.table_name from (select a.* from information_schema.key_column_usage a) x join user on x.id = user.id",
    "v3-plan": {
      "QueryType": "SELECT",
      "Original": "select x.table_name from (select a.* from information_schema.key_column_usage a) x join user on x.id = user.id",
      "Instructions": {
        "OperatorType": "Join",
        "Variant": "Join",
        "JoinColumnIndexes": "L:0",
        "JoinVars": {
          "x_id": 1
        },
        "TableName": "information_schema.key_column_usage_`user`",
        "Inputs": [
          {
            "OperatorType": "Route",
            "Variant": "DBA",
            "Keyspace": {
              "Name": "main",
              "Sharded": false
            },
            "FieldQuery": "select x.table_name, x.id from (select a.* from information_schema.key_column_usage as a where 1 != 1) as x where 1 != 1",
            "Query": "select x.table_name, x.id from (select a.* from information_schema.key_column_usage as a) as x",
            "Table": "information_schema.key_column_usage"
          },
          {
            "OperatorType": "Route",
            "Variant": "EqualUnique",
            "Keyspace": {
              "Name": "user",
              "Sharded": true
            },
            "FieldQuery": "select 1 from `user` where 1 != 1",
            "Query": "select 1 from `user` where `user`.id = :x_id",
            "Table": "`user`",
            "Values": [
              ":x_id"
            ],
            "Vindex": "user_index"
          }
        ]
      }
    },
    "gen4-plan": {
      "QueryType": "SELECT",
      "Original": "select x.table_name from (select a.* from information_schema.key_column_usage a) x join user on x.id = user.id",
      "Instructions": {
        "OperatorType": "Join",
        "Variant": "Join",
        "JoinColumnIndexes": "L:1",
        "JoinVars": {
          "x_id": 0
        },
        "TableName": "information_schema.key_column_usage_`user`",
        "Inputs": [
          {
            "OperatorType": "Route",
            "Variant": "DBA",
            "Keyspace": {
              "Name": "main",
              "Sharded": false
            },
            "FieldQuery": "select x.id, x.table_name from (select a.* from information_schema.key_column_usage as a where 1 != 1) as x where 1 != 1",
            "Query": "select x.id, x.table_name from (select a.* from information_schema.key_column_usage as a) as x",
            "Table": "information_schema.key_column_usage"
          },
          {
            "OperatorType": "Route",
            "Variant": "EqualUnique",
            "Keyspace": {
              "Name": "user",
              "Sharded": true
            },
            "FieldQuery": "select 1 from `user` where 1 != 1",
            "Query": "select 1 from `user` where `user`.id = :x_id",
            "Table": "`user`",
            "Values": [
              ":x_id"
            ],
            "Vindex": "user_index"
          }
        ]
      },
      "TablesUsed": [
        "user.user"
      ]
    }
  },
  {
    "comment": "join of information_schema queries with select stars exprs",
    "query": "select a.*, b.* from information_schema.a a, information_schema.b b",
    "plan": {
      "QueryType": "SELECT",
      "Original": "select a.*, b.* from information_schema.a a, information_schema.b b",
      "Instructions": {
        "OperatorType": "Route",
        "Variant": "DBA",
        "Keyspace": {
          "Name": "main",
          "Sharded": false
        },
        "FieldQuery": "select a.*, b.* from information_schema.a as a, information_schema.b as b where 1 != 1",
        "Query": "select a.*, b.* from information_schema.a as a, information_schema.b as b",
        "Table": "information_schema.a, information_schema.b"
      }
    }
  },
  {
    "comment": "join two routes with SysTableTableName entries in LHS and RHS",
    "query": "select a.table_name from (select * from information_schema.key_column_usage a where a.table_name = 'users') a join (select * from information_schema.referential_constraints where table_name = 'users') b",
    "v3-plan": {
      "QueryType": "SELECT",
      "Original": "select a.table_name from (select * from information_schema.key_column_usage a where a.table_name = 'users') a join (select * from information_schema.referential_constraints where table_name = 'users') b",
      "Instructions": {
        "OperatorType": "Route",
        "Variant": "DBA",
        "Keyspace": {
          "Name": "main",
          "Sharded": false
        },
        "FieldQuery": "select a.table_name from (select * from information_schema.key_column_usage as a where 1 != 1) as a join (select * from information_schema.referential_constraints where 1 != 1) as b where 1 != 1",
        "Query": "select a.table_name from (select * from information_schema.key_column_usage as a where a.table_name = :a_table_name) as a join (select * from information_schema.referential_constraints where table_name = :table_name) as b",
        "SysTableTableName": "[a_table_name:VARCHAR(\"users\"), table_name:VARCHAR(\"users\")]",
        "Table": "information_schema.key_column_usage, information_schema.referential_constraints"
      }
    },
    "gen4-plan": {
      "QueryType": "SELECT",
      "Original": "select a.table_name from (select * from information_schema.key_column_usage a where a.table_name = 'users') a join (select * from information_schema.referential_constraints where table_name = 'users') b",
      "Instructions": {
        "OperatorType": "Route",
        "Variant": "DBA",
        "Keyspace": {
          "Name": "main",
          "Sharded": false
        },
        "FieldQuery": "select a.table_name from (select * from information_schema.key_column_usage as a where 1 != 1) as a, (select * from information_schema.referential_constraints where 1 != 1) as b where 1 != 1",
        "Query": "select a.table_name from (select * from information_schema.key_column_usage as a where a.table_name = :a_table_name) as a, (select * from information_schema.referential_constraints where table_name = :table_name) as b",
        "SysTableTableName": "[a_table_name:VARCHAR(\"users\"), table_name:VARCHAR(\"users\")]",
        "Table": "information_schema.key_column_usage, information_schema.referential_constraints"
      }
    }
  },
  {
    "comment": "select sum(found) from (select 1 as found from information_schema.`tables` where table_schema = 'music' union all (select 1 as found from information_schema.views where table_schema = 'music' limit 1)) as t",
    "query": "select sum(found) from (select 1 as found from information_schema.`tables` where table_schema = 'music' union all (select 1 as found from information_schema.views where table_schema = 'music' limit 1)) as t",
    "v3-plan": "VT12001: unsupported: cross-shard query with aggregates",
    "gen4-plan": {
      "QueryType": "SELECT",
      "Original": "select sum(found) from (select 1 as found from information_schema.`tables` where table_schema = 'music' union all (select 1 as found from information_schema.views where table_schema = 'music' limit 1)) as t",
      "Instructions": {
        "OperatorType": "Route",
        "Variant": "DBA",
        "Keyspace": {
          "Name": "main",
          "Sharded": false
        },
        "FieldQuery": "select sum(found) from (select 1 as found from information_schema.`tables` where 1 != 1 union all (select 1 as found from information_schema.views where 1 != 1)) as t where 1 != 1",
        "Query": "select sum(found) from (select 1 as found from information_schema.`tables` where table_schema = :__vtschemaname union all (select 1 as found from information_schema.views where table_schema = :__vtschemaname limit 1)) as t",
        "SysTableTableSchema": "[VARCHAR(\"music\"), VARCHAR(\"music\")]",
        "Table": "information_schema.`tables`"
      }
    }
  },
  {
    "comment": "union as a derived table",
    "query": "select found from (select 1 as found from information_schema.`tables` where table_schema = 'music' union all (select 1 as found from information_schema.views where table_schema = 'music' limit 1)) as t",
    "v3-plan": {
      "QueryType": "SELECT",
      "Original": "select found from (select 1 as found from information_schema.`tables` where table_schema = 'music' union all (select 1 as found from information_schema.views where table_schema = 'music' limit 1)) as t",
      "Instructions": {
        "OperatorType": "SimpleProjection",
        "Columns": [
          0
        ],
        "Inputs": [
          {
            "OperatorType": "Concatenate",
            "Inputs": [
              {
                "OperatorType": "Route",
                "Variant": "DBA",
                "Keyspace": {
                  "Name": "main",
                  "Sharded": false
                },
                "FieldQuery": "select 1 as found from information_schema.`tables` where 1 != 1",
                "Query": "select 1 as found from information_schema.`tables` where table_schema = :__vtschemaname",
                "SysTableTableSchema": "[VARCHAR(\"music\")]",
                "Table": "information_schema.`tables`"
              },
              {
                "OperatorType": "Route",
                "Variant": "DBA",
                "Keyspace": {
                  "Name": "main",
                  "Sharded": false
                },
                "FieldQuery": "select 1 as found from information_schema.views where 1 != 1",
                "Query": "select 1 as found from information_schema.views where table_schema = :__vtschemaname limit 1",
                "SysTableTableSchema": "[VARCHAR(\"music\")]",
                "Table": "information_schema.views"
              }
            ]
          }
        ]
      }
    },
    "gen4-plan": {
      "QueryType": "SELECT",
      "Original": "select found from (select 1 as found from information_schema.`tables` where table_schema = 'music' union all (select 1 as found from information_schema.views where table_schema = 'music' limit 1)) as t",
      "Instructions": {
        "OperatorType": "Route",
        "Variant": "DBA",
        "Keyspace": {
          "Name": "main",
          "Sharded": false
        },
        "FieldQuery": "select found from (select 1 as found from information_schema.`tables` where 1 != 1 union all (select 1 as found from information_schema.views where 1 != 1)) as t where 1 != 1",
        "Query": "select found from (select 1 as found from information_schema.`tables` where table_schema = :__vtschemaname union all (select 1 as found from information_schema.views where table_schema = :__vtschemaname limit 1)) as t",
        "SysTableTableSchema": "[VARCHAR(\"music\"), VARCHAR(\"music\")]",
        "Table": "information_schema.`tables`"
      }
    }
  },
  {
    "comment": "merge system schema queries as long as they have any same table_schema",
    "query": "select 1 as found from information_schema.`tables` where table_schema = 'music' and table_schema = 'Music' union all (select 1 as found from information_schema.views where table_schema = 'music' and table_schema = 'user' limit 1)",
    "v3-plan": {
      "QueryType": "SELECT",
      "Original": "select 1 as found from information_schema.`tables` where table_schema = 'music' and table_schema = 'Music' union all (select 1 as found from information_schema.views where table_schema = 'music' and table_schema = 'user' limit 1)",
      "Instructions": {
        "OperatorType": "Concatenate",
        "Inputs": [
          {
            "OperatorType": "Route",
            "Variant": "DBA",
            "Keyspace": {
              "Name": "main",
              "Sharded": false
            },
            "FieldQuery": "select 1 as found from information_schema.`tables` where 1 != 1",
            "Query": "select 1 as found from information_schema.`tables` where table_schema = :__vtschemaname",
            "SysTableTableSchema": "[VARCHAR(\"music\"), VARCHAR(\"Music\")]",
            "Table": "information_schema.`tables`"
          },
          {
            "OperatorType": "Route",
            "Variant": "DBA",
            "Keyspace": {
              "Name": "main",
              "Sharded": false
            },
            "FieldQuery": "select 1 as found from information_schema.views where 1 != 1",
            "Query": "select 1 as found from information_schema.views where table_schema = :__vtschemaname limit 1",
            "SysTableTableSchema": "[VARCHAR(\"music\"), VARCHAR(\"user\")]",
            "Table": "information_schema.views"
          }
        ]
      }
    },
    "gen4-plan": {
      "QueryType": "SELECT",
      "Original": "select 1 as found from information_schema.`tables` where table_schema = 'music' and table_schema = 'Music' union all (select 1 as found from information_schema.views where table_schema = 'music' and table_schema = 'user' limit 1)",
      "Instructions": {
        "OperatorType": "Route",
        "Variant": "DBA",
        "Keyspace": {
          "Name": "main",
          "Sharded": false
        },
        "FieldQuery": "select 1 as found from information_schema.`tables` where 1 != 1 union all (select 1 as found from information_schema.views where 1 != 1)",
        "Query": "select 1 as found from information_schema.`tables` where table_schema = :__vtschemaname union all (select 1 as found from information_schema.views where table_schema = :__vtschemaname limit 1)",
        "SysTableTableSchema": "[VARCHAR(\"music\"), VARCHAR(\"Music\"), VARCHAR(\"music\"), VARCHAR(\"user\")]",
        "Table": "information_schema.`tables`"
      }
    }
  },
  {
    "comment": "merge system schema queries as long as they have any same table_name",
    "query": "select 1 as found from information_schema.`tables` where table_schema = 'music' and table_schema = 'Music' union all (select 1 as found from information_schema.views where table_schema = 'music' and table_schema = 'user' limit 1)",
    "v3-plan": {
      "QueryType": "SELECT",
      "Original": "select 1 as found from information_schema.`tables` where table_schema = 'music' and table_schema = 'Music' union all (select 1 as found from information_schema.views where table_schema = 'music' and table_schema = 'user' limit 1)",
      "Instructions": {
        "OperatorType": "Concatenate",
        "Inputs": [
          {
            "OperatorType": "Route",
            "Variant": "DBA",
            "Keyspace": {
              "Name": "main",
              "Sharded": false
            },
            "FieldQuery": "select 1 as found from information_schema.`tables` where 1 != 1",
            "Query": "select 1 as found from information_schema.`tables` where table_schema = :__vtschemaname",
            "SysTableTableSchema": "[VARCHAR(\"music\"), VARCHAR(\"Music\")]",
            "Table": "information_schema.`tables`"
          },
          {
            "OperatorType": "Route",
            "Variant": "DBA",
            "Keyspace": {
              "Name": "main",
              "Sharded": false
            },
            "FieldQuery": "select 1 as found from information_schema.views where 1 != 1",
            "Query": "select 1 as found from information_schema.views where table_schema = :__vtschemaname limit 1",
            "SysTableTableSchema": "[VARCHAR(\"music\"), VARCHAR(\"user\")]",
            "Table": "information_schema.views"
          }
        ]
      }
    },
    "gen4-plan": {
      "QueryType": "SELECT",
      "Original": "select 1 as found from information_schema.`tables` where table_schema = 'music' and table_schema = 'Music' union all (select 1 as found from information_schema.views where table_schema = 'music' and table_schema = 'user' limit 1)",
      "Instructions": {
        "OperatorType": "Route",
        "Variant": "DBA",
        "Keyspace": {
          "Name": "main",
          "Sharded": false
        },
        "FieldQuery": "select 1 as found from information_schema.`tables` where 1 != 1 union all (select 1 as found from information_schema.views where 1 != 1)",
        "Query": "select 1 as found from information_schema.`tables` where table_schema = :__vtschemaname union all (select 1 as found from information_schema.views where table_schema = :__vtschemaname limit 1)",
        "SysTableTableSchema": "[VARCHAR(\"music\"), VARCHAR(\"Music\"), VARCHAR(\"music\"), VARCHAR(\"user\")]",
        "Table": "information_schema.`tables`"
      }
    }
  },
  {
    "comment": "merge union subquery with outer query referencing the same system schemas",
    "query": "select 1 as found from information_schema.`tables` where table_name = 'music' and table_name = 'Music' and exists (select 1 as found from information_schema.`tables` where table_name = 'music' and table_name = 'Music' union all (select 1 as found from information_schema.views where table_name = 'music' and table_name = 'user' limit 1))",
    "v3-plan": {
      "QueryType": "SELECT",
      "Original": "select 1 as found from information_schema.`tables` where table_name = 'music' and table_name = 'Music' and exists (select 1 as found from information_schema.`tables` where table_name = 'music' and table_name = 'Music' union all (select 1 as found from information_schema.views where table_name = 'music' and table_name = 'user' limit 1))",
      "Instructions": {
        "OperatorType": "Subquery",
        "Variant": "PulloutExists",
        "PulloutVars": [
          "__sq_has_values1",
          "__sq1"
        ],
        "Inputs": [
          {
            "OperatorType": "Concatenate",
            "Inputs": [
              {
                "OperatorType": "Route",
                "Variant": "DBA",
                "Keyspace": {
                  "Name": "main",
                  "Sharded": false
                },
                "FieldQuery": "select 1 as found from information_schema.`tables` where 1 != 1",
                "Query": "select 1 as found from information_schema.`tables` where table_name = :table_name2 and table_name = :table_name3",
                "SysTableTableName": "[table_name2:VARCHAR(\"music\"), table_name3:VARCHAR(\"Music\")]",
                "Table": "information_schema.`tables`"
              },
              {
                "OperatorType": "Route",
                "Variant": "DBA",
                "Keyspace": {
                  "Name": "main",
                  "Sharded": false
                },
                "FieldQuery": "select 1 as found from information_schema.views where 1 != 1",
                "Query": "select 1 as found from information_schema.views where table_name = :table_name4 and table_name = :table_name5 limit 1",
                "SysTableTableName": "[table_name4:VARCHAR(\"music\"), table_name5:VARCHAR(\"user\")]",
                "Table": "information_schema.views"
              }
            ]
          },
          {
            "OperatorType": "Route",
            "Variant": "DBA",
            "Keyspace": {
              "Name": "main",
              "Sharded": false
            },
            "FieldQuery": "select 1 as found from information_schema.`tables` where 1 != 1",
            "Query": "select 1 as found from information_schema.`tables` where table_name = :table_name and table_name = :table_name1 and :__sq_has_values1",
            "SysTableTableName": "[table_name1:VARCHAR(\"Music\"), table_name:VARCHAR(\"music\")]",
            "Table": "information_schema.`tables`"
          }
        ]
      }
    },
    "gen4-plan": {
      "QueryType": "SELECT",
      "Original": "select 1 as found from information_schema.`tables` where table_name = 'music' and table_name = 'Music' and exists (select 1 as found from information_schema.`tables` where table_name = 'music' and table_name = 'Music' union all (select 1 as found from information_schema.views where table_name = 'music' and table_name = 'user' limit 1))",
      "Instructions": {
        "OperatorType": "Route",
        "Variant": "DBA",
        "Keyspace": {
          "Name": "main",
          "Sharded": false
        },
        "FieldQuery": "select 1 as found from information_schema.`tables` where 1 != 1",
        "Query": "select 1 as found from information_schema.`tables` where table_name = :table_name and table_name = :table_name1 and exists (select 1 as found from information_schema.`tables` where table_name = :table_name2 and table_name = :table_name3 union all (select 1 as found from information_schema.views where table_name = :table_name4 and table_name = :table_name5 limit 1))",
        "SysTableTableName": "[table_name1:VARCHAR(\"Music\"), table_name2:VARCHAR(\"music\"), table_name3:VARCHAR(\"Music\"), table_name4:VARCHAR(\"music\"), table_name5:VARCHAR(\"user\"), table_name:VARCHAR(\"music\")]",
        "Table": "information_schema.`tables`"
      }
    }
  },
  {
    "comment": "merge even one side have schema name in derived table",
    "query": "select id from (select id from information_schema.table t where t.schema_name = 'a' union select id from information_schema.columns) dt",
    "v3-plan": {
      "QueryType": "SELECT",
      "Original": "select id from (select id from information_schema.table t where t.schema_name = 'a' union select id from information_schema.columns) dt",
      "Instructions": {
        "OperatorType": "SimpleProjection",
        "Columns": [
          0
        ],
        "Inputs": [
          {
            "OperatorType": "Distinct",
            "Inputs": [
              {
                "OperatorType": "Concatenate",
                "Inputs": [
                  {
                    "OperatorType": "Route",
                    "Variant": "DBA",
                    "Keyspace": {
                      "Name": "main",
                      "Sharded": false
                    },
                    "FieldQuery": "select id from information_schema.`table` as t where 1 != 1",
                    "Query": "select id from information_schema.`table` as t where t.schema_name = :__vtschemaname",
                    "SysTableTableSchema": "[VARCHAR(\"a\")]",
                    "Table": "information_schema.`table`"
                  },
                  {
                    "OperatorType": "Route",
                    "Variant": "DBA",
                    "Keyspace": {
                      "Name": "main",
                      "Sharded": false
                    },
                    "FieldQuery": "select id from information_schema.`columns` where 1 != 1",
                    "Query": "select id from information_schema.`columns`",
                    "Table": "information_schema.`columns`"
                  }
                ]
              }
            ]
          }
        ]
      }
    },
    "gen4-plan": {
      "QueryType": "SELECT",
      "Original": "select id from (select id from information_schema.table t where t.schema_name = 'a' union select id from information_schema.columns) dt",
      "Instructions": {
        "OperatorType": "Route",
        "Variant": "DBA",
        "Keyspace": {
          "Name": "main",
          "Sharded": false
        },
        "FieldQuery": "select id from (select id from information_schema.`table` as t where 1 != 1 union select id from information_schema.`columns` where 1 != 1) as dt where 1 != 1",
        "Query": "select id from (select id from information_schema.`table` as t where t.schema_name = :__vtschemaname union select id from information_schema.`columns`) as dt",
        "SysTableTableSchema": "[VARCHAR(\"a\")]",
        "Table": "information_schema.`table`"
      }
    }
  },
  {
    "comment": "merge even one side have schema name in subquery",
    "query": "select id from information_schema.random t where t.col in (select id from information_schema.table t where t.schema_name = 'a' union select id from information_schema.columns)",
    "v3-plan": {
      "QueryType": "SELECT",
      "Original": "select id from information_schema.random t where t.col in (select id from information_schema.table t where t.schema_name = 'a' union select id from information_schema.columns)",
      "Instructions": {
        "OperatorType": "Subquery",
        "Variant": "PulloutIn",
        "PulloutVars": [
          "__sq_has_values1",
          "__sq1"
        ],
        "Inputs": [
          {
            "OperatorType": "Distinct",
            "Inputs": [
              {
                "OperatorType": "Concatenate",
                "Inputs": [
                  {
                    "OperatorType": "Route",
                    "Variant": "DBA",
                    "Keyspace": {
                      "Name": "main",
                      "Sharded": false
                    },
                    "FieldQuery": "select id from information_schema.`table` as t where 1 != 1",
                    "Query": "select id from information_schema.`table` as t where t.schema_name = :__vtschemaname",
                    "SysTableTableSchema": "[VARCHAR(\"a\")]",
                    "Table": "information_schema.`table`"
                  },
                  {
                    "OperatorType": "Route",
                    "Variant": "DBA",
                    "Keyspace": {
                      "Name": "main",
                      "Sharded": false
                    },
                    "FieldQuery": "select id from information_schema.`columns` where 1 != 1",
                    "Query": "select id from information_schema.`columns`",
                    "Table": "information_schema.`columns`"
                  }
                ]
              }
            ]
          },
          {
            "OperatorType": "Route",
            "Variant": "DBA",
            "Keyspace": {
              "Name": "main",
              "Sharded": false
            },
            "FieldQuery": "select id from information_schema.random as t where 1 != 1",
            "Query": "select id from information_schema.random as t where :__sq_has_values1 = 1 and t.col in ::__sq1",
            "Table": "information_schema.random"
          }
        ]
      }
    },
    "gen4-plan": {
      "QueryType": "SELECT",
      "Original": "select id from information_schema.random t where t.col in (select id from information_schema.table t where t.schema_name = 'a' union select id from information_schema.columns)",
      "Instructions": {
        "OperatorType": "Route",
        "Variant": "DBA",
        "Keyspace": {
          "Name": "main",
          "Sharded": false
        },
        "FieldQuery": "select id from information_schema.random as t where 1 != 1",
        "Query": "select id from information_schema.random as t where t.col in (select id from information_schema.`table` as t where t.schema_name = :__vtschemaname union select id from information_schema.`columns`)",
        "SysTableTableSchema": "[VARCHAR(\"a\")]",
        "Table": "information_schema.random"
      }
    }
  },
  {
<<<<<<< HEAD
    "comment": "systable union query in derived table with constraint on outside (star projection)",
    "query": "select * from (select * from `information_schema`.`key_column_usage` `kcu` where `kcu`.`table_schema` = 'user' and `kcu`.`table_name` = 'user_extra' union select * from `information_schema`.`key_column_usage` `kcu` where `kcu`.`table_schema` = 'user' and `kcu`.`table_name` = 'music') `kcu` where `constraint_name` = 'primary'",
    "v3-plan": "VT03019: symbol constraint_name not found",
    "gen4-plan": {
      "QueryType": "SELECT",
      "Original": "select * from (select * from `information_schema`.`key_column_usage` `kcu` where `kcu`.`table_schema` = 'user' and `kcu`.`table_name` = 'user_extra' union select * from `information_schema`.`key_column_usage` `kcu` where `kcu`.`table_schema` = 'user' and `kcu`.`table_name` = 'music') `kcu` where `constraint_name` = 'primary'",
      "Instructions": {
        "OperatorType": "Route",
        "Variant": "DBA",
        "Keyspace": {
          "Name": "main",
          "Sharded": false
        },
        "FieldQuery": "select * from (select * from information_schema.key_column_usage as kcu where 1 != 1 union select * from information_schema.key_column_usage as kcu where 1 != 1) as kcu where 1 != 1",
        "Query": "select * from (select * from information_schema.key_column_usage as kcu where kcu.table_schema = :__vtschemaname and kcu.table_name = :kcu_table_name and constraint_name = 'primary' union select * from information_schema.key_column_usage as kcu where kcu.table_schema = :__vtschemaname and kcu.table_name = :kcu_table_name1 and constraint_name = 'primary') as kcu",
        "SysTableTableName": "[kcu_table_name1:VARCHAR(\"music\"), kcu_table_name:VARCHAR(\"user_extra\")]",
        "SysTableTableSchema": "[VARCHAR(\"user\"), VARCHAR(\"user\")]",
        "Table": "information_schema.key_column_usage"
      }
    }
  },
  {
=======
>>>>>>> e78ab816
    "comment": "table_schema OR predicate\n# It is unsupported because we do not route queries to multiple keyspaces right now",
    "query": "SELECT * FROM INFORMATION_SCHEMA.TABLES WHERE TABLE_SCHEMA = 'ks' OR TABLE_SCHEMA = 'main'",
    "plan": {
      "QueryType": "SELECT",
      "Original": "SELECT * FROM INFORMATION_SCHEMA.TABLES WHERE TABLE_SCHEMA = 'ks' OR TABLE_SCHEMA = 'main'",
      "Instructions": {
        "OperatorType": "Route",
        "Variant": "DBA",
        "Keyspace": {
          "Name": "main",
          "Sharded": false
        },
        "FieldQuery": "select * from INFORMATION_SCHEMA.`TABLES` where 1 != 1",
        "Query": "select * from INFORMATION_SCHEMA.`TABLES` where TABLE_SCHEMA = 'ks' or TABLE_SCHEMA = 'main'",
        "Table": "INFORMATION_SCHEMA.`TABLES`"
      }
    }
  }
]<|MERGE_RESOLUTION|>--- conflicted
+++ resolved
@@ -1436,31 +1436,6 @@
     }
   },
   {
-<<<<<<< HEAD
-    "comment": "systable union query in derived table with constraint on outside (star projection)",
-    "query": "select * from (select * from `information_schema`.`key_column_usage` `kcu` where `kcu`.`table_schema` = 'user' and `kcu`.`table_name` = 'user_extra' union select * from `information_schema`.`key_column_usage` `kcu` where `kcu`.`table_schema` = 'user' and `kcu`.`table_name` = 'music') `kcu` where `constraint_name` = 'primary'",
-    "v3-plan": "VT03019: symbol constraint_name not found",
-    "gen4-plan": {
-      "QueryType": "SELECT",
-      "Original": "select * from (select * from `information_schema`.`key_column_usage` `kcu` where `kcu`.`table_schema` = 'user' and `kcu`.`table_name` = 'user_extra' union select * from `information_schema`.`key_column_usage` `kcu` where `kcu`.`table_schema` = 'user' and `kcu`.`table_name` = 'music') `kcu` where `constraint_name` = 'primary'",
-      "Instructions": {
-        "OperatorType": "Route",
-        "Variant": "DBA",
-        "Keyspace": {
-          "Name": "main",
-          "Sharded": false
-        },
-        "FieldQuery": "select * from (select * from information_schema.key_column_usage as kcu where 1 != 1 union select * from information_schema.key_column_usage as kcu where 1 != 1) as kcu where 1 != 1",
-        "Query": "select * from (select * from information_schema.key_column_usage as kcu where kcu.table_schema = :__vtschemaname and kcu.table_name = :kcu_table_name and constraint_name = 'primary' union select * from information_schema.key_column_usage as kcu where kcu.table_schema = :__vtschemaname and kcu.table_name = :kcu_table_name1 and constraint_name = 'primary') as kcu",
-        "SysTableTableName": "[kcu_table_name1:VARCHAR(\"music\"), kcu_table_name:VARCHAR(\"user_extra\")]",
-        "SysTableTableSchema": "[VARCHAR(\"user\"), VARCHAR(\"user\")]",
-        "Table": "information_schema.key_column_usage"
-      }
-    }
-  },
-  {
-=======
->>>>>>> e78ab816
     "comment": "table_schema OR predicate\n# It is unsupported because we do not route queries to multiple keyspaces right now",
     "query": "SELECT * FROM INFORMATION_SCHEMA.TABLES WHERE TABLE_SCHEMA = 'ks' OR TABLE_SCHEMA = 'main'",
     "plan": {
