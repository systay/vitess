/*
Copyright 2022 The Vitess Authors.

Licensed under the Apache License, Version 2.0 (the "License");
you may not use this file except in compliance with the License.
You may obtain a copy of the License at

    http://www.apache.org/licenses/LICENSE-2.0

Unless required by applicable law or agreed to in writing, software
distributed under the License is distributed on an "AS IS" BASIS,
WITHOUT WARRANTIES OR CONDITIONS OF ANY KIND, either express or implied.
See the License for the specific language governing permissions and
limitations under the License.
*/

package plancontext

import (
	querypb "vitess.io/vitess/go/vt/proto/query"
	"vitess.io/vitess/go/vt/sqlparser"
	"vitess.io/vitess/go/vt/vtgate/semantics"
)

type PlanningContext struct {
	ReservedVars *sqlparser.ReservedVars
	SemTable     *semantics.SemTable
	VSchema      VSchema

	// here we add all predicates that were created because of a join condition
	// e.g. [FROM tblA JOIN tblB ON a.colA = b.colB] will be rewritten to [FROM tblB WHERE :a_colA = b.colB],
	// if we assume that tblB is on the RHS of the join. This last predicate in the WHERE clause is added to the
	// map below
	JoinPredicates     map[sqlparser.Expr][]sqlparser.Expr
	SkipPredicates     map[sqlparser.Expr]any
	PlannerVersion     querypb.ExecuteOptions_PlannerVersion
	RewriteDerivedExpr bool

	// If we during planning have turned this expression into an argument name,
	// we can continue using the same argument name
	ReservedArguments map[sqlparser.Expr]string

	// DelegateAggregation tells us when we are allowed to split an aggregation across vtgate and mysql
	// We aggregate within a shard, and then at the vtgate level we aggregate the incoming shard aggregates
	DelegateAggregation bool
}

<<<<<<< HEAD
func NewPlanningContext(
	reservedVars *sqlparser.ReservedVars,
	semTable *semantics.SemTable,
	vschema VSchema,
	version querypb.ExecuteOptions_PlannerVersion,
) *PlanningContext {
	ctx := &PlanningContext{
=======
func CreatePlanningContext(stmt sqlparser.Statement, reservedVars *sqlparser.ReservedVars, vschema VSchema, version querypb.ExecuteOptions_PlannerVersion) (*PlanningContext, error) {
	ksName := ""
	if ks, _ := vschema.DefaultKeyspace(); ks != nil {
		ksName = ks.Name
	}

	semTable, err := semantics.Analyze(stmt, ksName, vschema)
	if err != nil {
		return nil, err
	}

	// record any warning as planner warning.
	vschema.PlannerWarning(semTable.Warning)

	return &PlanningContext{
>>>>>>> 68285b39
		ReservedVars:      reservedVars,
		SemTable:          semTable,
		VSchema:           vschema,
		JoinPredicates:    map[sqlparser.Expr][]sqlparser.Expr{},
		SkipPredicates:    map[sqlparser.Expr]any{},
		PlannerVersion:    version,
		ReservedArguments: map[sqlparser.Expr]string{},
	}, nil
}

func (c *PlanningContext) IsSubQueryToReplace(e sqlparser.Expr) bool {
	ext, ok := e.(*sqlparser.Subquery)
	if !ok {
		return false
	}
	for _, extractedSubq := range c.SemTable.GetSubqueryNeedingRewrite() {
		if extractedSubq.Merged && c.SemTable.EqualsExpr(extractedSubq.Subquery, ext) {
			return true
		}
	}
	return false
}

func (ctx *PlanningContext) GetArgumentFor(expr sqlparser.Expr, f func() string) string {
	for key, name := range ctx.ReservedArguments {
		if ctx.SemTable.EqualsExpr(key, expr) {
			return name
		}
	}
	bvName := f()
	ctx.ReservedArguments[expr] = bvName
	return bvName
}<|MERGE_RESOLUTION|>--- conflicted
+++ resolved
@@ -45,16 +45,12 @@
 	DelegateAggregation bool
 }
 
-<<<<<<< HEAD
-func NewPlanningContext(
+func CreatePlanningContext(stmt sqlparser.Statement,
 	reservedVars *sqlparser.ReservedVars,
-	semTable *semantics.SemTable,
+
 	vschema VSchema,
 	version querypb.ExecuteOptions_PlannerVersion,
-) *PlanningContext {
-	ctx := &PlanningContext{
-=======
-func CreatePlanningContext(stmt sqlparser.Statement, reservedVars *sqlparser.ReservedVars, vschema VSchema, version querypb.ExecuteOptions_PlannerVersion) (*PlanningContext, error) {
+) (*PlanningContext, error) {
 	ksName := ""
 	if ks, _ := vschema.DefaultKeyspace(); ks != nil {
 		ksName = ks.Name
@@ -69,7 +65,6 @@
 	vschema.PlannerWarning(semTable.Warning)
 
 	return &PlanningContext{
->>>>>>> 68285b39
 		ReservedVars:      reservedVars,
 		SemTable:          semTable,
 		VSchema:           vschema,
