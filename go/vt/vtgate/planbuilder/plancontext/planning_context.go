/*
Copyright 2022 The Vitess Authors.

Licensed under the Apache License, Version 2.0 (the "License");
you may not use this file except in compliance with the License.
You may obtain a copy of the License at

    http://www.apache.org/licenses/LICENSE-2.0

Unless required by applicable law or agreed to in writing, software
distributed under the License is distributed on an "AS IS" BASIS,
WITHOUT WARRANTIES OR CONDITIONS OF ANY KIND, either express or implied.
See the License for the specific language governing permissions and
limitations under the License.
*/

package plancontext

import (
	querypb "vitess.io/vitess/go/vt/proto/query"
	"vitess.io/vitess/go/vt/sqlparser"
	"vitess.io/vitess/go/vt/vtgate/semantics"
)

type PlanningContext struct {
	ReservedVars *sqlparser.ReservedVars
	SemTable     *semantics.SemTable
	VSchema      VSchema

	// here we add all predicates that were created because of a join condition
	// e.g. [FROM tblA JOIN tblB ON a.colA = b.colB] will be rewritten to [FROM tblB WHERE :a_colA = b.colB],
	// if we assume that tblB is on the RHS of the join. This last predicate in the WHERE clause is added to the
	// map below
	JoinPredicates     map[sqlparser.Expr][]sqlparser.Expr
	SkipPredicates     map[sqlparser.Expr]any
	PlannerVersion     querypb.ExecuteOptions_PlannerVersion
	RewriteDerivedExpr bool

	// If we during planning have turned this expression into an argument name,
	// we can continue using the same argument name
	ReservedArguments map[sqlparser.Expr]string

	// DelegateAggregation tells us when we are allowed to split an aggregation across vtgate and mysql
	// We aggregate within a shard, and then at the vtgate level we aggregate the incoming shard aggregates
	DelegateAggregation bool

<<<<<<< HEAD
	// Projected subqueries that have been merged
	MergedSubqueries []*sqlparser.Subquery
=======
	// VerifyAllFKs tells whether we need verification for all the fk constraints on VTGate.
	// This is required for queries we are running with /*+ SET_VAR(foreign_key_checks=OFF) */
	VerifyAllFKs bool

	// ParentFKToIgnore stores a specific parent foreign key that we would need to ignore while planning
	// a certain query. This field is used in UPDATE CASCADE planning, wherein while planning the child update
	// query, we need to ignore the parent foreign key constraint that caused the cascade in question.
	ParentFKToIgnore string
>>>>>>> 974579d2
}

func CreatePlanningContext(stmt sqlparser.Statement,
	reservedVars *sqlparser.ReservedVars,

	vschema VSchema,
	version querypb.ExecuteOptions_PlannerVersion,
) (*PlanningContext, error) {
	ksName := ""
	if ks, _ := vschema.DefaultKeyspace(); ks != nil {
		ksName = ks.Name
	}

	semTable, err := semantics.Analyze(stmt, ksName, vschema)
	if err != nil {
		return nil, err
	}

	// record any warning as planner warning.
	vschema.PlannerWarning(semTable.Warning)

	return &PlanningContext{
		ReservedVars:      reservedVars,
		SemTable:          semTable,
		VSchema:           vschema,
		JoinPredicates:    map[sqlparser.Expr][]sqlparser.Expr{},
		SkipPredicates:    map[sqlparser.Expr]any{},
		PlannerVersion:    version,
		ReservedArguments: map[sqlparser.Expr]string{},
	}, nil
}

<<<<<<< HEAD
=======
func (ctx *PlanningContext) IsSubQueryToReplace(e sqlparser.Expr) bool {
	ext, ok := e.(*sqlparser.Subquery)
	if !ok {
		return false
	}
	for _, extractedSubq := range ctx.SemTable.GetSubqueryNeedingRewrite() {
		if extractedSubq.Merged && ctx.SemTable.EqualsExpr(extractedSubq.Subquery, ext) {
			return true
		}
	}
	return false
}

>>>>>>> 974579d2
func (ctx *PlanningContext) GetArgumentFor(expr sqlparser.Expr, f func() string) string {
	for key, name := range ctx.ReservedArguments {
		if ctx.SemTable.EqualsExpr(key, expr) {
			return name
		}
	}
	bvName := f()
	ctx.ReservedArguments[expr] = bvName
	return bvName
}<|MERGE_RESOLUTION|>--- conflicted
+++ resolved
@@ -44,10 +44,6 @@
 	// We aggregate within a shard, and then at the vtgate level we aggregate the incoming shard aggregates
 	DelegateAggregation bool
 
-<<<<<<< HEAD
-	// Projected subqueries that have been merged
-	MergedSubqueries []*sqlparser.Subquery
-=======
 	// VerifyAllFKs tells whether we need verification for all the fk constraints on VTGate.
 	// This is required for queries we are running with /*+ SET_VAR(foreign_key_checks=OFF) */
 	VerifyAllFKs bool
@@ -56,7 +52,9 @@
 	// a certain query. This field is used in UPDATE CASCADE planning, wherein while planning the child update
 	// query, we need to ignore the parent foreign key constraint that caused the cascade in question.
 	ParentFKToIgnore string
->>>>>>> 974579d2
+
+	// Projected subqueries that have been merged
+	MergedSubqueries []*sqlparser.Subquery
 }
 
 func CreatePlanningContext(stmt sqlparser.Statement,
@@ -89,22 +87,6 @@
 	}, nil
 }
 
-<<<<<<< HEAD
-=======
-func (ctx *PlanningContext) IsSubQueryToReplace(e sqlparser.Expr) bool {
-	ext, ok := e.(*sqlparser.Subquery)
-	if !ok {
-		return false
-	}
-	for _, extractedSubq := range ctx.SemTable.GetSubqueryNeedingRewrite() {
-		if extractedSubq.Merged && ctx.SemTable.EqualsExpr(extractedSubq.Subquery, ext) {
-			return true
-		}
-	}
-	return false
-}
-
->>>>>>> 974579d2
 func (ctx *PlanningContext) GetArgumentFor(expr sqlparser.Expr, f func() string) string {
 	for key, name := range ctx.ReservedArguments {
 		if ctx.SemTable.EqualsExpr(key, expr) {
