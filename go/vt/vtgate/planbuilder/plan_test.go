/*
Copyright 2019 The Vitess Authors.

Licensed under the Apache License, Version 2.0 (the "License");
you may not use this file except in compliance with the License.
You may obtain a copy of the License at

    http://www.apache.org/licenses/LICENSE-2.0

Unless required by applicable law or agreed to in writing, software
distributed under the License is distributed on an "AS IS" BASIS,
WITHOUT WARRANTIES OR CONDITIONS OF ANY KIND, either express or implied.
See the License for the specific language governing permissions and
limitations under the License.
*/

package planbuilder

import (
	"bufio"
	"encoding/json"
	"errors"
	"fmt"
	"io"
	"io/ioutil"
	"os"
	"runtime/debug"
	"strings"
	"testing"

	"vitess.io/vitess/go/vt/vtgate/semantics"

	"github.com/google/go-cmp/cmp"

	vtrpcpb "vitess.io/vitess/go/vt/proto/vtrpc"
	"vitess.io/vitess/go/vt/vterrors"

	"github.com/stretchr/testify/require"

	"vitess.io/vitess/go/sqltypes"
	"vitess.io/vitess/go/vt/key"
	"vitess.io/vitess/go/vt/sqlparser"
	"vitess.io/vitess/go/vt/topo/topoproto"
	"vitess.io/vitess/go/vt/vtgate/engine"
	"vitess.io/vitess/go/vt/vtgate/vindexes"

	topodatapb "vitess.io/vitess/go/vt/proto/topodata"
)

// hashIndex is a functional, unique Vindex.
type hashIndex struct{ name string }

func (v *hashIndex) String() string   { return v.name }
func (*hashIndex) Cost() int          { return 1 }
func (*hashIndex) IsUnique() bool     { return true }
func (*hashIndex) NeedsVCursor() bool { return false }
func (*hashIndex) Verify(vindexes.VCursor, []sqltypes.Value, [][]byte) ([]bool, error) {
	return []bool{}, nil
}
func (*hashIndex) Map(cursor vindexes.VCursor, ids []sqltypes.Value) ([]key.Destination, error) {
	return nil, nil
}

func newHashIndex(name string, _ map[string]string) (vindexes.Vindex, error) {
	return &hashIndex{name: name}, nil
}

// lookupIndex is a unique Vindex, and satisfies Lookup.
type lookupIndex struct{ name string }

func (v *lookupIndex) String() string   { return v.name }
func (*lookupIndex) Cost() int          { return 2 }
func (*lookupIndex) IsUnique() bool     { return true }
func (*lookupIndex) NeedsVCursor() bool { return false }
func (*lookupIndex) Verify(vindexes.VCursor, []sqltypes.Value, [][]byte) ([]bool, error) {
	return []bool{}, nil
}
func (*lookupIndex) Map(cursor vindexes.VCursor, ids []sqltypes.Value) ([]key.Destination, error) {
	return nil, nil
}
func (*lookupIndex) Create(vindexes.VCursor, [][]sqltypes.Value, [][]byte, bool) error { return nil }
func (*lookupIndex) Delete(vindexes.VCursor, [][]sqltypes.Value, []byte) error         { return nil }
func (*lookupIndex) Update(vindexes.VCursor, []sqltypes.Value, []byte, []sqltypes.Value) error {
	return nil
}

func newLookupIndex(name string, _ map[string]string) (vindexes.Vindex, error) {
	return &lookupIndex{name: name}, nil
}

var _ vindexes.Lookup = (*lookupIndex)(nil)

// multiIndex satisfies Lookup, NonUnique.
type multiIndex struct{ name string }

func (v *multiIndex) String() string   { return v.name }
func (*multiIndex) Cost() int          { return 3 }
func (*multiIndex) IsUnique() bool     { return false }
func (*multiIndex) NeedsVCursor() bool { return false }
func (*multiIndex) Verify(vindexes.VCursor, []sqltypes.Value, [][]byte) ([]bool, error) {
	return []bool{}, nil
}
func (*multiIndex) Map(cursor vindexes.VCursor, ids []sqltypes.Value) ([]key.Destination, error) {
	return nil, nil
}
func (*multiIndex) Create(vindexes.VCursor, [][]sqltypes.Value, [][]byte, bool) error { return nil }
func (*multiIndex) Delete(vindexes.VCursor, [][]sqltypes.Value, []byte) error         { return nil }
func (*multiIndex) Update(vindexes.VCursor, []sqltypes.Value, []byte, []sqltypes.Value) error {
	return nil
}

func newMultiIndex(name string, _ map[string]string) (vindexes.Vindex, error) {
	return &multiIndex{name: name}, nil
}

var _ vindexes.Vindex = (*multiIndex)(nil)
var _ vindexes.Lookup = (*multiIndex)(nil)

// costlyIndex satisfies Lookup, NonUnique.
type costlyIndex struct{ name string }

func (v *costlyIndex) String() string   { return v.name }
func (*costlyIndex) Cost() int          { return 10 }
func (*costlyIndex) IsUnique() bool     { return false }
func (*costlyIndex) NeedsVCursor() bool { return false }
func (*costlyIndex) Verify(vindexes.VCursor, []sqltypes.Value, [][]byte) ([]bool, error) {
	return []bool{}, nil
}
func (*costlyIndex) Map(cursor vindexes.VCursor, ids []sqltypes.Value) ([]key.Destination, error) {
	return nil, nil
}
func (*costlyIndex) Create(vindexes.VCursor, [][]sqltypes.Value, [][]byte, bool) error { return nil }
func (*costlyIndex) Delete(vindexes.VCursor, [][]sqltypes.Value, []byte) error         { return nil }
func (*costlyIndex) Update(vindexes.VCursor, []sqltypes.Value, []byte, []sqltypes.Value) error {
	return nil
}

func newCostlyIndex(name string, _ map[string]string) (vindexes.Vindex, error) {
	return &costlyIndex{name: name}, nil
}

var _ vindexes.Vindex = (*costlyIndex)(nil)
var _ vindexes.Lookup = (*costlyIndex)(nil)

func init() {
	vindexes.Register("hash_test", newHashIndex)
	vindexes.Register("lookup_test", newLookupIndex)
	vindexes.Register("multi", newMultiIndex)
	vindexes.Register("costly", newCostlyIndex)
}

func TestPlan(t *testing.T) {
	vschemaWrapper := &vschemaWrapper{
		v:             loadSchema(t, "schema_test.json"),
		sysVarEnabled: true,
	}

	testOutputTempDir, err := ioutil.TempDir("", "plan_test")
	require.NoError(t, err)
	defer func() {
		if !t.Failed() {
			os.RemoveAll(testOutputTempDir)
		}
	}()
	// You will notice that some tests expect user.Id instead of user.id.
	// This is because we now pre-create vindex columns in the symbol
	// table, which come from vschema. In the test vschema,
	// the column is named as Id. This is to make sure that
	// column names are case-preserved, but treated as
	// case-insensitive even if they come from the vschema.
	testFile(t, "aggr_cases.txt", testOutputTempDir, vschemaWrapper)
	testFile(t, "dml_cases.txt", testOutputTempDir, vschemaWrapper)
	testFile(t, "from_cases.txt", testOutputTempDir, vschemaWrapper)
	testFile(t, "filter_cases.txt", testOutputTempDir, vschemaWrapper)
	testFile(t, "postprocess_cases.txt", testOutputTempDir, vschemaWrapper)
	testFile(t, "select_cases.txt", testOutputTempDir, vschemaWrapper)
	testFile(t, "symtab_cases.txt", testOutputTempDir, vschemaWrapper)
	testFile(t, "unsupported_cases.txt", testOutputTempDir, vschemaWrapper)
	testFile(t, "vindex_func_cases.txt", testOutputTempDir, vschemaWrapper)
	testFile(t, "wireup_cases.txt", testOutputTempDir, vschemaWrapper)
	testFile(t, "memory_sort_cases.txt", testOutputTempDir, vschemaWrapper)
	testFile(t, "use_cases.txt", testOutputTempDir, vschemaWrapper)
	testFile(t, "set_cases.txt", testOutputTempDir, vschemaWrapper)
	testFile(t, "union_cases.txt", testOutputTempDir, vschemaWrapper)
	testFile(t, "transaction_cases.txt", testOutputTempDir, vschemaWrapper)
	testFile(t, "lock_cases.txt", testOutputTempDir, vschemaWrapper)
}

func TestSysVarSetDisabled(t *testing.T) {
	vschemaWrapper := &vschemaWrapper{
		v:             loadSchema(t, "schema_test.json"),
		sysVarEnabled: false,
	}

	testOutputTempDir, err := ioutil.TempDir("", "plan_test")
	require.NoError(t, err)
	defer os.RemoveAll(testOutputTempDir)
	testFile(t, "set_sysvar_disabled_cases.txt", testOutputTempDir, vschemaWrapper)
}

func TestOne(t *testing.T) {
	vschema := &vschemaWrapper{
		v: loadSchema(t, "schema_test.json"),
	}

	testFile(t, "onecase.txt", "", vschema)
}

func TestBypassPlanningFromFile(t *testing.T) {
	testOutputTempDir, err := ioutil.TempDir("", "plan_test")
	require.NoError(t, err)
	defer os.RemoveAll(testOutputTempDir)
	vschema := &vschemaWrapper{
		v: loadSchema(t, "schema_test.json"),
		keyspace: &vindexes.Keyspace{
			Name:    "main",
			Sharded: false,
		},
		tabletType: topodatapb.TabletType_MASTER,
		dest:       key.DestinationShard("-80"),
	}

	testFile(t, "bypass_cases.txt", testOutputTempDir, vschema)
}

func TestWithDefaultKeyspaceFromFile(t *testing.T) {
	// We are testing this separately so we can set a default keyspace
	testOutputTempDir, err := ioutil.TempDir("", "plan_test")
	require.NoError(t, err)
	defer os.RemoveAll(testOutputTempDir)
	vschema := &vschemaWrapper{
		v: loadSchema(t, "schema_test.json"),
		keyspace: &vindexes.Keyspace{
			Name:    "main",
			Sharded: false,
		},
		tabletType: topodatapb.TabletType_MASTER,
	}

	testFile(t, "alterVschema_cases.txt", testOutputTempDir, vschema)
	testFile(t, "ddl_cases.txt", testOutputTempDir, vschema)
	testFile(t, "show_cases.txt", testOutputTempDir, vschema)
}

func TestOtherPlanningFromFile(t *testing.T) {
	// We are testing this separately so we can set a default keyspace
	testOutputTempDir, err := ioutil.TempDir("", "plan_test")
	defer os.RemoveAll(testOutputTempDir)
	require.NoError(t, err)
	vschema := &vschemaWrapper{
		v: loadSchema(t, "schema_test.json"),
		keyspace: &vindexes.Keyspace{
			Name:    "main",
			Sharded: false,
		},
		tabletType: topodatapb.TabletType_MASTER,
	}

	testFile(t, "other_read_cases.txt", testOutputTempDir, vschema)
	testFile(t, "other_admin_cases.txt", testOutputTempDir, vschema)
}

func loadSchema(t *testing.T, filename string) *vindexes.VSchema {
	formal, err := vindexes.LoadFormal(locateFile(filename))
	if err != nil {
		t.Fatal(err)
	}
	vschema, err := vindexes.BuildVSchema(formal)
	if err != nil {
		t.Fatal(err)
	}
	for _, ks := range vschema.Keyspaces {
		if ks.Error != nil {
			t.Fatal(ks.Error)
		}
	}
	return vschema
}

var _ ContextVSchema = (*vschemaWrapper)(nil)

type vschemaWrapper struct {
	v             *vindexes.VSchema
	keyspace      *vindexes.Keyspace
	tabletType    topodatapb.TabletType
	dest          key.Destination
	sysVarEnabled bool
	newPlanner    bool
	semTable      *semantics.SemTable
}

func (vw *vschemaWrapper) SetSemTable(semTable *semantics.SemTable) {
	vw.semTable = semTable
}

func (vw *vschemaWrapper) GetSemTable() *semantics.SemTable {
	return vw.semTable
}

func (vw *vschemaWrapper) AllKeyspace() ([]*vindexes.Keyspace, error) {
	if vw.keyspace == nil {
		return nil, errors.New("keyspace not available")
	}
	return []*vindexes.Keyspace{vw.keyspace}, nil
}

func (vw *vschemaWrapper) KeyspaceExists(keyspace string) bool {
	if vw.keyspace != nil {
		return vw.keyspace.Name == keyspace
	}
	return false
}

func (vw *vschemaWrapper) SysVarSetEnabled() bool {
	return vw.sysVarEnabled
}

func (vw *vschemaWrapper) NewPlanner() bool {
	return vw.newPlanner
}

func (vw *vschemaWrapper) TargetDestination(qualifier string) (key.Destination, *vindexes.Keyspace, topodatapb.TabletType, error) {
	var keyspaceName string
	if vw.keyspace != nil {
		keyspaceName = vw.keyspace.Name
	}
	if vw.dest == nil && qualifier != "" {
		keyspaceName = qualifier
	}
	if keyspaceName == "" {
		return nil, nil, 0, vterrors.New(vtrpcpb.Code_INVALID_ARGUMENT, "keyspace not specified")
	}
	keyspace := vw.v.Keyspaces[keyspaceName]
	if keyspace == nil {
		return nil, nil, 0, vterrors.Errorf(vtrpcpb.Code_INVALID_ARGUMENT, "no keyspace with name [%s] found", keyspaceName)
	}
	return vw.dest, keyspace.Keyspace, vw.tabletType, nil

}

func (vw *vschemaWrapper) TabletType() topodatapb.TabletType {
	return vw.tabletType
}

func (vw *vschemaWrapper) Destination() key.Destination {
	return vw.dest
}

func (vw *vschemaWrapper) FindTable(tab sqlparser.TableName) (*vindexes.Table, string, topodatapb.TabletType, key.Destination, error) {
	destKeyspace, destTabletType, destTarget, err := topoproto.ParseDestination(tab.Qualifier.String(), topodatapb.TabletType_MASTER)
	if err != nil {
		return nil, destKeyspace, destTabletType, destTarget, err
	}
	table, err := vw.v.FindTable(destKeyspace, tab.Name.String())
	if err != nil {
		return nil, destKeyspace, destTabletType, destTarget, err
	}
	return table, destKeyspace, destTabletType, destTarget, nil
}

func (vw *vschemaWrapper) FindTableOrVindex(tab sqlparser.TableName) (*vindexes.Table, vindexes.Vindex, string, topodatapb.TabletType, key.Destination, error) {
	destKeyspace, destTabletType, destTarget, err := topoproto.ParseDestination(tab.Qualifier.String(), topodatapb.TabletType_MASTER)
	if err != nil {
		return nil, nil, destKeyspace, destTabletType, destTarget, err
	}
	table, vindex, err := vw.v.FindTableOrVindex(destKeyspace, tab.Name.String(), topodatapb.TabletType_MASTER)
	if err != nil {
		return nil, nil, destKeyspace, destTabletType, destTarget, err
	}
	return table, vindex, destKeyspace, destTabletType, destTarget, nil
}

func (vw *vschemaWrapper) DefaultKeyspace() (*vindexes.Keyspace, error) {
	return vw.v.Keyspaces["main"].Keyspace, nil
}

func (vw *vschemaWrapper) AnyKeyspace() (*vindexes.Keyspace, error) {
	return vw.DefaultKeyspace()
}

func (vw *vschemaWrapper) FirstSortedKeyspace() (*vindexes.Keyspace, error) {
	return vw.v.Keyspaces["main"].Keyspace, nil
}

func (vw *vschemaWrapper) TargetString() string {
	return "targetString"
}

func testFile(t *testing.T, filename, tempDir string, vschema *vschemaWrapper) {
	t.Run(filename, func(t *testing.T) {
		expected := &strings.Builder{}
		fail := false
		for tcase := range iterateExecFile(filename) {
			t.Run(tcase.comments, func(t *testing.T) {
<<<<<<< HEAD
				vschema.newPlanner = false
				err, out := getPlanOutput(tcase, vschema)

				vschema.newPlanner = true
				_, out2 := getPlanOutput(tcase, vschema)

				if out != out2 {
					out = fmt.Sprintf(
						`{
V3 Planner:
%s
=======
				plan, err := TestBuilder(tcase.input, vschema)
>>>>>>> f6670914

V3++ Planner:
%s}`, indent(out, "  "), indent(out2, "  "))
				}

				if out != tcase.output {
					fail = true
					t.Errorf("File: %s, Line: %d\nDiff:\n%s\n[%s] \n[%s]", filename, tcase.lineno, cmp.Diff(tcase.output, out), tcase.output, out)
				}

				if err != nil {
					out = `"` + out + `"`
				}
				expected.WriteString(fmt.Sprintf("%s\"%s\"\n%s\n\n", tcase.comments, tcase.input, out))
			})
		}
		if fail && tempDir != "" {
			gotFile := fmt.Sprintf("%s/%s", tempDir, filename)
			ioutil.WriteFile(gotFile, []byte(strings.TrimSpace(expected.String())+"\n"), 0644)
			fmt.Println(fmt.Sprintf("Errors found in plantests. If the output is correct, run `cp %s/* testdata/` to update test expectations", tempDir)) //nolint
		}
	})
}

func getPlanOutput(tcase testCase, vschema *vschemaWrapper) (err error, result string) {
	defer func() {
		r := recover()
		if r != nil {
			err = nil
			result = fmt.Sprintf("panicked! %v\n%s", r, string(debug.Stack()))
		}
	}()
	plan, err := Build(tcase.input, vschema)
	return err, getPlanOrErrorOutput(err, plan)
}

func indent(s, indent string) string {
	result := ""
	for _, line := range strings.Split(s, "\n") {
		result += indent + line + "\n"
	}
	return result
}

func getPlanOrErrorOutput(err error, plan *engine.Plan) string {
	if err != nil {
		return err.Error()
	}
	bout, _ := json.MarshalIndent(plan, "", "  ")
	return strings.TrimSpace(string(bout))
}

type testCase struct {
	file     string
	lineno   int
	input    string
	output   string
	comments string
}

func iterateExecFile(name string) (testCaseIterator chan testCase) {
	name = locateFile(name)
	fd, err := os.OpenFile(name, os.O_RDONLY, 0)
	if err != nil {
		panic(fmt.Sprintf("Could not open file %s", name))
	}
	testCaseIterator = make(chan testCase)
	var comments string
	go func() {
		defer close(testCaseIterator)

		r := bufio.NewReader(fd)
		lineno := 0
		for {
			binput, err := r.ReadBytes('\n')
			if err != nil {
				if err != io.EOF {
					panic(fmt.Errorf("error reading file %s: line %d: %s", name, lineno, err.Error()))
				}
				break
			}
			lineno++
			input := string(binput)
			if input == "" || input == "\n" || strings.HasPrefix(input, "Length:") {
				continue
			}
			if input[0] == '#' {
				comments = comments + input
				continue
			}
			err = json.Unmarshal(binput, &input)
			if err != nil {
				panic(fmt.Sprintf("Line: %d, input: %s, error: %v\n", lineno, binput, err))
			}
			input = strings.Trim(input, "\"")
			var output []byte
			for {
				l, err := r.ReadBytes('\n')
				lineno++
				if l != nil {
					output = append(output, l...)
					if l[0] == '}' || l[0] == ']' {
						output = output[:len(output)-1]
					}
					if l[0] == '"' {
						output = output[1 : len(output)-2]
					}
				}

				if err != nil {
					if err == io.EOF {
						if len(output) > 0 {
							testCaseIterator <- testCase{
								file:     name,
								lineno:   lineno,
								input:    input,
								output:   string(output),
								comments: comments,
							}
						}
						return
					}

					panic(fmt.Sprintf("error reading file %s line# %d: %s", name, lineno, err.Error()))
				}
				if l != nil && (l[0] == '}' || l[0] == ']' || l[0] == '"') {
					break
				}
			}
			testCaseIterator <- testCase{
				file:     name,
				lineno:   lineno,
				input:    input,
				output:   string(output),
				comments: comments,
			}
			comments = ""
		}
	}()
	return testCaseIterator
}

func locateFile(name string) string {
	return "testdata/" + name
}<|MERGE_RESOLUTION|>--- conflicted
+++ resolved
@@ -392,11 +392,10 @@
 		fail := false
 		for tcase := range iterateExecFile(filename) {
 			t.Run(tcase.comments, func(t *testing.T) {
-<<<<<<< HEAD
 				vschema.newPlanner = false
 				err, out := getPlanOutput(tcase, vschema)
 
-				vschema.newPlanner = true
+				/*vschema.newPlanner = true
 				_, out2 := getPlanOutput(tcase, vschema)
 
 				if out != out2 {
@@ -404,13 +403,10 @@
 						`{
 V3 Planner:
 %s
-=======
-				plan, err := TestBuilder(tcase.input, vschema)
->>>>>>> f6670914
 
 V3++ Planner:
 %s}`, indent(out, "  "), indent(out2, "  "))
-				}
+				}*/
 
 				if out != tcase.output {
 					fail = true
@@ -439,7 +435,7 @@
 			result = fmt.Sprintf("panicked! %v\n%s", r, string(debug.Stack()))
 		}
 	}()
-	plan, err := Build(tcase.input, vschema)
+	plan, err := TestBuilder(tcase.input, vschema)
 	return err, getPlanOrErrorOutput(err, plan)
 }
 
