/*
Copyright 2022 The Vitess Authors.

Licensed under the Apache License, Version 2.0 (the "License");
you may not use this file except in compliance with the License.
You may obtain a copy of the License at

    http://www.apache.org/licenses/LICENSE-2.0

Unless required by applicable law or agreed to in writing, software
distributed under the License is distributed on an "AS IS" BASIS,
WITHOUT WARRANTIES OR CONDITIONS OF ANY KIND, either express or implied.
See the License for the specific language governing permissions and
limitations under the License.
*/

package operators

import (
	"vitess.io/vitess/go/vt/sqlparser"
	"vitess.io/vitess/go/vt/vterrors"
	"vitess.io/vitess/go/vt/vtgate/engine"
	"vitess.io/vitess/go/vt/vtgate/evalengine"
	"vitess.io/vitess/go/vt/vtgate/planbuilder/operators/ops"
	"vitess.io/vitess/go/vt/vtgate/planbuilder/operators/rewrite"
	"vitess.io/vitess/go/vt/vtgate/planbuilder/plancontext"
)

func optimizeSubQuery(ctx *plancontext.PlanningContext, op *SubQuery) (ops.Operator, rewrite.TreeIdentity, error) {
	var unmerged []*SubQueryOp

	// first loop over the subqueries and try to merge them into the outer plan
	outer := op.Outer
	for _, inner := range op.Inner {
		innerOp := inner.Inner

		var preds []sqlparser.Expr
		preds, innerOp = unresolvedAndSource(ctx, innerOp)
		merger := func(a, b *Route) (*Route, error) {
			return mergeSubQueryOp(ctx, a, b, inner)
		}

		newInner := &SubQueryInner{
			Inner:             inner.Inner,
			ExtractedSubquery: inner.ExtractedSubquery,
		}
		merged, err := tryMergeSubQueryOp(ctx, outer, innerOp, newInner, preds, merger)
		if err != nil {
			return nil, rewrite.SameTree, err
		}

		if merged != nil {
			outer = merged
			continue
		}

		if len(preds) == 0 {
			// uncorrelated queries
			sq := &SubQueryOp{
				Extracted: inner.ExtractedSubquery,
				Inner:     innerOp,
			}
			unmerged = append(unmerged, sq)
			continue
		}

		if inner.ExtractedSubquery.OpCode == int(engine.PulloutExists) {
			correlatedTree, err := createCorrelatedSubqueryOp(ctx, innerOp, outer, preds, inner.ExtractedSubquery)
			if err != nil {
				return nil, rewrite.SameTree, err
			}
			outer = correlatedTree
			continue
		}

<<<<<<< HEAD
		return nil, false, vterrors.VT12001("cross-shard correlated subquery")
=======
		return nil, rewrite.SameTree, vterrors.Errorf(vtrpcpb.Code_UNIMPLEMENTED, "unsupported: cross-shard correlated subquery")
>>>>>>> 22067c7a
	}

	for _, tree := range unmerged {
		tree.Outer = outer
		outer = tree
	}
	return outer, rewrite.NewTree, nil
}

func unresolvedAndSource(ctx *plancontext.PlanningContext, op ops.Operator) ([]sqlparser.Expr, ops.Operator) {
	preds := UnresolvedPredicates(op, ctx.SemTable)
	if filter, ok := op.(*Filter); ok {
		if sqlparser.EqualsExprs(preds, filter.Predicates) {
			// if we are seeing a single filter with only these predicates,
			// we can throw away the filter and just use the source
			return preds, filter.Source
		}
	}

	return preds, op
}

func mergeSubQueryOp(ctx *plancontext.PlanningContext, outer *Route, inner *Route, subq *SubQueryInner) (*Route, error) {
	subq.ExtractedSubquery.NeedsRewrite = true
	outer.SysTableTableSchema = append(outer.SysTableTableSchema, inner.SysTableTableSchema...)
	for k, v := range inner.SysTableTableName {
		if outer.SysTableTableName == nil {
			outer.SysTableTableName = map[string]evalengine.Expr{}
		}
		outer.SysTableTableName[k] = v
	}

	// When merging an inner query with its outer query, we can remove the
	// inner query from the list of predicates that can influence routing of
	// the outer query.
	//
	// Note that not all inner queries necessarily are part of the routing
	// predicates list, so this might be a no-op.
	subQueryWasPredicate := false
	for i, predicate := range outer.SeenPredicates {
		if sqlparser.EqualsExpr(predicate, subq.ExtractedSubquery) {
			outer.SeenPredicates = append(outer.SeenPredicates[:i], outer.SeenPredicates[i+1:]...)

			subQueryWasPredicate = true

			// The `ExtractedSubquery` of an inner query is unique (due to the uniqueness of bind variable names)
			// so we can stop after the first match.
			break
		}
	}

	err := outer.resetRoutingSelections(ctx)
	if err != nil {
		return nil, err
	}

	if subQueryWasPredicate {
		// Copy Vindex predicates from the inner route to the upper route.
		// If we can route based on some of these predicates, the routing can improve
		outer.VindexPreds = append(outer.VindexPreds, inner.VindexPreds...)

		if inner.RouteOpCode == engine.None {
			outer.setSelectNoneOpcode()
		}
	}

	return outer, nil
}

func isMergeable(ctx *plancontext.PlanningContext, query sqlparser.SelectStatement, op ops.Operator) bool {
	validVindex := func(expr sqlparser.Expr) bool {
		sc := findColumnVindex(ctx, op, expr)
		return sc != nil && sc.IsUnique()
	}

	if query.GetLimit() != nil {
		return false
	}

	sel, ok := query.(*sqlparser.Select)
	if !ok {
		return false
	}

	if len(sel.GroupBy) > 0 {
		// iff we are grouping, we need to check that we can perform the grouping inside a single shard, and we check that
		// by checking that one of the grouping expressions used is a unique single column vindex.
		// TODO: we could also support the case where all the columns of a multi-column vindex are used in the grouping
		for _, gb := range sel.GroupBy {
			if validVindex(gb) {
				return true
			}
		}
		return false
	}

	// if we have grouping, we have already checked that it's safe, and don't need to check for aggregations
	// but if we don't have groupings, we need to check if there are aggregations that will mess with us
	if sqlparser.ContainsAggregation(sel.SelectExprs) {
		return false
	}

	if sqlparser.ContainsAggregation(sel.Having) {
		return false
	}

	return true
}

func tryMergeSubQueryOp(
	ctx *plancontext.PlanningContext,
	outer, subq ops.Operator,
	subQueryInner *SubQueryInner,
	joinPredicates []sqlparser.Expr,
	merger mergeFunc,
) (ops.Operator, error) {
	switch outerOp := outer.(type) {
	case *Filter:
		op, err := tryMergeSubQueryOp(ctx, outerOp.Source, subq, subQueryInner, joinPredicates, merger)
		if err != nil || op == nil {
			return nil, err
		}
		outerOp.Source = op
		return outerOp, nil
	case *Route:
		return tryMergeSubqueryWithRoute(ctx, subq, outerOp, joinPredicates, merger, subQueryInner)
	case *ApplyJoin:
		return tryMergeSubqueryWithJoin(ctx, subq, outerOp, joinPredicates, merger, subQueryInner)
	default:
		return nil, nil
	}
}

func tryMergeSubqueryWithRoute(
	ctx *plancontext.PlanningContext,
	subq ops.Operator,
	outerOp *Route,
	joinPredicates []sqlparser.Expr,
	merger mergeFunc,
	subQueryInner *SubQueryInner,
) (ops.Operator, error) {
	subqueryRoute, isRoute := subq.(*Route)
	if !isRoute {
		return nil, nil
	}

	if outerOp.RouteOpCode == engine.Reference && !subqueryRoute.IsSingleShard() {
		return nil, nil
	}

	merged, err := tryMerge(ctx, outerOp, subq, joinPredicates, merger)
	if err != nil {
		return nil, err
	}

	// If the subqueries could be merged here, we're done
	if merged != nil {
		return merged, err
	}

	if !isMergeable(ctx, subQueryInner.ExtractedSubquery.Subquery.Select, subq) {
		return nil, nil
	}

	// Special case: Inner query won't return any results / is not routable.
	if subqueryRoute.RouteOpCode == engine.None {
		merged, err := merger(outerOp, subqueryRoute)
		return merged, err
	}

	// Inner subqueries can be merged with the outer subquery as long as
	// the inner query is a single column selection, and that single column has a matching
	// vindex on the outer query's operand.
	if canMergeSubqueryOnColumnSelection(ctx, outerOp, subqueryRoute, subQueryInner.ExtractedSubquery) {
		merged, err := merger(outerOp, subqueryRoute)

		if err != nil {
			return nil, err
		}

		if merged != nil {
			// since we inlined the subquery into the outer query, new vindex options might have been enabled,
			// so we go over our current options to check if anything better has come up.
			merged.PickBestAvailableVindex()
			return merged, err
		}
	}
	return nil, nil
}

func tryMergeSubqueryWithJoin(
	ctx *plancontext.PlanningContext,
	subq ops.Operator,
	outerOp *ApplyJoin,
	joinPredicates []sqlparser.Expr,
	merger mergeFunc,
	subQueryInner *SubQueryInner,
) (ops.PhysicalOperator, error) {
	// Trying to merge the subquery with the left-hand or right-hand side of the join

	if outerOp.LeftJoin {
		return nil, nil
	}
	newMergefunc := func(a, b *Route) (*Route, error) {
		rt, err := merger(a, b)
		if err != nil {
			return nil, err
		}
		outerOp.RHS, err = rewriteColumnsInSubqueryOpForJoin(ctx, outerOp.RHS, outerOp, subQueryInner)
		return rt, err
	}
	merged, err := tryMergeSubQueryOp(ctx, outerOp.LHS, subq, subQueryInner, joinPredicates, newMergefunc)
	if err != nil {
		return nil, err
	}
	if merged != nil {
		outerOp.LHS = merged
		return outerOp, nil
	}

	newMergefunc = func(a, b *Route) (*Route, error) {
		rt, err := merger(a, b)
		if err != nil {
			return nil, err
		}
		outerOp.LHS, err = rewriteColumnsInSubqueryOpForJoin(ctx, outerOp.LHS, outerOp, subQueryInner)
		return rt, err
	}
	merged, err = tryMergeSubQueryOp(ctx, outerOp.RHS, subq, subQueryInner, joinPredicates, newMergefunc)
	if err != nil {
		return nil, err
	}
	if merged != nil {
		outerOp.RHS = merged
		return outerOp, nil
	}
	return nil, nil
}

// rewriteColumnsInSubqueryOpForJoin rewrites the columns that appear from the other side
// of the join. For example, let's say we merged a subquery on the right side of a join tree
// If it was using any columns from the left side then they need to be replaced by bind variables supplied
// from that side.
// outerTree is the joinTree within whose children the subquery lives in
// the child of joinTree which does not contain the subquery is the otherTree
func rewriteColumnsInSubqueryOpForJoin(
	ctx *plancontext.PlanningContext,
	innerOp ops.Operator,
	outerTree *ApplyJoin,
	subQueryInner *SubQueryInner,
) (ops.Operator, error) {
	resultInnerOp := innerOp
	var rewriteError error
	// go over the entire expression in the subquery
	sqlparser.Rewrite(subQueryInner.ExtractedSubquery.Original, func(cursor *sqlparser.Cursor) bool {
		sqlNode := cursor.Node()
		switch node := sqlNode.(type) {
		case *sqlparser.ColName:
			// check whether the column name belongs to the other side of the join tree
			if ctx.SemTable.RecursiveDeps(node).IsSolvedBy(TableID(resultInnerOp)) {
				// get the bindVariable for that column name and replace it in the subquery
				bindVar := ctx.ReservedVars.ReserveColName(node)
				cursor.Replace(sqlparser.NewArgument(bindVar))
				// check whether the bindVariable already exists in the joinVars of the other tree
				_, alreadyExists := outerTree.Vars[bindVar]
				if alreadyExists {
					return false
				}
				// if it does not exist, then push this as an output column there and add it to the joinVars
				offset, err := resultInnerOp.AddColumn(ctx, node)
				if err != nil {
					rewriteError = err
					return false
				}
				outerTree.Vars[bindVar] = offset
				return false
			}
		}
		return true
	}, nil)

	// update the dependencies for the subquery by removing the dependencies from the innerOp
	tableSet := ctx.SemTable.Direct[subQueryInner.ExtractedSubquery.Subquery]
	ctx.SemTable.Direct[subQueryInner.ExtractedSubquery.Subquery] = tableSet.Remove(TableID(resultInnerOp))
	tableSet = ctx.SemTable.Recursive[subQueryInner.ExtractedSubquery.Subquery]
	ctx.SemTable.Recursive[subQueryInner.ExtractedSubquery.Subquery] = tableSet.Remove(TableID(resultInnerOp))

	// return any error while rewriting
	return resultInnerOp, rewriteError
}

func createCorrelatedSubqueryOp(
	ctx *plancontext.PlanningContext,
	innerOp, outerOp ops.Operator,
	preds []sqlparser.Expr,
	extractedSubquery *sqlparser.ExtractedSubquery,
) (*CorrelatedSubQueryOp, error) {
	newOuter, err := RemovePredicate(ctx, extractedSubquery, outerOp)
	if err != nil {
		return nil, vterrors.VT12001("EXISTS sub-queries are only supported with AND clause")
	}

	resultOuterOp := newOuter
	vars := map[string]int{}
	bindVars := map[*sqlparser.ColName]string{}
	var lhsCols []*sqlparser.ColName
	for _, pred := range preds {
		var rewriteError error
		sqlparser.Rewrite(pred, func(cursor *sqlparser.Cursor) bool {
			switch node := cursor.Node().(type) {
			case *sqlparser.ColName:
				nodeDeps := ctx.SemTable.RecursiveDeps(node)
				if nodeDeps.IsSolvedBy(TableID(resultOuterOp)) {
					// check whether the bindVariable already exists in the map
					// we do so by checking that the column names are the same and their recursive dependencies are the same
					// so if the column names user.a and a would also be equal if the latter is also referencing the user table
					for colName, bindVar := range bindVars {
						if ctx.SemTable.EqualsExpr(node, colName) {
							cursor.Replace(sqlparser.NewArgument(bindVar))
							return false
						}
					}

					// get the bindVariable for that column name and replace it in the predicate
					bindVar := ctx.ReservedVars.ReserveColName(node)
					cursor.Replace(sqlparser.NewArgument(bindVar))
					// store it in the map for future comparisons
					bindVars[node] = bindVar

					// if it does not exist, then push this as an output column in the outerOp and add it to the joinVars
					offset, err := resultOuterOp.AddColumn(ctx, node)
					if err != nil {
						rewriteError = err
						return false
					}
					lhsCols = append(lhsCols, node)
					vars[bindVar] = offset
					return false
				}
			}
			return true
		}, nil)
		if rewriteError != nil {
			return nil, rewriteError
		}
		var err error
		innerOp, err = innerOp.AddPredicate(ctx, pred)
		if err != nil {
			return nil, err
		}
	}
	return &CorrelatedSubQueryOp{
		Outer:      resultOuterOp,
		Inner:      innerOp,
		Extracted:  extractedSubquery,
		Vars:       vars,
		LHSColumns: lhsCols,
	}, nil
}

// canMergeSubqueryOnColumnSelection will return true if the predicate used allows us to merge the two subqueries
// into a single Route. This can be done if we are comparing two columns that contain data that is guaranteed
// to exist on the same shard.
func canMergeSubqueryOnColumnSelection(ctx *plancontext.PlanningContext, a, b *Route, predicate *sqlparser.ExtractedSubquery) bool {
	left := predicate.OtherSide
	opCode := predicate.OpCode
	if opCode != int(engine.PulloutValue) && opCode != int(engine.PulloutIn) {
		return false
	}

	lVindex := findColumnVindex(ctx, a, left)
	if lVindex == nil || !lVindex.IsUnique() {
		return false
	}

	rightSelection := extractSingleColumnSubquerySelection(predicate.Subquery)
	if rightSelection == nil {
		return false
	}

	rVindex := findColumnVindex(ctx, b, rightSelection)
	if rVindex == nil {
		return false
	}
	return rVindex == lVindex
}

// Searches for the single column returned from a subquery, like the `col` in `(SELECT col FROM tbl)`
func extractSingleColumnSubquerySelection(subquery *sqlparser.Subquery) *sqlparser.ColName {
	if subquery.Select.GetColumnCount() != 1 {
		return nil
	}

	columnExpr := subquery.Select.GetColumns()[0]

	aliasedExpr, ok := columnExpr.(*sqlparser.AliasedExpr)
	if !ok {
		return nil
	}

	return getColName(aliasedExpr.Expr)
}<|MERGE_RESOLUTION|>--- conflicted
+++ resolved
@@ -73,11 +73,7 @@
 			continue
 		}
 
-<<<<<<< HEAD
-		return nil, false, vterrors.VT12001("cross-shard correlated subquery")
-=======
-		return nil, rewrite.SameTree, vterrors.Errorf(vtrpcpb.Code_UNIMPLEMENTED, "unsupported: cross-shard correlated subquery")
->>>>>>> 22067c7a
+		return nil, rewrite.SameTree, vterrors.VT12001("cross-shard correlated subquery")
 	}
 
 	for _, tree := range unmerged {
