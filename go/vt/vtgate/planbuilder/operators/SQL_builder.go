/*
Copyright 2022 The Vitess Authors.

Licensed under the Apache License, Version 2.0 (the "License");
you may not use this file except in compliance with the License.
You may obtain a copy of the License at

    http://www.apache.org/licenses/LICENSE-2.0

Unless required by applicable law or agreed to in writing, software
distributed under the License is distributed on an "AS IS" BASIS,
WITHOUT WARRANTIES OR CONDITIONS OF ANY KIND, either express or implied.
See the License for the specific language governing permissions and
limitations under the License.
*/

package operators

import (
	"fmt"
	"io"
	"slices"
	"sort"

	"vitess.io/vitess/go/vt/sqlparser"
	"vitess.io/vitess/go/vt/vterrors"
	"vitess.io/vitess/go/vt/vtgate/planbuilder/operators/ops"
	"vitess.io/vitess/go/vt/vtgate/planbuilder/plancontext"
	"vitess.io/vitess/go/vt/vtgate/semantics"
)

type (
	queryBuilder struct {
		ctx         *plancontext.PlanningContext
		stmt        sqlparser.Statement
		tableNames  []string
		dmlOperator ops.Operator
	}
)

func (qb *queryBuilder) asSelectStatement() sqlparser.SelectStatement {
	return qb.stmt.(sqlparser.SelectStatement)
}

func ToSQL(ctx *plancontext.PlanningContext, op ops.Operator) (sqlparser.Statement, ops.Operator, error) {
	q := &queryBuilder{ctx: ctx}
	err := buildQuery(op, q)
	if err != nil {
		return nil, nil, err
	}
	if ctx.SemTable != nil {
		q.sortTables()
	}
	return q.stmt, q.dmlOperator, nil
}

func (qb *queryBuilder) addTable(db, tableName, alias string, tableID semantics.TableSet, hints sqlparser.IndexHints) {
	tableExpr := sqlparser.TableName{
		Name:      sqlparser.NewIdentifierCS(tableName),
		Qualifier: sqlparser.NewIdentifierCS(db),
	}
	qb.addTableExpr(tableName, alias, tableID, tableExpr, hints, nil)
}

func (qb *queryBuilder) addTableExpr(
	tableName, alias string,
	tableID semantics.TableSet,
	tblExpr sqlparser.SimpleTableExpr,
	hints sqlparser.IndexHints,
	columnAliases sqlparser.Columns,
) {
	if qb.stmt == nil {
		qb.stmt = &sqlparser.Select{}
	}
	sel := qb.stmt.(*sqlparser.Select)
	elems := &sqlparser.AliasedTableExpr{
		Expr:       tblExpr,
		Partitions: nil,
		As:         sqlparser.NewIdentifierCS(alias),
		Hints:      hints,
		Columns:    columnAliases,
	}
	qb.ctx.SemTable.ReplaceTableSetFor(tableID, elems)
	sel.From = append(sel.From, elems)
	qb.stmt = sel
	qb.tableNames = append(qb.tableNames, tableName)
}

func (qb *queryBuilder) addPredicate(expr sqlparser.Expr) {
	if _, toBeSkipped := qb.ctx.SkipPredicates[expr]; toBeSkipped {
		// This is a predicate that was added to the RHS of an ApplyJoin.
		// The original predicate will be added, so we don't have to add this here
		return
	}

<<<<<<< HEAD
	sel := qb.sel.(*sqlparser.Select)
	var addPred func(sqlparser.Expr)

	if containsAggregation(expr) {
		addPred = sel.AddHaving
	} else {
		addPred = sel.AddWhere
=======
	_, isSubQuery := expr.(*sqlparser.ExtractedSubquery)
	var addPred func(sqlparser.Expr)

	switch stmt := qb.stmt.(type) {
	case *sqlparser.Select:
		if sqlparser.ContainsAggregation(expr) && !isSubQuery {
			addPred = stmt.AddHaving
		} else {
			addPred = stmt.AddWhere
		}
	case *sqlparser.Update:
		addPred = stmt.AddWhere
	case *sqlparser.Delete:
		addPred = stmt.AddWhere
	default:
		panic(fmt.Sprintf("cant add WHERE to %T", qb.stmt))
>>>>>>> 974579d2
	}

	for _, exp := range sqlparser.SplitAndExpression(nil, expr) {
		addPred(exp)
	}
}

func containsAggregation(e sqlparser.SQLNode) bool {
	hasAggregates := false
	_ = sqlparser.Walk(func(node sqlparser.SQLNode) (kontinue bool, err error) {
		switch node.(type) {
		case *sqlparser.Offset:
			// offsets here indicate that a possible aggregation has already been handled by an input
			// so we don't need to worry about aggregation in the original
			return false, nil
		case sqlparser.AggrFunc:
			hasAggregates = true
			return false, io.EOF
		case *sqlparser.Subquery:
			return false, nil
		}

		return true, nil
	}, e)
	return hasAggregates
}

func (qb *queryBuilder) addGroupBy(original sqlparser.Expr) {
	sel := qb.stmt.(*sqlparser.Select)
	sel.GroupBy = append(sel.GroupBy, original)
}

<<<<<<< HEAD
func (qb *queryBuilder) addProjection(projection sqlparser.SelectExpr) error {
	switch stmt := qb.sel.(type) {
=======
func (qb *queryBuilder) addProjection(projection *sqlparser.AliasedExpr) error {
	switch stmt := qb.stmt.(type) {
>>>>>>> 974579d2
	case *sqlparser.Select:
		stmt.SelectExprs = append(stmt.SelectExprs, projection)
		return nil
	case *sqlparser.Union:
<<<<<<< HEAD
		if ae, ok := projection.(*sqlparser.AliasedExpr); ok {
			if col, ok := ae.Expr.(*sqlparser.ColName); ok {
				return checkUnionColumnByName(col, qb.sel)
			}
=======
		switch expr := projection.Expr.(type) {
		case *sqlparser.ColName:
			return checkUnionColumnByName(expr, stmt)
		default:
			// if there is more than just column names, we'll just push the UNION
			// inside a derived table and then recurse into this method again
			qb.pushUnionInsideDerived()
			return qb.addProjection(projection)
>>>>>>> 974579d2
		}

		qb.pushUnionInsideDerived()
		return qb.addProjection(projection)
	}
	return vterrors.VT13001(fmt.Sprintf("unknown select statement type: %T", qb.stmt))
}

func (qb *queryBuilder) pushUnionInsideDerived() {
	selStmt := qb.asSelectStatement()
	dt := &sqlparser.DerivedTable{
		Lateral: false,
		Select:  selStmt,
	}
	sel := &sqlparser.Select{
		From: []sqlparser.TableExpr{&sqlparser.AliasedTableExpr{
			Expr: dt,
			As:   sqlparser.NewIdentifierCS("dt"),
		}},
	}
	sel.SelectExprs = unionSelects(sqlparser.GetFirstSelect(selStmt).SelectExprs)
	qb.stmt = sel
}

func unionSelects(exprs sqlparser.SelectExprs) (selectExprs sqlparser.SelectExprs) {
	for _, col := range exprs {
		switch col := col.(type) {
		case *sqlparser.AliasedExpr:
			expr := sqlparser.NewColName(col.ColumnName())
			selectExprs = append(selectExprs, &sqlparser.AliasedExpr{Expr: expr})
		default:
			selectExprs = append(selectExprs, col)
		}
	}
	return
}

func checkUnionColumnByName(column *sqlparser.ColName, sel sqlparser.SelectStatement) error {
	colName := column.Name.String()
	exprs := sqlparser.GetFirstSelect(sel).SelectExprs
	offset := slices.IndexFunc(exprs, func(expr sqlparser.SelectExpr) bool {
		switch ae := expr.(type) {
		case *sqlparser.StarExpr:
			return true
		case *sqlparser.AliasedExpr:
			// When accessing columns on top of a UNION, we fall back to this simple strategy of string comparisons
			return ae.ColumnName() == colName
		}
		return false
	})
	if offset == -1 {
		return vterrors.VT12001(fmt.Sprintf("did not find column [%s] on UNION", sqlparser.String(column)))
	}
	return nil
}

func (qb *queryBuilder) clearProjections() {
	sel, isSel := qb.stmt.(*sqlparser.Select)
	if !isSel {
		return
	}
	sel.SelectExprs = nil
}

func (qb *queryBuilder) unionWith(other *queryBuilder, distinct bool) {
	qb.stmt = &sqlparser.Union{
		Left:     qb.asSelectStatement(),
		Right:    other.asSelectStatement(),
		Distinct: distinct,
	}
}

func (qb *queryBuilder) joinInnerWith(other *queryBuilder, onCondition sqlparser.Expr) {
	sel := qb.stmt.(*sqlparser.Select)
	otherSel := other.stmt.(*sqlparser.Select)
	sel.From = append(sel.From, otherSel.From...)
	sel.SelectExprs = append(sel.SelectExprs, otherSel.SelectExprs...)

	var predicate sqlparser.Expr
	if sel.Where != nil {
		predicate = sel.Where.Expr
	}
	if otherSel.Where != nil {
		predExprs := sqlparser.SplitAndExpression(nil, predicate)
		otherExprs := sqlparser.SplitAndExpression(nil, otherSel.Where.Expr)
		predicate = qb.ctx.SemTable.AndExpressions(append(predExprs, otherExprs...)...)
	}
	if predicate != nil {
		sel.Where = &sqlparser.Where{Type: sqlparser.WhereClause, Expr: predicate}
	}

	qb.addPredicate(onCondition)
}

func (qb *queryBuilder) joinOuterWith(other *queryBuilder, onCondition sqlparser.Expr) {
	sel := qb.stmt.(*sqlparser.Select)
	otherSel := other.stmt.(*sqlparser.Select)
	var lhs sqlparser.TableExpr
	if len(sel.From) == 1 {
		lhs = sel.From[0]
	} else {
		lhs = &sqlparser.ParenTableExpr{Exprs: sel.From}
	}
	var rhs sqlparser.TableExpr
	if len(otherSel.From) == 1 {
		rhs = otherSel.From[0]
	} else {
		rhs = &sqlparser.ParenTableExpr{Exprs: otherSel.From}
	}
	sel.From = []sqlparser.TableExpr{&sqlparser.JoinTableExpr{
		LeftExpr:  lhs,
		RightExpr: rhs,
		Join:      sqlparser.LeftJoinType,
		Condition: &sqlparser.JoinCondition{
			On: onCondition,
		},
	}}

	sel.SelectExprs = append(sel.SelectExprs, otherSel.SelectExprs...)
	var predicate sqlparser.Expr
	if sel.Where != nil {
		predicate = sel.Where.Expr
	}
	if otherSel.Where != nil {
		predicate = qb.ctx.SemTable.AndExpressions(predicate, otherSel.Where.Expr)
	}
	if predicate != nil {
		sel.Where = &sqlparser.Where{Type: sqlparser.WhereClause, Expr: predicate}
	}
}

func (qb *queryBuilder) sortTables() {
	_ = sqlparser.Walk(func(node sqlparser.SQLNode) (kontinue bool, err error) {
		sel, isSel := node.(*sqlparser.Select)
		if !isSel {
			return true, nil
		}
		ts := &tableSorter{
			sel: sel,
			tbl: qb.ctx.SemTable,
		}
		sort.Sort(ts)
		return true, nil
	}, qb.stmt)

}

type tableSorter struct {
	sel *sqlparser.Select
	tbl *semantics.SemTable
}

// Len implements the Sort interface
func (ts *tableSorter) Len() int {
	return len(ts.sel.From)
}

// Less implements the Sort interface
func (ts *tableSorter) Less(i, j int) bool {
	lhs := ts.sel.From[i]
	rhs := ts.sel.From[j]
	left, ok := lhs.(*sqlparser.AliasedTableExpr)
	if !ok {
		return i < j
	}
	right, ok := rhs.(*sqlparser.AliasedTableExpr)
	if !ok {
		return i < j
	}

	return ts.tbl.TableSetFor(left).TableOffset() < ts.tbl.TableSetFor(right).TableOffset()
}

// Swap implements the Sort interface
func (ts *tableSorter) Swap(i, j int) {
	ts.sel.From[i], ts.sel.From[j] = ts.sel.From[j], ts.sel.From[i]
}

func removeKeyspaceFromSelectExpr(expr sqlparser.SelectExpr) {
	switch expr := expr.(type) {
	case *sqlparser.AliasedExpr:
		sqlparser.RemoveKeyspaceFromColName(expr.Expr)
	case *sqlparser.StarExpr:
		expr.TableName.Qualifier = sqlparser.NewIdentifierCS("")
	}
}

func stripDownQuery(from, to sqlparser.SelectStatement) error {
	var err error

	switch node := from.(type) {
	case *sqlparser.Select:
		toNode, ok := to.(*sqlparser.Select)
		if !ok {
			return vterrors.VT13001("AST did not match")
		}
		toNode.Distinct = node.Distinct
		toNode.GroupBy = node.GroupBy
		toNode.Having = node.Having
		toNode.OrderBy = node.OrderBy
		toNode.Comments = node.Comments
		toNode.Limit = node.Limit
		toNode.SelectExprs = node.SelectExprs
		for _, expr := range toNode.SelectExprs {
			removeKeyspaceFromSelectExpr(expr)
		}
	case *sqlparser.Union:
		toNode, ok := to.(*sqlparser.Union)
		if !ok {
			return vterrors.VT13001("AST did not match")
		}
		err = stripDownQuery(node.Left, toNode.Left)
		if err != nil {
			return err
		}
		err = stripDownQuery(node.Right, toNode.Right)
		if err != nil {
			return err
		}
		toNode.OrderBy = node.OrderBy
	default:
		return vterrors.VT13001(fmt.Sprintf("this should not happen - we have covered all implementations of SelectStatement %T", from))
	}
	return nil
}

// buildQuery recursively builds the query into an AST, from an operator tree
func buildQuery(op ops.Operator, qb *queryBuilder) error {
	switch op := op.(type) {
	case *Table:
		buildTable(op, qb)
	case *Projection:
		return buildProjection(op, qb)
	case *ApplyJoin:
		return buildApplyJoin(op, qb)
	case *Filter:
		return buildFilter(op, qb)
	case *Horizon:
		if op.TableId != nil {
			return buildDerived(op, qb)
		}
		return buildHorizon(op, qb)
	case *Limit:
		return buildLimit(op, qb)
	case *Ordering:
		return buildOrdering(op, qb)
	case *Aggregator:
		return buildAggregation(op, qb)
	case *Union:
		return buildUnion(op, qb)
	case *Distinct:
		err := buildQuery(op.Source, qb)
		if err != nil {
			return err
		}
		qb.asSelectStatement().MakeDistinct()
	case *Update:
		buildDML(op, qb)
	case *Delete:
		buildDML(op, qb)
	case *Insert:
		buildDML(op, qb)
	default:
		return vterrors.VT13001(fmt.Sprintf("unknown operator to convert to SQL: %T", op))
	}
	return nil
}

type OpWithAST interface {
	ops.Operator
	Statement() sqlparser.Statement
}

func buildDML(op OpWithAST, qb *queryBuilder) {
	qb.stmt = op.Statement()
	qb.dmlOperator = op
}

func buildAggregation(op *Aggregator, qb *queryBuilder) error {
	err := buildQuery(op.Source, qb)
	if err != nil {
		return err
	}

	qb.clearProjections()

	cols, err := op.GetColumns(qb.ctx)
	if err != nil {
		return err
	}
	for _, column := range cols {
		err := qb.addProjection(column)
		if err != nil {
			return err
		}
	}

	for _, by := range op.Grouping {
		qb.addGroupBy(by.Inner)
		simplified := by.SimplifiedExpr
		if by.WSOffset != -1 {
			qb.addGroupBy(weightStringFor(simplified))
		}
	}

	return nil
}

func buildOrdering(op *Ordering, qb *queryBuilder) error {
	err := buildQuery(op.Source, qb)
	if err != nil {
		return err
	}

	for _, order := range op.Order {
		qb.asSelectStatement().AddOrder(order.Inner)
	}
	return nil
}

func buildLimit(op *Limit, qb *queryBuilder) error {
	err := buildQuery(op.Source, qb)
	if err != nil {
		return err
	}
	qb.asSelectStatement().SetLimit(op.AST)
	return nil
}

func buildTable(op *Table, qb *queryBuilder) {
	dbName := ""

	if op.QTable.IsInfSchema {
		dbName = op.QTable.Table.Qualifier.String()
	}
	qb.addTable(dbName, op.QTable.Table.Name.String(), op.QTable.Alias.As.String(), TableID(op), op.QTable.Alias.Hints)
	for _, pred := range op.QTable.Predicates {
		qb.addPredicate(pred)
	}
	for _, name := range op.Columns {
		err := qb.addProjection(&sqlparser.AliasedExpr{Expr: name})
		if err != nil {
			return
		}
	}
}

func buildProjection(op *Projection, qb *queryBuilder) error {
	err := buildQuery(op.Source, qb)
	if err != nil {
		return err
	}

	_, isSel := qb.stmt.(*sqlparser.Select)
	if isSel {
		qb.clearProjections()
		cols, err := op.GetSelectExprs(qb.ctx)
		if err != nil {
			return err
		}
		for _, column := range cols {
			err := qb.addProjection(column)
			if err != nil {
				return err
			}
		}
	}

	// if the projection is on derived table, we use the select we have
	// created above and transform it into a derived table
	if op.TableID != nil {
		sel := qb.asSelectStatement()
		qb.stmt = nil
		qb.addTableExpr(op.Alias, op.Alias, TableID(op), &sqlparser.DerivedTable{
			Select: sel,
		}, nil, nil)
	}

	if !isSel {
		cols, err := op.GetSelectExprs(qb.ctx)
		if err != nil {
			return err
		}
		for _, column := range cols {
			err := qb.addProjection(column)
			if err != nil {
				return err
			}
		}
	}

	return nil
}

func buildApplyJoin(op *ApplyJoin, qb *queryBuilder) error {
	err := buildQuery(op.LHS, qb)
	if err != nil {
		return err
	}
	// If we are going to add the predicate used in join here
	// We should not add the predicate's copy of when it was split into
	// two parts. To avoid this, we use the SkipPredicates map.
	for _, expr := range qb.ctx.JoinPredicates[op.Predicate] {
		qb.ctx.SkipPredicates[expr] = nil
	}
	qbR := &queryBuilder{ctx: qb.ctx}
	err = buildQuery(op.RHS, qbR)
	if err != nil {
		return err
	}
	if op.LeftJoin {
		qb.joinOuterWith(qbR, op.Predicate)
	} else {
		qb.joinInnerWith(qbR, op.Predicate)
	}
	return nil
}

func buildUnion(op *Union, qb *queryBuilder) error {
	// the first input is built first
	err := buildQuery(op.Sources[0], qb)
	if err != nil {
		return err
	}

	for i, src := range op.Sources {
		if i == 0 {
			continue
		}

		// now we can go over the remaining inputs and UNION them together
		qbOther := &queryBuilder{ctx: qb.ctx}
		err = buildQuery(src, qbOther)
		if err != nil {
			return err
		}
		qb.unionWith(qbOther, op.distinct)
	}

	return nil
}

func buildFilter(op *Filter, qb *queryBuilder) error {
	err := buildQuery(op.Source, qb)
	if err != nil {
		return err
	}
	for _, pred := range op.Predicates {
		qb.addPredicate(pred)
	}
	return nil
}

func buildDerived(op *Horizon, qb *queryBuilder) error {
	err := buildQuery(op.Source, qb)
	if err != nil {
		return err
	}
	sqlparser.RemoveKeyspace(op.Query)

	stmt := qb.stmt
	qb.stmt = nil
	switch sel := stmt.(type) {
	case *sqlparser.Select:
		return buildDerivedSelect(op, qb, sel)
	case *sqlparser.Union:
		return buildDerivedUnion(op, qb, sel)
	}
	panic(fmt.Sprintf("unknown select statement type: %T", stmt))
}

func buildDerivedUnion(op *Horizon, qb *queryBuilder, union *sqlparser.Union) error {
	opQuery, ok := op.Query.(*sqlparser.Union)
	if !ok {
		return vterrors.VT12001("Horizon contained SELECT but statement was UNION")
	}

	union.Limit = opQuery.Limit
	union.OrderBy = opQuery.OrderBy
	union.Distinct = opQuery.Distinct

	qb.addTableExpr(op.Alias, op.Alias, TableID(op), &sqlparser.DerivedTable{
		Select: union,
	}, nil, op.ColumnAliases)

	return nil
}

func buildDerivedSelect(op *Horizon, qb *queryBuilder, sel *sqlparser.Select) error {
	opQuery, ok := op.Query.(*sqlparser.Select)
	if !ok {
		return vterrors.VT12001("Horizon contained UNION but statement was SELECT")
	}
	sel.Limit = opQuery.Limit
	sel.OrderBy = opQuery.OrderBy
	sel.GroupBy = opQuery.GroupBy
	sel.Having = mergeHaving(sel.Having, opQuery.Having)
	sel.SelectExprs = opQuery.SelectExprs
	qb.addTableExpr(op.Alias, op.Alias, TableID(op), &sqlparser.DerivedTable{
		Select: sel,
	}, nil, op.ColumnAliases)
	for _, col := range op.Columns {
		err := qb.addProjection(&sqlparser.AliasedExpr{Expr: col})
		if err != nil {
			return err
		}
	}
	return nil

}

func buildHorizon(op *Horizon, qb *queryBuilder) error {
	err := buildQuery(op.Source, qb)
	if err != nil {
		return err
	}

	err = stripDownQuery(op.Query, qb.asSelectStatement())
	if err != nil {
		return err
	}
	_ = sqlparser.Walk(func(node sqlparser.SQLNode) (kontinue bool, err error) {
		if aliasedExpr, ok := node.(sqlparser.SelectExpr); ok {
			removeKeyspaceFromSelectExpr(aliasedExpr)
		}
		return true, nil
	}, qb.stmt)
	return nil
}

func mergeHaving(h1, h2 *sqlparser.Where) *sqlparser.Where {
	switch {
	case h1 == nil && h2 == nil:
		return nil
	case h1 == nil:
		return h2
	case h2 == nil:
		return h1
	default:
		h1.Expr = sqlparser.AndExpressions(h1.Expr, h2.Expr)
		return h1
	}
}<|MERGE_RESOLUTION|>--- conflicted
+++ resolved
@@ -93,21 +93,11 @@
 		return
 	}
 
-<<<<<<< HEAD
-	sel := qb.sel.(*sqlparser.Select)
-	var addPred func(sqlparser.Expr)
-
-	if containsAggregation(expr) {
-		addPred = sel.AddHaving
-	} else {
-		addPred = sel.AddWhere
-=======
-	_, isSubQuery := expr.(*sqlparser.ExtractedSubquery)
 	var addPred func(sqlparser.Expr)
 
 	switch stmt := qb.stmt.(type) {
 	case *sqlparser.Select:
-		if sqlparser.ContainsAggregation(expr) && !isSubQuery {
+		if containsAggregation(expr) {
 			addPred = stmt.AddHaving
 		} else {
 			addPred = stmt.AddWhere
@@ -118,7 +108,6 @@
 		addPred = stmt.AddWhere
 	default:
 		panic(fmt.Sprintf("cant add WHERE to %T", qb.stmt))
->>>>>>> 974579d2
 	}
 
 	for _, exp := range sqlparser.SplitAndExpression(nil, expr) {
@@ -151,32 +140,16 @@
 	sel.GroupBy = append(sel.GroupBy, original)
 }
 
-<<<<<<< HEAD
 func (qb *queryBuilder) addProjection(projection sqlparser.SelectExpr) error {
-	switch stmt := qb.sel.(type) {
-=======
-func (qb *queryBuilder) addProjection(projection *sqlparser.AliasedExpr) error {
 	switch stmt := qb.stmt.(type) {
->>>>>>> 974579d2
 	case *sqlparser.Select:
 		stmt.SelectExprs = append(stmt.SelectExprs, projection)
 		return nil
 	case *sqlparser.Union:
-<<<<<<< HEAD
 		if ae, ok := projection.(*sqlparser.AliasedExpr); ok {
 			if col, ok := ae.Expr.(*sqlparser.ColName); ok {
-				return checkUnionColumnByName(col, qb.sel)
+				return checkUnionColumnByName(col, stmt)
 			}
-=======
-		switch expr := projection.Expr.(type) {
-		case *sqlparser.ColName:
-			return checkUnionColumnByName(expr, stmt)
-		default:
-			// if there is more than just column names, we'll just push the UNION
-			// inside a derived table and then recurse into this method again
-			qb.pushUnionInsideDerived()
-			return qb.addProjection(projection)
->>>>>>> 974579d2
 		}
 
 		qb.pushUnionInsideDerived()
