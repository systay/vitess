/*
Copyright 2022 The Vitess Authors.

Licensed under the Apache License, Version 2.0 (the "License");
you may not use this file except in compliance with the License.
You may obtain a copy of the License at

    http://www.apache.org/licenses/LICENSE-2.0

Unless required by applicable law or agreed to in writing, software
distributed under the License is distributed on an "AS IS" BASIS,
WITHOUT WARRANTIES OR CONDITIONS OF ANY KIND, either express or implied.
See the License for the specific language governing permissions and
limitations under the License.
*/

package operators

import (
	"vitess.io/vitess/go/vt/sqlparser"
	"vitess.io/vitess/go/vt/vterrors"
	"vitess.io/vitess/go/vt/vtgate/planbuilder/plancontext"
)

type Union struct {
	Sources     []Operator
	SelectStmts []*sqlparser.Select
	Distinct    bool

	// TODO this should be removed. For now it's used to fail queries
	Ordering sqlparser.OrderBy

	noColumns
}

var _ PhysicalOperator = (*Union)(nil)

// IPhysical implements the PhysicalOperator interface
func (u *Union) IPhysical() {}

// Clone implements the Operator interface
func (u *Union) Clone(inputs []Operator) Operator {
	newOp := *u
	checkSize(inputs, len(u.Sources))
	newOp.Sources = inputs
	return &newOp
}

// Inputs implements the Operator interface
func (u *Union) Inputs() []Operator {
	return u.Sources
}

// AddPredicate adds a predicate a UNION by pushing the predicate to all sources of the UNION.
/* this is done by offset and expression rewriting. Say we have a query like so:
select * (
 	select foo as col, bar from tbl1
	union
	select id, baz from tbl2
) as X where X.col = 42

We want to push down the `X.col = 42` as far down the operator tree as possible. We want
to end up with an operator tree that looks something like this:

select * (
 	select foo as col, bar from tbl1 where foo = 42
	union
	select id, baz from tbl2 where id = 42
) as X

Notice how `X.col = 42` has been translated to `foo = 42` and `id = 42` on respective WHERE clause.
The first SELECT of the union dictates the column names, and the second is whatever expression
can be found on the same offset. The names of the RHS are discarded.
*/
func (u *Union) AddPredicate(ctx *plancontext.PlanningContext, expr sqlparser.Expr) (Operator, error) {
	offsets := make(map[string]int)
	for i, selectExpr := range u.SelectStmts[0].SelectExprs {
		ae, ok := selectExpr.(*sqlparser.AliasedExpr)
		if !ok {
<<<<<<< HEAD
			return vterrors.VT12001("can't push predicates on UNION where the first SELECT contains star or next")
=======
			return nil, vterrors.Errorf(vtrpcpb.Code_UNIMPLEMENTED, "can't push predicates on UNION where the first SELECT contains star or next")
>>>>>>> 0e300fc0
		}
		if !ae.As.IsEmpty() {
			offsets[ae.As.String()] = i
			continue
		}
		col, ok := ae.Expr.(*sqlparser.ColName)
		if ok {
			offsets[col.Name.Lowered()] = i
		}
	}

	for i := range u.Sources {
		predicate := sqlparser.CloneExpr(expr)
		var err error
		predicate = sqlparser.Rewrite(predicate, func(cursor *sqlparser.Cursor) bool {
			col, ok := cursor.Node().(*sqlparser.ColName)
			if !ok {
				return err == nil
			}

			idx, ok := offsets[col.Name.Lowered()]
			if !ok {
				err = vterrors.VT12001("can't push predicates on concatenate")
				return false
			}

			ae, ok := u.SelectStmts[i].SelectExprs[idx].(*sqlparser.AliasedExpr)
			if !ok {
				err = vterrors.VT12001("can't push predicates on concatenate")
				return false
			}
			cursor.Replace(ae.Expr)
			return false
		}, nil).(sqlparser.Expr)
		if err != nil {
			return nil, err
		}
		u.Sources[i], err = u.Sources[i].AddPredicate(ctx, predicate)
	}

	return u, nil
}<|MERGE_RESOLUTION|>--- conflicted
+++ resolved
@@ -77,11 +77,7 @@
 	for i, selectExpr := range u.SelectStmts[0].SelectExprs {
 		ae, ok := selectExpr.(*sqlparser.AliasedExpr)
 		if !ok {
-<<<<<<< HEAD
-			return vterrors.VT12001("can't push predicates on UNION where the first SELECT contains star or next")
-=======
-			return nil, vterrors.Errorf(vtrpcpb.Code_UNIMPLEMENTED, "can't push predicates on UNION where the first SELECT contains star or next")
->>>>>>> 0e300fc0
+			return nil, vterrors.VT12001("can't push predicates on UNION where the first SELECT contains star or next")
 		}
 		if !ae.As.IsEmpty() {
 			offsets[ae.As.String()] = i
