--- conflicted
+++ resolved
@@ -17,13 +17,8 @@
 package planbuilder
 
 import (
-<<<<<<< HEAD
-	"strings"
-
 	"vitess.io/vitess/go/vt/vtgate/semantics"
 
-=======
->>>>>>> f6670914
 	vtrpcpb "vitess.io/vitess/go/vt/proto/vtrpc"
 	"vitess.io/vitess/go/vt/vterrors"
 
