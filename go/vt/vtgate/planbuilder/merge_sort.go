/*
Copyright 2019 The Vitess Authors.

Licensed under the Apache License, Version 2.0 (the "License");
you may not use this file except in compliance with the License.
You may obtain a copy of the License at

    http://www.apache.org/licenses/LICENSE-2.0

Unless required by applicable law or agreed to in writing, software
distributed under the License is distributed on an "AS IS" BASIS,
WITHOUT WARRANTIES OR CONDITIONS OF ANY KIND, either express or implied.
See the License for the specific language governing permissions and
limitations under the License.
*/

package planbuilder

import (
	"vitess.io/vitess/go/sqltypes"
	"vitess.io/vitess/go/vt/vtgate/engine"
	"vitess.io/vitess/go/vt/vtgate/semantics"
)

var _ logicalPlan = (*mergeSort)(nil)

// mergeSort is a pseudo-primitive. It amends the
// the underlying Route to perform a merge sort.
// It's differentiated as a separate primitive
// because some operations cannot be pushed down,
// which would otherwise be possible with a simple route.
// Since ORDER BY happens near the end of the SQL processing,
// most functions of this primitive are unreachable.
type mergeSort struct {
	resultsBuilder
	truncateColumnCount int
}

// newMergeSort builds a new mergeSort.
func newMergeSort(rb *route) *mergeSort {
	ms := &mergeSort{
		resultsBuilder: newResultsBuilder(rb, nil),
	}
	ms.truncater = ms
	return ms
}

// SetTruncateColumnCount satisfies the truncater interface.
// This function records the truncate column count and sets
// it later on the eroute during wire-up phase.
func (ms *mergeSort) SetTruncateColumnCount(count int) {
	ms.truncateColumnCount = count
}

// Primitive implements the logicalPlan interface
func (ms *mergeSort) Primitive() engine.Primitive {
	return ms.input.Primitive()
}

// Wireup implements the logicalPlan interface
func (ms *mergeSort) Wireup(plan logicalPlan, jt *jointab) error {
	// If the route has to do the ordering, and if any columns are Text,
	// we have to request the corresponding weight_string from mysql
	// and use that value instead. This is because we cannot mimic
	// mysql's collation behavior yet.
	rb := ms.input.(*route)
	for i, orderby := range rb.eroute.OrderBy {
		rc := ms.resultColumns[orderby.Col]
		if sqltypes.IsText(rc.column.typ) {
			// If a weight string was previously requested, reuse it.
			if colNumber, ok := ms.weightStrings[rc]; ok {
				rb.eroute.OrderBy[i].Col = colNumber
				continue
			}
			var err error
			rb.eroute.OrderBy[i].Col, err = rb.SupplyWeightString(orderby.Col)
			if err != nil {
				return err
			}
			ms.truncateColumnCount = len(ms.resultColumns)
		}
	}
	rb.eroute.TruncateColumnCount = ms.truncateColumnCount
	return ms.input.Wireup(plan, jt)
}

<<<<<<< HEAD
func (ms *mergeSort) Wireup2(semTable *semantics.SemTable) error {
	return ms.input.Wireup2(semTable)
=======
func (ms *mergeSort) WireupV4(semTable *semantics.SemTable) error {
	return ms.input.WireupV4(semTable)
>>>>>>> 35e41cd7
}<|MERGE_RESOLUTION|>--- conflicted
+++ resolved
@@ -84,11 +84,6 @@
 	return ms.input.Wireup(plan, jt)
 }
 
-<<<<<<< HEAD
-func (ms *mergeSort) Wireup2(semTable *semantics.SemTable) error {
-	return ms.input.Wireup2(semTable)
-=======
 func (ms *mergeSort) WireupV4(semTable *semantics.SemTable) error {
 	return ms.input.WireupV4(semTable)
->>>>>>> 35e41cd7
 }