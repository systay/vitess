--- conflicted
+++ resolved
@@ -75,6 +75,12 @@
 }
 
 func (a *analyzer) setError(err error) {
+	prErr, ok := err.(ProjError)
+	if ok {
+		a.projErr = prErr.inner
+		return
+	}
+
 	if a.inProjection > 0 && vterrors.ErrState(err) == vterrors.NonUniqError {
 		a.projErr = err
 	} else {
@@ -124,31 +130,9 @@
 		return false
 	}
 
-<<<<<<< HEAD
 	if err := a.tables.up(cursor); err != nil {
 		a.setError(err)
 		return false
-=======
-	a.exprRecursiveDeps[input] = a.exprDeps.Dependencies(expr.Expr)
-}
-
-func (a *analyzer) changeScopeForOrderBy(cursor *sqlparser.Cursor) {
-	sel, ok := cursor.Parent().(*sqlparser.Select)
-	if !ok {
-		return
-	}
-	// In ORDER BY, we can see both the scope in the FROM part of the query, and the SELECT columns created
-	// so before walking the rest of the tree, we change the scope to match this behaviour
-	incomingScope := a.currentScope()
-	nScope := newScope(incomingScope)
-	a.push(nScope)
-	wScope := a.wScope[sel]
-	nScope.tables = append(nScope.tables, wScope.tables...)
-	nScope.selectExprs = incomingScope.selectExprs
-
-	if a.rScope[sel] != incomingScope {
-		panic("BUG: scope counts did not match")
->>>>>>> 1aeb87c9
 	}
 
 	if err := a.typer.up(cursor); err != nil {
@@ -185,127 +169,6 @@
 	return ts, &qt
 }
 
-<<<<<<< HEAD
-=======
-// resolveUnQualifiedColumn
-func (a *analyzer) resolveUnQualifiedColumn(current *scope, expr *sqlparser.ColName) (TableSet, TableSet, *querypb.Type, error) {
-	var tspRecursive, tsp *TableSet
-	var typp *querypb.Type
-
-	for current != nil && tspRecursive == nil {
-		for _, tbl := range current.tables {
-			recursiveTs, typ, err := tbl.RecursiveDepsFor(expr, a, len(current.tables) == 1)
-			if err != nil {
-				return 0, 0, nil, err
-			}
-			if recursiveTs != nil && tspRecursive != nil {
-				return 0, 0, nil, vterrors.NewErrorf(vtrpcpb.Code_INVALID_ARGUMENT, vterrors.NonUniqError, fmt.Sprintf("Column '%s' in field list is ambiguous", sqlparser.String(expr)))
-			}
-			if recursiveTs != nil {
-				tspRecursive = recursiveTs
-				typp = typ
-			}
-			if tbl.IsActualTable() {
-				tsp = tspRecursive
-				continue
-			}
-			ts, err := tbl.DepsFor(expr, a, len(current.tables) == 1)
-			if err != nil {
-				return 0, 0, nil, err
-			}
-			if ts != nil {
-				tsp = ts
-			}
-		}
-
-		current = current.parent
-	}
-
-	if tspRecursive == nil {
-		a.projErr = vterrors.NewErrorf(vtrpcpb.Code_INVALID_ARGUMENT, vterrors.NonUniqError, fmt.Sprintf("Column '%s' in field list is ambiguous", sqlparser.String(expr)))
-		return 0, 0, nil, nil
-	}
-	if tsp == nil {
-		return *tspRecursive, 0, typp, nil
-	}
-	return *tspRecursive, *tsp, typp, nil
-}
-
-func (a *analyzer) tableSetFor(t *sqlparser.AliasedTableExpr) TableSet {
-	for i, t2 := range a.Tables {
-		if t == t2.GetExpr() {
-			return TableSet(1 << i)
-		}
-	}
-	panic("unknown table")
-}
-
-func (a *analyzer) createTable(t sqlparser.TableName, alias *sqlparser.AliasedTableExpr, tbl *vindexes.Table, isInfSchema bool) TableInfo {
-	dbName := t.Qualifier.String()
-	if dbName == "" {
-		dbName = a.currentDb
-	}
-	if alias.As.IsEmpty() {
-		return &RealTable{
-			dbName:      dbName,
-			tableName:   t.Name.String(),
-			ASTNode:     alias,
-			Table:       tbl,
-			isInfSchema: isInfSchema,
-		}
-	}
-	return &AliasedTable{
-		tableName:   alias.As.String(),
-		ASTNode:     alias,
-		Table:       tbl,
-		isInfSchema: isInfSchema,
-	}
-}
-
-func (a *analyzer) bindTable(alias *sqlparser.AliasedTableExpr, expr sqlparser.SimpleTableExpr) error {
-	switch t := expr.(type) {
-	case *sqlparser.DerivedTable:
-		sel, isSelect := t.Select.(*sqlparser.Select)
-		if !isSelect {
-			return Gen4NotSupportedF("union in derived table")
-		}
-
-		tableInfo := a.createVTableInfoForExpressions(sel.SelectExprs)
-		if err := tableInfo.checkForDuplicates(); err != nil {
-			return err
-		}
-
-		tableInfo.ASTNode = alias
-		tableInfo.tableName = alias.As.String()
-
-		a.Tables = append(a.Tables, tableInfo)
-		scope := a.currentScope()
-		return scope.addTable(tableInfo)
-	case sqlparser.TableName:
-		var tbl *vindexes.Table
-		var isInfSchema bool
-		if sqlparser.SystemSchema(t.Qualifier.String()) {
-			isInfSchema = true
-		} else {
-			table, vdx, _, _, _, err := a.si.FindTableOrVindex(t)
-			if err != nil {
-				return err
-			}
-			tbl = table
-			if tbl == nil && vdx != nil {
-				return Gen4NotSupportedF("vindex in FROM")
-			}
-		}
-		scope := a.currentScope()
-		tableInfo := a.createTable(t, alias, tbl, isInfSchema)
-
-		a.Tables = append(a.Tables, tableInfo)
-		return scope.addTable(tableInfo)
-	}
-	return nil
-}
-
->>>>>>> 1aeb87c9
 func (v *vTableInfo) checkForDuplicates() error {
 	for i, name := range v.columnNames {
 		for j, name2 := range v.columnNames {
@@ -398,4 +261,14 @@
 	lines := strings.Split(stack, "\n")
 	message += "\n" + lines[6]
 	return vterrors.New(vtrpcpb.Code_UNIMPLEMENTED, message)
+}
+
+// ProjError is used to mark an error as something that should only be returned
+// if the planner fails to merge everything down to a single route
+type ProjError struct {
+	inner error
+}
+
+func (p ProjError) Error() string {
+	return p.inner.Error()
 }